--- conflicted
+++ resolved
@@ -3,13 +3,8 @@
 # Builds ultralytics/ultralytics:latest image on DockerHub https://hub.docker.com/r/ultralytics/ultralytics
 # Image is CUDA-optimized for YOLO11 single/multi-GPU training and inference
 
-<<<<<<< HEAD
-# Start FROM PyTorch image https://hub.docker.com/r/pytorch/pytorch or nvcr.io/nvidia/pytorch:23.03-py3
-FROM pytorch/pytorch:2.5.1-cuda12.4-cudnn9-runtime
-=======
 # Start FROM PyTorch image https://hub.docker.com/r/pytorch/pytorch or nvcr.io/nvidia/pytorch:25.02-py3
 FROM pytorch/pytorch:2.7.0-cuda12.6-cudnn9-runtime
->>>>>>> 242d332c
 
 # Set environment variables
 # Avoid DDP error "MKL_THREADING_LAYER=INTEL is incompatible with libgomp.so.1 library" https://github.com/pytorch/pytorch/issues/37377
@@ -19,12 +14,8 @@
     PIP_NO_CACHE_DIR=1 \
     PIP_BREAK_SYSTEM_PACKAGES=1 \
     MKL_THREADING_LAYER=GNU \
-<<<<<<< HEAD
-    OMP_NUM_THREADS=1 
-=======
     OMP_NUM_THREADS=1 \
     TF_CPP_MIN_LOG_LEVEL=3
->>>>>>> 242d332c
 
 # Downloads to user config dir
 ADD https://github.com/ultralytics/assets/releases/download/v0.0.0/Arial.ttf \
@@ -53,24 +44,12 @@
 
 # Install pip packages
 RUN pip install uv
-<<<<<<< HEAD
-# Note -cu12 must be used with tensorrt
-RUN uv pip install --system -e ".[export]" tensorrt-cu12 "albumentations>=1.4.6" comet pycocotools
-=======
 RUN uv pip install --system -e ".[export]" albumentations pycocotools "onnxruntime-gpu" tensorrt wandb
->>>>>>> 242d332c
 
 # Run exports to AutoInstall packages
 RUN yolo export model=tmp/yolo11n.pt format=edgetpu imgsz=32
 RUN yolo export model=tmp/yolo11n.pt format=ncnn imgsz=32
-<<<<<<< HEAD
-# Requires <= Python 3.10, bug with paddlepaddle==2.5.0 https://github.com/PaddlePaddle/X2Paddle/issues/991
-RUN uv pip install --system "paddlepaddle>=2.6.0" x2paddle
-# Fix error: `np.bool` was a deprecated alias for the builtin `bool` segmentation error in Tests
-RUN uv pip install --system numpy==1.23.5
-=======
 RUN uv pip install --system paddlepaddle x2paddle
->>>>>>> 242d332c
 
 # Remove extra build files
 RUN rm -rf tmp /root/.config/Ultralytics/persistent_cache.json
