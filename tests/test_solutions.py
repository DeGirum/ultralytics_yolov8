--- conflicted
+++ resolved
@@ -1,23 +1,11 @@
 # Ultralytics 🚀 AGPL-3.0 License - https://ultralytics.com/license
-<<<<<<< HEAD
-=======
 
 # Tests Ultralytics Solutions: https://docs.ultralytics.com/solutions/,
 # including every solution excluding DistanceCalculation and Security Alarm System.
->>>>>>> 242d332c
 
 import cv2
 import pytest
 
-<<<<<<< HEAD
-from tests import TMP
-from ultralytics import YOLO, solutions
-from ultralytics.utils import ASSETS_URL, WEIGHTS_DIR
-from ultralytics.utils.downloads import safe_download
-
-DEMO_VIDEO = "solutions_ci_demo.mp4"
-POSE_VIDEO = "solution_ci_pose_demo.mp4"
-=======
 from tests import MODEL, TMP
 from ultralytics import solutions
 from ultralytics.utils import ASSETS_URL, IS_RASPBERRYPI, LINUX, checks
@@ -32,7 +20,6 @@
 PARKING_AREAS_JSON = "solution_ci_parking_areas.json"  # only for parking management solution
 PARKING_MODEL = "solutions_ci_parking_model.pt"  # only for parking management solution
 REGION = [(10, 200), (540, 200), (540, 180), (10, 180)]  # for object counting, speed estimation and queue management
->>>>>>> 242d332c
 
 # Test configs for each solution : (name, class, needs_frame_count, video, kwargs)
 SOLUTIONS = [
@@ -146,51 +133,6 @@
     ),
 ]
 
-<<<<<<< HEAD
-@pytest.mark.slow
-def test_major_solutions():
-    """Test the object counting, heatmap, speed estimation, trackzone and queue management solution."""
-    safe_download(url=f"{ASSETS_URL}/{DEMO_VIDEO}", dir=TMP)
-    cap = cv2.VideoCapture(str(TMP / DEMO_VIDEO))
-    assert cap.isOpened(), "Error reading video file"
-    region_points = [(20, 400), (1080, 400), (1080, 360), (20, 360)]
-    counter = solutions.ObjectCounter(region=region_points, model="yolo11n.pt", show=False)  # Test object counter
-    heatmap = solutions.Heatmap(colormap=cv2.COLORMAP_PARULA, model="yolo11n.pt", show=False)  # Test heatmaps
-    heatmap_count = solutions.Heatmap(
-        colormap=cv2.COLORMAP_PARULA, model="yolo11n.pt", show=False, region=region_points
-    )  # Test heatmaps with object counting
-    speed = solutions.SpeedEstimator(region=region_points, model="yolo11n.pt", show=False)  # Test queue manager
-    queue = solutions.QueueManager(region=region_points, model="yolo11n.pt", show=False)  # Test speed estimation
-    line_analytics = solutions.Analytics(analytics_type="line", model="yolo11n.pt", show=False)  # line analytics
-    pie_analytics = solutions.Analytics(analytics_type="pie", model="yolo11n.pt", show=False)  # line analytics
-    bar_analytics = solutions.Analytics(analytics_type="bar", model="yolo11n.pt", show=False)  # line analytics
-    area_analytics = solutions.Analytics(analytics_type="area", model="yolo11n.pt", show=False)  # line analytics
-    trackzone = solutions.TrackZone(region=region_points, model="yolo11n.pt", show=False)  # Test trackzone
-    frame_count = 0  # Required for analytics
-    while cap.isOpened():
-        success, im0 = cap.read()
-        if not success:
-            break
-        frame_count += 1
-        original_im0 = im0.copy()
-        _ = counter.count(original_im0.copy())
-        _ = heatmap.generate_heatmap(original_im0.copy())
-        _ = heatmap_count.generate_heatmap(original_im0.copy())
-        _ = speed.estimate_speed(original_im0.copy())
-        _ = queue.process_queue(original_im0.copy())
-        _ = line_analytics.process_data(original_im0.copy(), frame_count)
-        _ = pie_analytics.process_data(original_im0.copy(), frame_count)
-        _ = bar_analytics.process_data(original_im0.copy(), frame_count)
-        _ = area_analytics.process_data(original_im0.copy(), frame_count)
-        _ = trackzone.trackzone(original_im0.copy())
-    cap.release()
-
-    # Test workouts monitoring
-    safe_download(url=f"{ASSETS_URL}/{POSE_VIDEO}", dir=TMP)
-    cap = cv2.VideoCapture(str(TMP / POSE_VIDEO))
-    assert cap.isOpened(), "Error reading video file"
-    gym = solutions.AIGym(kpts=[5, 11, 13], show=False)
-=======
 
 def process_video(solution, video_path, needs_frame_count=False):
     """Process video with solution, feeding frames and optional frame count."""
@@ -198,53 +140,18 @@
     assert cap.isOpened(), f"Error reading video file {video_path}"
 
     frame_count = 0
->>>>>>> 242d332c
     while cap.isOpened():
         success, im0 = cap.read()
         if not success:
             break
-<<<<<<< HEAD
-        _ = gym.monitor(im0)
-    cap.release()
-
-
-@pytest.mark.slow
-def test_instance_segmentation():
-    """Test the instance segmentation solution."""
-    from ultralytics.utils.plotting import Annotator, colors
-
-    model = YOLO(WEIGHTS_DIR / "yolo11n-seg.pt")
-    names = model.names
-    cap = cv2.VideoCapture(TMP / DEMO_VIDEO)
-    assert cap.isOpened(), "Error reading video file"
-    while cap.isOpened():
-        success, im0 = cap.read()
-        if not success:
-            break
-        results = model.predict(im0)
-        annotator = Annotator(im0, line_width=2)
-        if results[0].masks is not None:
-            clss = results[0].boxes.cls.cpu().tolist()
-            masks = results[0].masks.xy
-            for mask, cls in zip(masks, clss):
-                color = colors(int(cls), True)
-                annotator.seg_bbox(mask=mask, mask_color=color, label=names[int(cls)])
-=======
         frame_count += 1
         im_copy = im0.copy()
         args = [im_copy, frame_count] if needs_frame_count else [im_copy]
         _ = solution(*args)
 
->>>>>>> 242d332c
     cap.release()
 
 
-<<<<<<< HEAD
-@pytest.mark.slow
-def test_streamlit_predict():
-    """Test streamlit predict live inference solution."""
-    solutions.Inference().inference()
-=======
 @pytest.mark.skipif(
     (LINUX and checks.IS_PYTHON_3_11) or IS_RASPBERRYPI,
     reason="Disabled for testing due to --slow test errors after YOLOE PR.",
@@ -266,5 +173,4 @@
         solution=solution_class(**kwargs),
         video_path=str(TMP / video),
         needs_frame_count=needs_frame_count,
-    )
->>>>>>> 242d332c
+    )