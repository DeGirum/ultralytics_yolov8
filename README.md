### Python
YOLOv8 DeGirum Train

DeGirum training uses ReLU6 activation to have improved model performance at edge
```bash
python dg_train.py --cfg relu6-yolov8.yaml --data coco128.yaml 
```

YOLOv8 DeGirum Export

Our ultralytics_yolov8 fork contains implementations for exporting a YOLO model with 6 separate outputs, for improved performance in quantized models.

```python
from ultralytics import YOLO

# Load a model
model = YOLO("relu6-yolov8n.yaml")  # build a new model from scratch
model = YOLO("yolov8n.pt")  # load a pretrained model (recommended for training)

# Use the model
model.train(data="coco128.yaml", epochs=3)  # train the model
metrics = model.val()  # evaluate model performance on the validation set
results = model("https://ultralytics.com/images/bus.jpg")  # predict on an image
path = model.export(format='onnx', export_hw_optimized=True, separate_outputs=True) # export model to ONNX format
metrics = model.val(path, separate_outputs=True)  # evaluate model performance on exported models
```

### YOLOv8 DeGirum Regression Task

Our ultralytics_yolov8 fork contains implementations that allow users to train image regression models. The YOLOv8 Regress model yields
an output for a regressed value for an image. An example use case is estimating the age of a person. The user can train models with a
Regress head or a Regress6 head; the first one is trained to yield values in the same range as the dataset it is trained on, whereas
the Regress6 head yields values in the range 0 to 6. The Regress6 head proves itself to be less sensitive to quantization.

The Regress model is seamlessly integrated into the training and validation modes of the YOLOv8 framework, and export to OpenVINO and TFLite
is supported. Below is example code demonstrating the different modes for a model with a Regress head:
```python
from ultralytics import YOLO

# Load a model
model = YOLO("yolov8n-regress.yaml")  # build a new model from scratch

# Use the model
model.train(data="imdb10-age.yaml", epochs=3)  # train the model
metrics = model.val()  # evaluate model performance on the validation set
results = model("https://ultralytics.com/images/zidane.jpg")  # predict on an image
path = model.export(format='onnx', export_hw_optimized=True) # export model to ONNX format
metrics = model.val(path)  # evaluate model performance on exported model
```

The model with a Regress6 head is used in a similar way:
```python
from ultralytics import YOLO

# Load a model
model = YOLO("yolov8n-regress6.yaml")  # build a new model from scratch

# Use the model
model.train(data="imdb10-age.yaml", epochs=3)  # train the model
metrics = model.val()  # evaluate model performance on the validation set
results = model("https://ultralytics.com/images/zidane.jpg")  # predict on an image
path = model.export(format='onnx', export_hw_optimized=True) # export model to ONNX format
metrics = model.val(path)  # evaluate model performance on exported model
```

<div align="center">
  <p>
    <a href="https://www.ultralytics.com/blog/ultralytics-yolo11-has-arrived-redefine-whats-possible-in-ai" target="_blank">
      <img width="100%" src="https://raw.githubusercontent.com/ultralytics/assets/main/yolov8/banner-yolov8.png" alt="Ultralytics YOLO banner"></a>
  </p>

[中文](https://docs.ultralytics.com/zh) | [한국어](https://docs.ultralytics.com/ko) | [日本語](https://docs.ultralytics.com/ja) | [Русский](https://docs.ultralytics.com/ru) | [Deutsch](https://docs.ultralytics.com/de) | [Français](https://docs.ultralytics.com/fr) | [Español](https://docs.ultralytics.com/es) | [Português](https://docs.ultralytics.com/pt) | [Türkçe](https://docs.ultralytics.com/tr) | [Tiếng Việt](https://docs.ultralytics.com/vi) | [العربية](https://docs.ultralytics.com/ar) <br>

<div>
    <a href="https://github.com/ultralytics/ultralytics/actions/workflows/ci.yml"><img src="https://github.com/ultralytics/ultralytics/actions/workflows/ci.yml/badge.svg" alt="Ultralytics CI"></a>
    <a href="https://pepy.tech/projects/ultralytics"><img src="https://static.pepy.tech/badge/ultralytics" alt="Ultralytics Downloads"></a>
    <a href="https://zenodo.org/badge/latestdoi/264818686"><img src="https://zenodo.org/badge/264818686.svg" alt="Ultralytics YOLO Citation"></a>
    <a href="https://discord.com/invite/ultralytics"><img alt="Ultralytics Discord" src="https://img.shields.io/discord/1089800235347353640?logo=discord&logoColor=white&label=Discord&color=blue"></a>
    <a href="https://community.ultralytics.com/"><img alt="Ultralytics Forums" src="https://img.shields.io/discourse/users?server=https%3A%2F%2Fcommunity.ultralytics.com&logo=discourse&label=Forums&color=blue"></a>
<<<<<<< HEAD
    <a href="https://reddit.com/r/ultralytics"><img alt="Ultralytics Reddit" src="https://img.shields.io/reddit/subreddit-subscribers/ultralytics?style=flat&logo=reddit&logoColor=white&label=Reddit&color=blue"></a>
=======
    <a href="https://www.reddit.com/r/ultralytics/"><img alt="Ultralytics Reddit" src="https://img.shields.io/reddit/subreddit-subscribers/ultralytics?style=flat&logo=reddit&logoColor=white&label=Reddit&color=blue"></a>
>>>>>>> 242d332c
    <br>
    <a href="https://console.paperspace.com/github/ultralytics/ultralytics"><img src="https://assets.paperspace.io/img/gradient-badge.svg" alt="Run Ultralytics on Gradient"></a>
    <a href="https://colab.research.google.com/github/ultralytics/ultralytics/blob/main/examples/tutorial.ipynb"><img src="https://colab.research.google.com/assets/colab-badge.svg" alt="Open Ultralytics In Colab"></a>
    <a href="https://www.kaggle.com/models/ultralytics/yolo11"><img src="https://kaggle.com/static/images/open-in-kaggle.svg" alt="Open Ultralytics In Kaggle"></a>
    <a href="https://mybinder.org/v2/gh/ultralytics/ultralytics/HEAD?labpath=examples%2Ftutorial.ipynb"><img src="https://mybinder.org/badge_logo.svg" alt="Open Ultralytics In Binder"></a>
<<<<<<< HEAD
=======
</div>
>>>>>>> 242d332c
</div>
<br>

[Ultralytics](https://www.ultralytics.com/) creates cutting-edge, state-of-the-art (SOTA) [YOLO models](https://www.ultralytics.com/yolo) built on years of foundational research in computer vision and AI. Constantly updated for performance and flexibility, our models are **fast**, **accurate**, and **easy to use**. They excel at [object detection](https://docs.ultralytics.com/tasks/detect/), [tracking](https://docs.ultralytics.com/modes/track/), [instance segmentation](https://docs.ultralytics.com/tasks/segment/), [image classification](https://docs.ultralytics.com/tasks/classify/), and [pose estimation](https://docs.ultralytics.com/tasks/pose/) tasks.

<<<<<<< HEAD
We hope that the resources here will help you get the most out of YOLO. Please browse the Ultralytics <a href="https://docs.ultralytics.com/">Docs</a> for details, raise an issue on <a href="https://github.com/ultralytics/ultralytics/issues/new/choose">GitHub</a> for support, questions, or discussions, become a member of the Ultralytics <a href="https://discord.com/invite/ultralytics">Discord</a>, <a href="https://reddit.com/r/ultralytics">Reddit</a> and <a href="https://community.ultralytics.com/">Forums</a>!
=======
Find detailed documentation in the [Ultralytics Docs](https://docs.ultralytics.com/). Get support via [GitHub Issues](https://github.com/ultralytics/ultralytics/issues/new/choose). Join discussions on [Discord](https://discord.com/invite/ultralytics), [Reddit](https://www.reddit.com/r/ultralytics/), and the [Ultralytics Community Forums](https://community.ultralytics.com/)!
>>>>>>> 242d332c

Request an Enterprise License for commercial use at [Ultralytics Licensing](https://www.ultralytics.com/license).

<a href="https://docs.ultralytics.com/models/yolo11/" target="_blank">
  <img width="100%" src="https://raw.githubusercontent.com/ultralytics/assets/refs/heads/main/yolo/performance-comparison.png" alt="YOLO11 performance plots">
</a>

<div align="center">
  <a href="https://github.com/ultralytics"><img src="https://github.com/ultralytics/assets/raw/main/social/logo-social-github.png" width="2%" alt="Ultralytics GitHub"></a>
  <img src="https://github.com/ultralytics/assets/raw/main/social/logo-transparent.png" width="2%" alt="space">
  <a href="https://www.linkedin.com/company/ultralytics/"><img src="https://github.com/ultralytics/assets/raw/main/social/logo-social-linkedin.png" width="2%" alt="Ultralytics LinkedIn"></a>
  <img src="https://github.com/ultralytics/assets/raw/main/social/logo-transparent.png" width="2%" alt="space">
  <a href="https://twitter.com/ultralytics"><img src="https://github.com/ultralytics/assets/raw/main/social/logo-social-twitter.png" width="2%" alt="Ultralytics Twitter"></a>
  <img src="https://github.com/ultralytics/assets/raw/main/social/logo-transparent.png" width="2%" alt="space">
  <a href="https://youtube.com/ultralytics?sub_confirmation=1"><img src="https://github.com/ultralytics/assets/raw/main/social/logo-social-youtube.png" width="2%" alt="Ultralytics YouTube"></a>
  <img src="https://github.com/ultralytics/assets/raw/main/social/logo-transparent.png" width="2%" alt="space">
  <a href="https://www.tiktok.com/@ultralytics"><img src="https://github.com/ultralytics/assets/raw/main/social/logo-social-tiktok.png" width="2%" alt="Ultralytics TikTok"></a>
  <img src="https://github.com/ultralytics/assets/raw/main/social/logo-transparent.png" width="2%" alt="space">
  <a href="https://ultralytics.com/bilibili"><img src="https://github.com/ultralytics/assets/raw/main/social/logo-social-bilibili.png" width="2%" alt="Ultralytics BiliBili"></a>
  <img src="https://github.com/ultralytics/assets/raw/main/social/logo-transparent.png" width="2%" alt="space">
  <a href="https://discord.com/invite/ultralytics"><img src="https://github.com/ultralytics/assets/raw/main/social/logo-social-discord.png" width="2%" alt="Ultralytics Discord"></a>
<<<<<<< HEAD
</div>
=======
>>>>>>> 242d332c
</div>

## 📄 Documentation

See below for quickstart installation and usage examples. For comprehensive guidance on training, validation, prediction, and deployment, refer to our full [Ultralytics Docs](https://docs.ultralytics.com/).

<details open>
<summary>Install</summary>

<<<<<<< HEAD
Pip install the Ultralytics package including all [requirements](https://github.com/ultralytics/ultralytics/blob/main/pyproject.toml) in a [**Python>=3.8**](https://www.python.org/) environment with [**PyTorch>=1.8**](https://pytorch.org/get-started/locally/).
=======
Install the `ultralytics` package, including all [requirements](https://github.com/ultralytics/ultralytics/blob/main/pyproject.toml), in a [**Python>=3.8**](https://www.python.org/) environment with [**PyTorch>=1.8**](https://pytorch.org/get-started/locally/).
>>>>>>> 242d332c

[![PyPI - Version](https://img.shields.io/pypi/v/ultralytics?logo=pypi&logoColor=white)](https://pypi.org/project/ultralytics/) [![Ultralytics Downloads](https://static.pepy.tech/badge/ultralytics)](https://www.pepy.tech/projects/ultralytics) [![PyPI - Python Version](https://img.shields.io/pypi/pyversions/ultralytics?logo=python&logoColor=gold)](https://pypi.org/project/ultralytics/)

```bash
pip install ultralytics
```

For alternative installation methods, including [Conda](https://anaconda.org/conda-forge/ultralytics), [Docker](https://hub.docker.com/r/ultralytics/ultralytics), and building from source via Git, please consult the [Quickstart Guide](https://docs.ultralytics.com/quickstart/).

[![Conda Version](https://img.shields.io/conda/vn/conda-forge/ultralytics?logo=condaforge)](https://anaconda.org/conda-forge/ultralytics) [![Docker Image Version](https://img.shields.io/docker/v/ultralytics/ultralytics?sort=semver&logo=docker)](https://hub.docker.com/r/ultralytics/ultralytics) [![Ultralytics Docker Pulls](https://img.shields.io/docker/pulls/ultralytics/ultralytics?logo=docker)](https://hub.docker.com/r/ultralytics/ultralytics)

</details>

<details open>
<summary>Usage</summary>

### CLI

You can use Ultralytics YOLO directly from the Command Line Interface (CLI) with the `yolo` command:

```bash
# Predict using a pretrained YOLO model (e.g., YOLO11n) on an image
yolo predict model=yolo11n.pt source='https://ultralytics.com/images/bus.jpg'
```

<<<<<<< HEAD
`yolo` can be used for a variety of tasks and modes and accepts additional arguments, e.g. `imgsz=640`. See the YOLO [CLI Docs](https://docs.ultralytics.com/usage/cli/) for examples.
=======
The `yolo` command supports various tasks and modes, accepting additional arguments like `imgsz=640`. Explore the YOLO [CLI Docs](https://docs.ultralytics.com/usage/cli/) for more examples.
>>>>>>> 242d332c

### Python

Ultralytics YOLO can also be integrated directly into your Python projects. It accepts the same [configuration arguments](https://docs.ultralytics.com/usage/cfg/) as the CLI:

```python
from ultralytics import YOLO

# Load a pretrained YOLO11n model
model = YOLO("yolo11n.pt")

# Train the model on the COCO8 dataset for 100 epochs
train_results = model.train(
    data="coco8.yaml",  # Path to dataset configuration file
    epochs=100,  # Number of training epochs
    imgsz=640,  # Image size for training
    device="cpu",  # Device to run on (e.g., 'cpu', 0, [0,1,2,3])
)

# Evaluate the model's performance on the validation set
metrics = model.val()

# Perform object detection on an image
results = model("path/to/image.jpg")  # Predict on an image
results[0].show()  # Display results

# Export the model to ONNX format for deployment
path = model.export(format="onnx")  # Returns the path to the exported model
```

Discover more examples in the YOLO [Python Docs](https://docs.ultralytics.com/usage/python/).

</details>

<<<<<<< HEAD
## <div align="center">Models</div>

YOLO11 [Detect](https://docs.ultralytics.com/tasks/detect/), [Segment](https://docs.ultralytics.com/tasks/segment/) and [Pose](https://docs.ultralytics.com/tasks/pose/) models pretrained on the [COCO](https://docs.ultralytics.com/datasets/detect/coco/) dataset are available here, as well as YOLO11 [Classify](https://docs.ultralytics.com/tasks/classify/) models pretrained on the [ImageNet](https://docs.ultralytics.com/datasets/classify/imagenet/) dataset. [Track](https://docs.ultralytics.com/modes/track/) mode is available for all Detect, Segment and Pose models. All [Models](https://docs.ultralytics.com/models/) download automatically from the latest Ultralytics [release](https://github.com/ultralytics/assets/releases) on first use.
=======
## ✨ Models

Ultralytics supports a wide range of YOLO models, from early versions like [YOLOv3](https://docs.ultralytics.com/models/yolov3/) to the latest [YOLO11](https://docs.ultralytics.com/models/yolo11/). The tables below showcase YOLO11 models pretrained on the [COCO](https://docs.ultralytics.com/datasets/detect/coco/) dataset for [Detection](https://docs.ultralytics.com/tasks/detect/), [Segmentation](https://docs.ultralytics.com/tasks/segment/), and [Pose Estimation](https://docs.ultralytics.com/tasks/pose/). Additionally, [Classification](https://docs.ultralytics.com/tasks/classify/) models pretrained on the [ImageNet](https://docs.ultralytics.com/datasets/classify/imagenet/) dataset are available. [Tracking](https://docs.ultralytics.com/modes/track/) mode is compatible with all Detection, Segmentation, and Pose models. All [Models](https://docs.ultralytics.com/models/) are automatically downloaded from the latest Ultralytics [release](https://github.com/ultralytics/assets/releases) upon first use.
>>>>>>> 242d332c

<a href="https://docs.ultralytics.com/tasks/" target="_blank">
    <img width="100%" src="https://github.com/ultralytics/docs/releases/download/0/ultralytics-yolov8-tasks-banner.avif" alt="Ultralytics YOLO supported tasks">
</a>
<br>
<br>

<details open><summary>Detection (COCO)</summary>

Explore the [Detection Docs](https://docs.ultralytics.com/tasks/detect/) for usage examples. These models are trained on the [COCO dataset](https://cocodataset.org/), featuring 80 object classes.

| Model                                                                                | size<br><sup>(pixels) | mAP<sup>val<br>50-95 | Speed<br><sup>CPU ONNX<br>(ms) | Speed<br><sup>T4 TensorRT10<br>(ms) | params<br><sup>(M) | FLOPs<br><sup>(B) |
| ------------------------------------------------------------------------------------ | --------------------- | -------------------- | ------------------------------ | ----------------------------------- | ------------------ | ----------------- |
| [YOLO11n](https://github.com/ultralytics/assets/releases/download/v8.3.0/yolo11n.pt) | 640                   | 39.5                 | 56.1 ± 0.8                     | 1.5 ± 0.0                           | 2.6                | 6.5               |
| [YOLO11s](https://github.com/ultralytics/assets/releases/download/v8.3.0/yolo11s.pt) | 640                   | 47.0                 | 90.0 ± 1.2                     | 2.5 ± 0.0                           | 9.4                | 21.5              |
| [YOLO11m](https://github.com/ultralytics/assets/releases/download/v8.3.0/yolo11m.pt) | 640                   | 51.5                 | 183.2 ± 2.0                    | 4.7 ± 0.1                           | 20.1               | 68.0              |
| [YOLO11l](https://github.com/ultralytics/assets/releases/download/v8.3.0/yolo11l.pt) | 640                   | 53.4                 | 238.6 ± 1.4                    | 6.2 ± 0.1                           | 25.3               | 86.9              |
| [YOLO11x](https://github.com/ultralytics/assets/releases/download/v8.3.0/yolo11x.pt) | 640                   | 54.7                 | 462.8 ± 6.7                    | 11.3 ± 0.2                          | 56.9               | 194.9             |

- **mAP<sup>val</sup>** values refer to single-model single-scale performance on the [COCO val2017](https://cocodataset.org/) dataset. See [YOLO Performance Metrics](https://docs.ultralytics.com/guides/yolo-performance-metrics/) for details. <br>Reproduce with `yolo val detect data=coco.yaml device=0`
- **Speed** metrics are averaged over COCO val images using an [Amazon EC2 P4d](https://aws.amazon.com/ec2/instance-types/p4/) instance. CPU speeds measured with [ONNX](https://onnx.ai/) export. GPU speeds measured with [TensorRT](https://developer.nvidia.com/tensorrt) export. <br>Reproduce with `yolo val detect data=coco.yaml batch=1 device=0|cpu`

</details>

<details><summary>Segmentation (COCO)</summary>

Refer to the [Segmentation Docs](https://docs.ultralytics.com/tasks/segment/) for usage examples. These models are trained on [COCO-Seg](https://docs.ultralytics.com/datasets/segment/coco/), including 80 classes.

| Model                                                                                        | size<br><sup>(pixels) | mAP<sup>box<br>50-95 | mAP<sup>mask<br>50-95 | Speed<br><sup>CPU ONNX<br>(ms) | Speed<br><sup>T4 TensorRT10<br>(ms) | params<br><sup>(M) | FLOPs<br><sup>(B) |
| -------------------------------------------------------------------------------------------- | --------------------- | -------------------- | --------------------- | ------------------------------ | ----------------------------------- | ------------------ | ----------------- |
| [YOLO11n-seg](https://github.com/ultralytics/assets/releases/download/v8.3.0/yolo11n-seg.pt) | 640                   | 38.9                 | 32.0                  | 65.9 ± 1.1                     | 1.8 ± 0.0                           | 2.9                | 10.4              |
| [YOLO11s-seg](https://github.com/ultralytics/assets/releases/download/v8.3.0/yolo11s-seg.pt) | 640                   | 46.6                 | 37.8                  | 117.6 ± 4.9                    | 2.9 ± 0.0                           | 10.1               | 35.5              |
| [YOLO11m-seg](https://github.com/ultralytics/assets/releases/download/v8.3.0/yolo11m-seg.pt) | 640                   | 51.5                 | 41.5                  | 281.6 ± 1.2                    | 6.3 ± 0.1                           | 22.4               | 123.3             |
| [YOLO11l-seg](https://github.com/ultralytics/assets/releases/download/v8.3.0/yolo11l-seg.pt) | 640                   | 53.4                 | 42.9                  | 344.2 ± 3.2                    | 7.8 ± 0.2                           | 27.6               | 142.2             |
| [YOLO11x-seg](https://github.com/ultralytics/assets/releases/download/v8.3.0/yolo11x-seg.pt) | 640                   | 54.7                 | 43.8                  | 664.5 ± 3.2                    | 15.8 ± 0.7                          | 62.1               | 319.0             |
<<<<<<< HEAD

- **mAP<sup>val</sup>** values are for single-model single-scale on [COCO val2017](https://cocodataset.org/) dataset. <br>Reproduce by `yolo val segment data=coco.yaml device=0`
- **Speed** averaged over COCO val images using an [Amazon EC2 P4d](https://aws.amazon.com/ec2/instance-types/p4/) instance. <br>Reproduce by `yolo val segment data=coco.yaml batch=1 device=0|cpu`

</details>

<details><summary>Classification (ImageNet)</summary>

See [Classification Docs](https://docs.ultralytics.com/tasks/classify/) for usage examples with these models trained on [ImageNet](https://docs.ultralytics.com/datasets/classify/imagenet/), which include 1000 pretrained classes.

| Model                                                                                        | size<br><sup>(pixels) | acc<br><sup>top1 | acc<br><sup>top5 | Speed<br><sup>CPU ONNX<br>(ms) | Speed<br><sup>T4 TensorRT10<br>(ms) | params<br><sup>(M) | FLOPs<br><sup>(B) at 640 |
| -------------------------------------------------------------------------------------------- | --------------------- | ---------------- | ---------------- | ------------------------------ | ----------------------------------- | ------------------ | ------------------------ |
| [YOLO11n-cls](https://github.com/ultralytics/assets/releases/download/v8.3.0/yolo11n-cls.pt) | 224                   | 70.0             | 89.4             | 5.0 ± 0.3                      | 1.1 ± 0.0                           | 1.6                | 3.3                      |
| [YOLO11s-cls](https://github.com/ultralytics/assets/releases/download/v8.3.0/yolo11s-cls.pt) | 224                   | 75.4             | 92.7             | 7.9 ± 0.2                      | 1.3 ± 0.0                           | 5.5                | 12.1                     |
| [YOLO11m-cls](https://github.com/ultralytics/assets/releases/download/v8.3.0/yolo11m-cls.pt) | 224                   | 77.3             | 93.9             | 17.2 ± 0.4                     | 2.0 ± 0.0                           | 10.4               | 39.3                     |
| [YOLO11l-cls](https://github.com/ultralytics/assets/releases/download/v8.3.0/yolo11l-cls.pt) | 224                   | 78.3             | 94.3             | 23.2 ± 0.3                     | 2.8 ± 0.0                           | 12.9               | 49.4                     |
| [YOLO11x-cls](https://github.com/ultralytics/assets/releases/download/v8.3.0/yolo11x-cls.pt) | 224                   | 79.5             | 94.9             | 41.4 ± 0.9                     | 3.8 ± 0.0                           | 28.4               | 110.4                    |

- **acc** values are model accuracies on the [ImageNet](https://www.image-net.org/) dataset validation set. <br>Reproduce by `yolo val classify data=path/to/ImageNet device=0`
- **Speed** averaged over ImageNet val images using an [Amazon EC2 P4d](https://aws.amazon.com/ec2/instance-types/p4/) instance. <br>Reproduce by `yolo val classify data=path/to/ImageNet batch=1 device=0|cpu`
=======

- **mAP<sup>val</sup>** values are for single-model single-scale on the [COCO val2017](https://cocodataset.org/) dataset. See [YOLO Performance Metrics](https://docs.ultralytics.com/guides/yolo-performance-metrics/) for details. <br>Reproduce with `yolo val segment data=coco.yaml device=0`
- **Speed** metrics are averaged over COCO val images using an [Amazon EC2 P4d](https://aws.amazon.com/ec2/instance-types/p4/) instance. CPU speeds measured with [ONNX](https://onnx.ai/) export. GPU speeds measured with [TensorRT](https://developer.nvidia.com/tensorrt) export. <br>Reproduce with `yolo val segment data=coco.yaml batch=1 device=0|cpu`
>>>>>>> 242d332c

</details>

<details><summary>Classification (ImageNet)</summary>

Consult the [Classification Docs](https://docs.ultralytics.com/tasks/classify/) for usage examples. These models are trained on [ImageNet](https://docs.ultralytics.com/datasets/classify/imagenet/), covering 1000 classes.

<<<<<<< HEAD
| Model                                                                                          | size<br><sup>(pixels) | mAP<sup>pose<br>50-95 | mAP<sup>pose<br>50 | Speed<br><sup>CPU ONNX<br>(ms) | Speed<br><sup>T4 TensorRT10<br>(ms) | params<br><sup>(M) | FLOPs<br><sup>(B) |
| ---------------------------------------------------------------------------------------------- | --------------------- | --------------------- | ------------------ | ------------------------------ | ----------------------------------- | ------------------ | ----------------- |
| [YOLO11n-pose](https://github.com/ultralytics/assets/releases/download/v8.3.0/yolo11n-pose.pt) | 640                   | 50.0                  | 81.0               | 52.4 ± 0.5                     | 1.7 ± 0.0                           | 2.9                | 7.6               |
| [YOLO11s-pose](https://github.com/ultralytics/assets/releases/download/v8.3.0/yolo11s-pose.pt) | 640                   | 58.9                  | 86.3               | 90.5 ± 0.6                     | 2.6 ± 0.0                           | 9.9                | 23.2              |
| [YOLO11m-pose](https://github.com/ultralytics/assets/releases/download/v8.3.0/yolo11m-pose.pt) | 640                   | 64.9                  | 89.4               | 187.3 ± 0.8                    | 4.9 ± 0.1                           | 20.9               | 71.7              |
| [YOLO11l-pose](https://github.com/ultralytics/assets/releases/download/v8.3.0/yolo11l-pose.pt) | 640                   | 66.1                  | 89.9               | 247.7 ± 1.1                    | 6.4 ± 0.1                           | 26.2               | 90.7              |
| [YOLO11x-pose](https://github.com/ultralytics/assets/releases/download/v8.3.0/yolo11x-pose.pt) | 640                   | 69.5                  | 91.1               | 488.0 ± 13.9                   | 12.1 ± 0.2                          | 58.8               | 203.3             |
=======
| Model                                                                                        | size<br><sup>(pixels) | acc<br><sup>top1 | acc<br><sup>top5 | Speed<br><sup>CPU ONNX<br>(ms) | Speed<br><sup>T4 TensorRT10<br>(ms) | params<br><sup>(M) | FLOPs<br><sup>(B) at 224 |
| -------------------------------------------------------------------------------------------- | --------------------- | ---------------- | ---------------- | ------------------------------ | ----------------------------------- | ------------------ | ------------------------ |
| [YOLO11n-cls](https://github.com/ultralytics/assets/releases/download/v8.3.0/yolo11n-cls.pt) | 224                   | 70.0             | 89.4             | 5.0 ± 0.3                      | 1.1 ± 0.0                           | 1.6                | 0.5                      |
| [YOLO11s-cls](https://github.com/ultralytics/assets/releases/download/v8.3.0/yolo11s-cls.pt) | 224                   | 75.4             | 92.7             | 7.9 ± 0.2                      | 1.3 ± 0.0                           | 5.5                | 1.6                      |
| [YOLO11m-cls](https://github.com/ultralytics/assets/releases/download/v8.3.0/yolo11m-cls.pt) | 224                   | 77.3             | 93.9             | 17.2 ± 0.4                     | 2.0 ± 0.0                           | 10.4               | 5.0                      |
| [YOLO11l-cls](https://github.com/ultralytics/assets/releases/download/v8.3.0/yolo11l-cls.pt) | 224                   | 78.3             | 94.3             | 23.2 ± 0.3                     | 2.8 ± 0.0                           | 12.9               | 6.2                      |
| [YOLO11x-cls](https://github.com/ultralytics/assets/releases/download/v8.3.0/yolo11x-cls.pt) | 224                   | 79.5             | 94.9             | 41.4 ± 0.9                     | 3.8 ± 0.0                           | 28.4               | 13.7                     |
>>>>>>> 242d332c

- **acc** values represent model accuracy on the [ImageNet](https://www.image-net.org/) dataset validation set. <br>Reproduce with `yolo val classify data=path/to/ImageNet device=0`
- **Speed** metrics are averaged over ImageNet val images using an [Amazon EC2 P4d](https://aws.amazon.com/ec2/instance-types/p4/) instance. CPU speeds measured with [ONNX](https://onnx.ai/) export. GPU speeds measured with [TensorRT](https://developer.nvidia.com/tensorrt) export. <br>Reproduce with `yolo val classify data=path/to/ImageNet batch=1 device=0|cpu`

</details>

<details><summary>Pose (COCO)</summary>

See the [Pose Estimation Docs](https://docs.ultralytics.com/tasks/pose/) for usage examples. These models are trained on [COCO-Pose](https://docs.ultralytics.com/datasets/pose/coco/), focusing on the 'person' class.

<<<<<<< HEAD
| Model                                                                                        | size<br><sup>(pixels) | mAP<sup>test<br>50 | Speed<br><sup>CPU ONNX<br>(ms) | Speed<br><sup>T4 TensorRT10<br>(ms) | params<br><sup>(M) | FLOPs<br><sup>(B) |
| -------------------------------------------------------------------------------------------- | --------------------- | ------------------ | ------------------------------ | ----------------------------------- | ------------------ | ----------------- |
| [YOLO11n-obb](https://github.com/ultralytics/assets/releases/download/v8.3.0/yolo11n-obb.pt) | 1024                  | 78.4               | 117.6 ± 0.8                    | 4.4 ± 0.0                           | 2.7                | 17.2              |
| [YOLO11s-obb](https://github.com/ultralytics/assets/releases/download/v8.3.0/yolo11s-obb.pt) | 1024                  | 79.5               | 219.4 ± 4.0                    | 5.1 ± 0.0                           | 9.7                | 57.5              |
| [YOLO11m-obb](https://github.com/ultralytics/assets/releases/download/v8.3.0/yolo11m-obb.pt) | 1024                  | 80.9               | 562.8 ± 2.9                    | 10.1 ± 0.4                          | 20.9               | 183.5             |
| [YOLO11l-obb](https://github.com/ultralytics/assets/releases/download/v8.3.0/yolo11l-obb.pt) | 1024                  | 81.0               | 712.5 ± 5.0                    | 13.5 ± 0.6                          | 26.2               | 232.0             |
| [YOLO11x-obb](https://github.com/ultralytics/assets/releases/download/v8.3.0/yolo11x-obb.pt) | 1024                  | 81.3               | 1408.6 ± 7.7                   | 28.6 ± 1.0                          | 58.8               | 520.2             |
=======
| Model                                                                                          | size<br><sup>(pixels) | mAP<sup>pose<br>50-95 | mAP<sup>pose<br>50 | Speed<br><sup>CPU ONNX<br>(ms) | Speed<br><sup>T4 TensorRT10<br>(ms) | params<br><sup>(M) | FLOPs<br><sup>(B) |
| ---------------------------------------------------------------------------------------------- | --------------------- | --------------------- | ------------------ | ------------------------------ | ----------------------------------- | ------------------ | ----------------- |
| [YOLO11n-pose](https://github.com/ultralytics/assets/releases/download/v8.3.0/yolo11n-pose.pt) | 640                   | 50.0                  | 81.0               | 52.4 ± 0.5                     | 1.7 ± 0.0                           | 2.9                | 7.6               |
| [YOLO11s-pose](https://github.com/ultralytics/assets/releases/download/v8.3.0/yolo11s-pose.pt) | 640                   | 58.9                  | 86.3               | 90.5 ± 0.6                     | 2.6 ± 0.0                           | 9.9                | 23.2              |
| [YOLO11m-pose](https://github.com/ultralytics/assets/releases/download/v8.3.0/yolo11m-pose.pt) | 640                   | 64.9                  | 89.4               | 187.3 ± 0.8                    | 4.9 ± 0.1                           | 20.9               | 71.7              |
| [YOLO11l-pose](https://github.com/ultralytics/assets/releases/download/v8.3.0/yolo11l-pose.pt) | 640                   | 66.1                  | 89.9               | 247.7 ± 1.1                    | 6.4 ± 0.1                           | 26.2               | 90.7              |
| [YOLO11x-pose](https://github.com/ultralytics/assets/releases/download/v8.3.0/yolo11x-pose.pt) | 640                   | 69.5                  | 91.1               | 488.0 ± 13.9                   | 12.1 ± 0.2                          | 58.8               | 203.3             |
>>>>>>> 242d332c

- **mAP<sup>val</sup>** values are for single-model single-scale on the [COCO Keypoints val2017](https://docs.ultralytics.com/datasets/pose/coco/) dataset. See [YOLO Performance Metrics](https://docs.ultralytics.com/guides/yolo-performance-metrics/) for details. <br>Reproduce with `yolo val pose data=coco-pose.yaml device=0`
- **Speed** metrics are averaged over COCO val images using an [Amazon EC2 P4d](https://aws.amazon.com/ec2/instance-types/p4/) instance. CPU speeds measured with [ONNX](https://onnx.ai/) export. GPU speeds measured with [TensorRT](https://developer.nvidia.com/tensorrt) export. <br>Reproduce with `yolo val pose data=coco-pose.yaml batch=1 device=0|cpu`

</details>

<<<<<<< HEAD
## <div align="center">Integrations</div>

Our key integrations with leading AI platforms extend the functionality of Ultralytics' offerings, enhancing tasks like dataset labeling, training, visualization, and model management. Discover how Ultralytics, in collaboration with [W&B](https://docs.wandb.ai/guides/integrations/ultralytics/), [Comet](https://bit.ly/yolov8-readme-comet), [Roboflow](https://roboflow.com/?ref=ultralytics) and [OpenVINO](https://docs.ultralytics.com/integrations/openvino/), can optimize your AI workflow.

<a href="https://www.ultralytics.com/hub" target="_blank">
=======
<details><summary>Oriented Bounding Boxes (DOTAv1)</summary>

Check the [OBB Docs](https://docs.ultralytics.com/tasks/obb/) for usage examples. These models are trained on [DOTAv1](https://docs.ultralytics.com/datasets/obb/dota-v2/#dota-v10/), including 15 classes.

| Model                                                                                        | size<br><sup>(pixels) | mAP<sup>test<br>50 | Speed<br><sup>CPU ONNX<br>(ms) | Speed<br><sup>T4 TensorRT10<br>(ms) | params<br><sup>(M) | FLOPs<br><sup>(B) |
| -------------------------------------------------------------------------------------------- | --------------------- | ------------------ | ------------------------------ | ----------------------------------- | ------------------ | ----------------- |
| [YOLO11n-obb](https://github.com/ultralytics/assets/releases/download/v8.3.0/yolo11n-obb.pt) | 1024                  | 78.4               | 117.6 ± 0.8                    | 4.4 ± 0.0                           | 2.7                | 17.2              |
| [YOLO11s-obb](https://github.com/ultralytics/assets/releases/download/v8.3.0/yolo11s-obb.pt) | 1024                  | 79.5               | 219.4 ± 4.0                    | 5.1 ± 0.0                           | 9.7                | 57.5              |
| [YOLO11m-obb](https://github.com/ultralytics/assets/releases/download/v8.3.0/yolo11m-obb.pt) | 1024                  | 80.9               | 562.8 ± 2.9                    | 10.1 ± 0.4                          | 20.9               | 183.5             |
| [YOLO11l-obb](https://github.com/ultralytics/assets/releases/download/v8.3.0/yolo11l-obb.pt) | 1024                  | 81.0               | 712.5 ± 5.0                    | 13.5 ± 0.6                          | 26.2               | 232.0             |
| [YOLO11x-obb](https://github.com/ultralytics/assets/releases/download/v8.3.0/yolo11x-obb.pt) | 1024                  | 81.3               | 1408.6 ± 7.7                   | 28.6 ± 1.0                          | 58.8               | 520.2             |

- **mAP<sup>test</sup>** values are for single-model multiscale performance on the [DOTAv1 test set](https://captain-whu.github.io/DOTA/dataset.html). <br>Reproduce by `yolo val obb data=DOTAv1.yaml device=0 split=test` and submit merged results to the [DOTA evaluation server](https://captain-whu.github.io/DOTA/evaluation.html).
- **Speed** metrics are averaged over [DOTAv1 val images](https://docs.ultralytics.com/datasets/obb/dota-v2/#dota-v10) using an [Amazon EC2 P4d](https://aws.amazon.com/ec2/instance-types/p4/) instance. CPU speeds measured with [ONNX](https://onnx.ai/) export. GPU speeds measured with [TensorRT](https://developer.nvidia.com/tensorrt) export. <br>Reproduce by `yolo val obb data=DOTAv1.yaml batch=1 device=0|cpu`

</details>

## 🧩 Integrations

Our key integrations with leading AI platforms extend the functionality of Ultralytics' offerings, enhancing tasks like dataset labeling, training, visualization, and model management. Discover how Ultralytics, in collaboration with partners like [Weights & Biases](https://docs.ultralytics.com/integrations/weights-biases/), [Comet ML](https://docs.ultralytics.com/integrations/comet/), [Roboflow](https://docs.ultralytics.com/integrations/roboflow/), and [Intel OpenVINO](https://docs.ultralytics.com/integrations/openvino/), can optimize your AI workflow. Explore more at [Ultralytics Integrations](https://docs.ultralytics.com/integrations/).

<a href="https://docs.ultralytics.com/integrations/" target="_blank">
>>>>>>> 242d332c
    <img width="100%" src="https://github.com/ultralytics/assets/raw/main/yolov8/banner-integrations.png" alt="Ultralytics active learning integrations">
</a>
<br>
<br>

<div align="center">
  <a href="https://www.ultralytics.com/hub">
    <img src="https://github.com/ultralytics/assets/raw/main/partners/logo-ultralytics-hub.png" width="10%" alt="Ultralytics HUB logo"></a>
  <img src="https://github.com/ultralytics/assets/raw/main/social/logo-transparent.png" width="15%" height="0" alt="space">
<<<<<<< HEAD
  <a href="https://docs.wandb.ai/guides/integrations/ultralytics/">
    <img src="https://github.com/ultralytics/assets/raw/main/partners/logo-wb.png" width="10%" alt="ClearML logo"></a>
=======
  <a href="https://docs.ultralytics.com/integrations/weights-biases/">
    <img src="https://github.com/ultralytics/assets/raw/main/partners/logo-wb.png" width="10%" alt="Weights & Biases logo"></a>
>>>>>>> 242d332c
  <img src="https://github.com/ultralytics/assets/raw/main/social/logo-transparent.png" width="15%" height="0" alt="space">
  <a href="https://docs.ultralytics.com/integrations/comet/">
    <img src="https://github.com/ultralytics/assets/raw/main/partners/logo-comet.png" width="10%" alt="Comet ML logo"></a>
  <img src="https://github.com/ultralytics/assets/raw/main/social/logo-transparent.png" width="15%" height="0" alt="space">
  <a href="https://docs.ultralytics.com/integrations/neural-magic/">
    <img src="https://github.com/ultralytics/assets/raw/main/partners/logo-neuralmagic.png" width="10%" alt="Neural Magic logo"></a>
</div>

<<<<<<< HEAD
|                                                         Ultralytics HUB 🚀                                                         |                                                               W&B                                                               |                                                                       Comet ⭐ NEW                                                                        |                                              Neural Magic                                              |
| :--------------------------------------------------------------------------------------------------------------------------------: | :-----------------------------------------------------------------------------------------------------------------------------: | :-------------------------------------------------------------------------------------------------------------------------------------------------------: | :----------------------------------------------------------------------------------------------------: |
| Streamline YOLO workflows: Label, train, and deploy effortlessly with [Ultralytics HUB](https://www.ultralytics.com/hub). Try now! | Track experiments, hyperparameters, and results with [Weights & Biases](https://docs.wandb.ai/guides/integrations/ultralytics/) | Free forever, [Comet](https://bit.ly/yolov5-readme-comet) lets you save YOLO11 models, resume training, and interactively visualize and debug predictions | Run YOLO11 inference up to 6x faster with [Neural Magic DeepSparse](https://bit.ly/yolov5-neuralmagic) |
=======
|                                                       Ultralytics HUB 🌟                                                        |                                                          Weights & Biases                                                           |                                                                              Comet                                                                              |                                                        Neural Magic                                                         |
| :-----------------------------------------------------------------------------------------------------------------------------: | :---------------------------------------------------------------------------------------------------------------------------------: | :-------------------------------------------------------------------------------------------------------------------------------------------------------------: | :-------------------------------------------------------------------------------------------------------------------------: |
| Streamline YOLO workflows: Label, train, and deploy effortlessly with [Ultralytics HUB](https://hub.ultralytics.com/). Try now! | Track experiments, hyperparameters, and results with [Weights & Biases](https://docs.ultralytics.com/integrations/weights-biases/). | Free forever, [Comet ML](https://docs.ultralytics.com/integrations/comet/) lets you save YOLO models, resume training, and interactively visualize predictions. | Run YOLO inference up to 6x faster with [Neural Magic DeepSparse](https://docs.ultralytics.com/integrations/neural-magic/). |
>>>>>>> 242d332c

## 🌟 Ultralytics HUB

Experience seamless AI with [Ultralytics HUB](https://hub.ultralytics.com/), the all-in-one platform for data visualization, training YOLO models, and deployment—no coding required. Transform images into actionable insights and bring your AI visions to life effortlessly using our cutting-edge platform and user-friendly [Ultralytics App](https://www.ultralytics.com/app-install). Start your journey for **Free** today!

<a href="https://www.ultralytics.com/hub" target="_blank">
<img width="100%" src="https://github.com/ultralytics/assets/raw/main/im/ultralytics-hub.png" alt="Ultralytics HUB preview image"></a>

## 🤝 Contribute

We thrive on community collaboration! Ultralytics YOLO wouldn't be the SOTA framework it is without contributions from developers like you. Please see our [Contributing Guide](https://docs.ultralytics.com/help/contributing/) to get started. We also welcome your feedback—share your experience by completing our [Survey](https://www.ultralytics.com/survey?utm_source=github&utm_medium=social&utm_campaign=Survey). A huge **Thank You** 🙏 to everyone who contributes!

<!-- SVG image from https://opencollective.com/ultralytics/contributors.svg?width=1280 -->

[![Ultralytics open-source contributors](https://raw.githubusercontent.com/ultralytics/assets/main/im/image-contributors.png)](https://github.com/ultralytics/ultralytics/graphs/contributors)

We look forward to your contributions to help make the Ultralytics ecosystem even better!

## 📜 License

Ultralytics offers two licensing options to suit different needs:

- **AGPL-3.0 License**: This [OSI-approved](https://opensource.org/license) open-source license is perfect for students, researchers, and enthusiasts. It encourages open collaboration and knowledge sharing. See the [LICENSE](https://github.com/ultralytics/ultralytics/blob/main/LICENSE) file for full details.
- **Ultralytics Enterprise License**: Designed for commercial use, this license allows for the seamless integration of Ultralytics software and AI models into commercial products and services, bypassing the open-source requirements of AGPL-3.0. If your use case involves commercial deployment, please contact us via [Ultralytics Licensing](https://www.ultralytics.com/license).

## 📞 Contact

For bug reports and feature requests related to Ultralytics software, please visit [GitHub Issues](https://github.com/ultralytics/ultralytics/issues). For questions, discussions, and community support, join our active communities on [Discord](https://discord.com/invite/ultralytics), [Reddit](https://www.reddit.com/r/ultralytics/), and the [Ultralytics Community Forums](https://community.ultralytics.com/). We're here to help with all things Ultralytics!

<br>
<div align="center">
  <a href="https://github.com/ultralytics"><img src="https://github.com/ultralytics/assets/raw/main/social/logo-social-github.png" width="3%" alt="Ultralytics GitHub"></a>
  <img src="https://github.com/ultralytics/assets/raw/main/social/logo-transparent.png" width="3%" alt="space">
  <a href="https://www.linkedin.com/company/ultralytics/"><img src="https://github.com/ultralytics/assets/raw/main/social/logo-social-linkedin.png" width="3%" alt="Ultralytics LinkedIn"></a>
  <img src="https://github.com/ultralytics/assets/raw/main/social/logo-transparent.png" width="3%" alt="space">
  <a href="https://twitter.com/ultralytics"><img src="https://github.com/ultralytics/assets/raw/main/social/logo-social-twitter.png" width="3%" alt="Ultralytics Twitter"></a>
  <img src="https://github.com/ultralytics/assets/raw/main/social/logo-transparent.png" width="3%" alt="space">
  <a href="https://youtube.com/ultralytics?sub_confirmation=1"><img src="https://github.com/ultralytics/assets/raw/main/social/logo-social-youtube.png" width="3%" alt="Ultralytics YouTube"></a>
  <img src="https://github.com/ultralytics/assets/raw/main/social/logo-transparent.png" width="3%" alt="space">
  <a href="https://www.tiktok.com/@ultralytics"><img src="https://github.com/ultralytics/assets/raw/main/social/logo-social-tiktok.png" width="3%" alt="Ultralytics TikTok"></a>
  <img src="https://github.com/ultralytics/assets/raw/main/social/logo-transparent.png" width="3%" alt="space">
  <a href="https://ultralytics.com/bilibili"><img src="https://github.com/ultralytics/assets/raw/main/social/logo-social-bilibili.png" width="3%" alt="Ultralytics BiliBili"></a>
  <img src="https://github.com/ultralytics/assets/raw/main/social/logo-transparent.png" width="3%" alt="space">
  <a href="https://discord.com/invite/ultralytics"><img src="https://github.com/ultralytics/assets/raw/main/social/logo-social-discord.png" width="3%" alt="Ultralytics Discord"></a>
</div><|MERGE_RESOLUTION|>--- conflicted
+++ resolved
@@ -77,30 +77,19 @@
     <a href="https://zenodo.org/badge/latestdoi/264818686"><img src="https://zenodo.org/badge/264818686.svg" alt="Ultralytics YOLO Citation"></a>
     <a href="https://discord.com/invite/ultralytics"><img alt="Ultralytics Discord" src="https://img.shields.io/discord/1089800235347353640?logo=discord&logoColor=white&label=Discord&color=blue"></a>
     <a href="https://community.ultralytics.com/"><img alt="Ultralytics Forums" src="https://img.shields.io/discourse/users?server=https%3A%2F%2Fcommunity.ultralytics.com&logo=discourse&label=Forums&color=blue"></a>
-<<<<<<< HEAD
-    <a href="https://reddit.com/r/ultralytics"><img alt="Ultralytics Reddit" src="https://img.shields.io/reddit/subreddit-subscribers/ultralytics?style=flat&logo=reddit&logoColor=white&label=Reddit&color=blue"></a>
-=======
     <a href="https://www.reddit.com/r/ultralytics/"><img alt="Ultralytics Reddit" src="https://img.shields.io/reddit/subreddit-subscribers/ultralytics?style=flat&logo=reddit&logoColor=white&label=Reddit&color=blue"></a>
->>>>>>> 242d332c
     <br>
     <a href="https://console.paperspace.com/github/ultralytics/ultralytics"><img src="https://assets.paperspace.io/img/gradient-badge.svg" alt="Run Ultralytics on Gradient"></a>
     <a href="https://colab.research.google.com/github/ultralytics/ultralytics/blob/main/examples/tutorial.ipynb"><img src="https://colab.research.google.com/assets/colab-badge.svg" alt="Open Ultralytics In Colab"></a>
     <a href="https://www.kaggle.com/models/ultralytics/yolo11"><img src="https://kaggle.com/static/images/open-in-kaggle.svg" alt="Open Ultralytics In Kaggle"></a>
     <a href="https://mybinder.org/v2/gh/ultralytics/ultralytics/HEAD?labpath=examples%2Ftutorial.ipynb"><img src="https://mybinder.org/badge_logo.svg" alt="Open Ultralytics In Binder"></a>
-<<<<<<< HEAD
-=======
 </div>
->>>>>>> 242d332c
 </div>
 <br>
 
 [Ultralytics](https://www.ultralytics.com/) creates cutting-edge, state-of-the-art (SOTA) [YOLO models](https://www.ultralytics.com/yolo) built on years of foundational research in computer vision and AI. Constantly updated for performance and flexibility, our models are **fast**, **accurate**, and **easy to use**. They excel at [object detection](https://docs.ultralytics.com/tasks/detect/), [tracking](https://docs.ultralytics.com/modes/track/), [instance segmentation](https://docs.ultralytics.com/tasks/segment/), [image classification](https://docs.ultralytics.com/tasks/classify/), and [pose estimation](https://docs.ultralytics.com/tasks/pose/) tasks.
 
-<<<<<<< HEAD
-We hope that the resources here will help you get the most out of YOLO. Please browse the Ultralytics <a href="https://docs.ultralytics.com/">Docs</a> for details, raise an issue on <a href="https://github.com/ultralytics/ultralytics/issues/new/choose">GitHub</a> for support, questions, or discussions, become a member of the Ultralytics <a href="https://discord.com/invite/ultralytics">Discord</a>, <a href="https://reddit.com/r/ultralytics">Reddit</a> and <a href="https://community.ultralytics.com/">Forums</a>!
-=======
 Find detailed documentation in the [Ultralytics Docs](https://docs.ultralytics.com/). Get support via [GitHub Issues](https://github.com/ultralytics/ultralytics/issues/new/choose). Join discussions on [Discord](https://discord.com/invite/ultralytics), [Reddit](https://www.reddit.com/r/ultralytics/), and the [Ultralytics Community Forums](https://community.ultralytics.com/)!
->>>>>>> 242d332c
 
 Request an Enterprise License for commercial use at [Ultralytics Licensing](https://www.ultralytics.com/license).
 
@@ -122,10 +111,6 @@
   <a href="https://ultralytics.com/bilibili"><img src="https://github.com/ultralytics/assets/raw/main/social/logo-social-bilibili.png" width="2%" alt="Ultralytics BiliBili"></a>
   <img src="https://github.com/ultralytics/assets/raw/main/social/logo-transparent.png" width="2%" alt="space">
   <a href="https://discord.com/invite/ultralytics"><img src="https://github.com/ultralytics/assets/raw/main/social/logo-social-discord.png" width="2%" alt="Ultralytics Discord"></a>
-<<<<<<< HEAD
-</div>
-=======
->>>>>>> 242d332c
 </div>
 
 ## 📄 Documentation
@@ -135,11 +120,7 @@
 <details open>
 <summary>Install</summary>
 
-<<<<<<< HEAD
-Pip install the Ultralytics package including all [requirements](https://github.com/ultralytics/ultralytics/blob/main/pyproject.toml) in a [**Python>=3.8**](https://www.python.org/) environment with [**PyTorch>=1.8**](https://pytorch.org/get-started/locally/).
-=======
 Install the `ultralytics` package, including all [requirements](https://github.com/ultralytics/ultralytics/blob/main/pyproject.toml), in a [**Python>=3.8**](https://www.python.org/) environment with [**PyTorch>=1.8**](https://pytorch.org/get-started/locally/).
->>>>>>> 242d332c
 
 [![PyPI - Version](https://img.shields.io/pypi/v/ultralytics?logo=pypi&logoColor=white)](https://pypi.org/project/ultralytics/) [![Ultralytics Downloads](https://static.pepy.tech/badge/ultralytics)](https://www.pepy.tech/projects/ultralytics) [![PyPI - Python Version](https://img.shields.io/pypi/pyversions/ultralytics?logo=python&logoColor=gold)](https://pypi.org/project/ultralytics/)
 
@@ -165,11 +146,7 @@
 yolo predict model=yolo11n.pt source='https://ultralytics.com/images/bus.jpg'
 ```
 
-<<<<<<< HEAD
-`yolo` can be used for a variety of tasks and modes and accepts additional arguments, e.g. `imgsz=640`. See the YOLO [CLI Docs](https://docs.ultralytics.com/usage/cli/) for examples.
-=======
 The `yolo` command supports various tasks and modes, accepting additional arguments like `imgsz=640`. Explore the YOLO [CLI Docs](https://docs.ultralytics.com/usage/cli/) for more examples.
->>>>>>> 242d332c
 
 ### Python
 
@@ -204,15 +181,9 @@
 
 </details>
 
-<<<<<<< HEAD
-## <div align="center">Models</div>
-
-YOLO11 [Detect](https://docs.ultralytics.com/tasks/detect/), [Segment](https://docs.ultralytics.com/tasks/segment/) and [Pose](https://docs.ultralytics.com/tasks/pose/) models pretrained on the [COCO](https://docs.ultralytics.com/datasets/detect/coco/) dataset are available here, as well as YOLO11 [Classify](https://docs.ultralytics.com/tasks/classify/) models pretrained on the [ImageNet](https://docs.ultralytics.com/datasets/classify/imagenet/) dataset. [Track](https://docs.ultralytics.com/modes/track/) mode is available for all Detect, Segment and Pose models. All [Models](https://docs.ultralytics.com/models/) download automatically from the latest Ultralytics [release](https://github.com/ultralytics/assets/releases) on first use.
-=======
 ## ✨ Models
 
 Ultralytics supports a wide range of YOLO models, from early versions like [YOLOv3](https://docs.ultralytics.com/models/yolov3/) to the latest [YOLO11](https://docs.ultralytics.com/models/yolo11/). The tables below showcase YOLO11 models pretrained on the [COCO](https://docs.ultralytics.com/datasets/detect/coco/) dataset for [Detection](https://docs.ultralytics.com/tasks/detect/), [Segmentation](https://docs.ultralytics.com/tasks/segment/), and [Pose Estimation](https://docs.ultralytics.com/tasks/pose/). Additionally, [Classification](https://docs.ultralytics.com/tasks/classify/) models pretrained on the [ImageNet](https://docs.ultralytics.com/datasets/classify/imagenet/) dataset are available. [Tracking](https://docs.ultralytics.com/modes/track/) mode is compatible with all Detection, Segmentation, and Pose models. All [Models](https://docs.ultralytics.com/models/) are automatically downloaded from the latest Ultralytics [release](https://github.com/ultralytics/assets/releases) upon first use.
->>>>>>> 242d332c
 
 <a href="https://docs.ultralytics.com/tasks/" target="_blank">
     <img width="100%" src="https://github.com/ultralytics/docs/releases/download/0/ultralytics-yolov8-tasks-banner.avif" alt="Ultralytics YOLO supported tasks">
@@ -248,32 +219,9 @@
 | [YOLO11m-seg](https://github.com/ultralytics/assets/releases/download/v8.3.0/yolo11m-seg.pt) | 640                   | 51.5                 | 41.5                  | 281.6 ± 1.2                    | 6.3 ± 0.1                           | 22.4               | 123.3             |
 | [YOLO11l-seg](https://github.com/ultralytics/assets/releases/download/v8.3.0/yolo11l-seg.pt) | 640                   | 53.4                 | 42.9                  | 344.2 ± 3.2                    | 7.8 ± 0.2                           | 27.6               | 142.2             |
 | [YOLO11x-seg](https://github.com/ultralytics/assets/releases/download/v8.3.0/yolo11x-seg.pt) | 640                   | 54.7                 | 43.8                  | 664.5 ± 3.2                    | 15.8 ± 0.7                          | 62.1               | 319.0             |
-<<<<<<< HEAD
-
-- **mAP<sup>val</sup>** values are for single-model single-scale on [COCO val2017](https://cocodataset.org/) dataset. <br>Reproduce by `yolo val segment data=coco.yaml device=0`
-- **Speed** averaged over COCO val images using an [Amazon EC2 P4d](https://aws.amazon.com/ec2/instance-types/p4/) instance. <br>Reproduce by `yolo val segment data=coco.yaml batch=1 device=0|cpu`
-
-</details>
-
-<details><summary>Classification (ImageNet)</summary>
-
-See [Classification Docs](https://docs.ultralytics.com/tasks/classify/) for usage examples with these models trained on [ImageNet](https://docs.ultralytics.com/datasets/classify/imagenet/), which include 1000 pretrained classes.
-
-| Model                                                                                        | size<br><sup>(pixels) | acc<br><sup>top1 | acc<br><sup>top5 | Speed<br><sup>CPU ONNX<br>(ms) | Speed<br><sup>T4 TensorRT10<br>(ms) | params<br><sup>(M) | FLOPs<br><sup>(B) at 640 |
-| -------------------------------------------------------------------------------------------- | --------------------- | ---------------- | ---------------- | ------------------------------ | ----------------------------------- | ------------------ | ------------------------ |
-| [YOLO11n-cls](https://github.com/ultralytics/assets/releases/download/v8.3.0/yolo11n-cls.pt) | 224                   | 70.0             | 89.4             | 5.0 ± 0.3                      | 1.1 ± 0.0                           | 1.6                | 3.3                      |
-| [YOLO11s-cls](https://github.com/ultralytics/assets/releases/download/v8.3.0/yolo11s-cls.pt) | 224                   | 75.4             | 92.7             | 7.9 ± 0.2                      | 1.3 ± 0.0                           | 5.5                | 12.1                     |
-| [YOLO11m-cls](https://github.com/ultralytics/assets/releases/download/v8.3.0/yolo11m-cls.pt) | 224                   | 77.3             | 93.9             | 17.2 ± 0.4                     | 2.0 ± 0.0                           | 10.4               | 39.3                     |
-| [YOLO11l-cls](https://github.com/ultralytics/assets/releases/download/v8.3.0/yolo11l-cls.pt) | 224                   | 78.3             | 94.3             | 23.2 ± 0.3                     | 2.8 ± 0.0                           | 12.9               | 49.4                     |
-| [YOLO11x-cls](https://github.com/ultralytics/assets/releases/download/v8.3.0/yolo11x-cls.pt) | 224                   | 79.5             | 94.9             | 41.4 ± 0.9                     | 3.8 ± 0.0                           | 28.4               | 110.4                    |
-
-- **acc** values are model accuracies on the [ImageNet](https://www.image-net.org/) dataset validation set. <br>Reproduce by `yolo val classify data=path/to/ImageNet device=0`
-- **Speed** averaged over ImageNet val images using an [Amazon EC2 P4d](https://aws.amazon.com/ec2/instance-types/p4/) instance. <br>Reproduce by `yolo val classify data=path/to/ImageNet batch=1 device=0|cpu`
-=======
 
 - **mAP<sup>val</sup>** values are for single-model single-scale on the [COCO val2017](https://cocodataset.org/) dataset. See [YOLO Performance Metrics](https://docs.ultralytics.com/guides/yolo-performance-metrics/) for details. <br>Reproduce with `yolo val segment data=coco.yaml device=0`
 - **Speed** metrics are averaged over COCO val images using an [Amazon EC2 P4d](https://aws.amazon.com/ec2/instance-types/p4/) instance. CPU speeds measured with [ONNX](https://onnx.ai/) export. GPU speeds measured with [TensorRT](https://developer.nvidia.com/tensorrt) export. <br>Reproduce with `yolo val segment data=coco.yaml batch=1 device=0|cpu`
->>>>>>> 242d332c
 
 </details>
 
@@ -281,7 +229,23 @@
 
 Consult the [Classification Docs](https://docs.ultralytics.com/tasks/classify/) for usage examples. These models are trained on [ImageNet](https://docs.ultralytics.com/datasets/classify/imagenet/), covering 1000 classes.
 
-<<<<<<< HEAD
+| Model                                                                                        | size<br><sup>(pixels) | acc<br><sup>top1 | acc<br><sup>top5 | Speed<br><sup>CPU ONNX<br>(ms) | Speed<br><sup>T4 TensorRT10<br>(ms) | params<br><sup>(M) | FLOPs<br><sup>(B) at 224 |
+| -------------------------------------------------------------------------------------------- | --------------------- | ---------------- | ---------------- | ------------------------------ | ----------------------------------- | ------------------ | ------------------------ |
+| [YOLO11n-cls](https://github.com/ultralytics/assets/releases/download/v8.3.0/yolo11n-cls.pt) | 224                   | 70.0             | 89.4             | 5.0 ± 0.3                      | 1.1 ± 0.0                           | 1.6                | 0.5                      |
+| [YOLO11s-cls](https://github.com/ultralytics/assets/releases/download/v8.3.0/yolo11s-cls.pt) | 224                   | 75.4             | 92.7             | 7.9 ± 0.2                      | 1.3 ± 0.0                           | 5.5                | 1.6                      |
+| [YOLO11m-cls](https://github.com/ultralytics/assets/releases/download/v8.3.0/yolo11m-cls.pt) | 224                   | 77.3             | 93.9             | 17.2 ± 0.4                     | 2.0 ± 0.0                           | 10.4               | 5.0                      |
+| [YOLO11l-cls](https://github.com/ultralytics/assets/releases/download/v8.3.0/yolo11l-cls.pt) | 224                   | 78.3             | 94.3             | 23.2 ± 0.3                     | 2.8 ± 0.0                           | 12.9               | 6.2                      |
+| [YOLO11x-cls](https://github.com/ultralytics/assets/releases/download/v8.3.0/yolo11x-cls.pt) | 224                   | 79.5             | 94.9             | 41.4 ± 0.9                     | 3.8 ± 0.0                           | 28.4               | 13.7                     |
+
+- **acc** values represent model accuracy on the [ImageNet](https://www.image-net.org/) dataset validation set. <br>Reproduce with `yolo val classify data=path/to/ImageNet device=0`
+- **Speed** metrics are averaged over ImageNet val images using an [Amazon EC2 P4d](https://aws.amazon.com/ec2/instance-types/p4/) instance. CPU speeds measured with [ONNX](https://onnx.ai/) export. GPU speeds measured with [TensorRT](https://developer.nvidia.com/tensorrt) export. <br>Reproduce with `yolo val classify data=path/to/ImageNet batch=1 device=0|cpu`
+
+</details>
+
+<details><summary>Pose (COCO)</summary>
+
+See the [Pose Estimation Docs](https://docs.ultralytics.com/tasks/pose/) for usage examples. These models are trained on [COCO-Pose](https://docs.ultralytics.com/datasets/pose/coco/), focusing on the 'person' class.
+
 | Model                                                                                          | size<br><sup>(pixels) | mAP<sup>pose<br>50-95 | mAP<sup>pose<br>50 | Speed<br><sup>CPU ONNX<br>(ms) | Speed<br><sup>T4 TensorRT10<br>(ms) | params<br><sup>(M) | FLOPs<br><sup>(B) |
 | ---------------------------------------------------------------------------------------------- | --------------------- | --------------------- | ------------------ | ------------------------------ | ----------------------------------- | ------------------ | ----------------- |
 | [YOLO11n-pose](https://github.com/ultralytics/assets/releases/download/v8.3.0/yolo11n-pose.pt) | 640                   | 50.0                  | 81.0               | 52.4 ± 0.5                     | 1.7 ± 0.0                           | 2.9                | 7.6               |
@@ -289,26 +253,16 @@
 | [YOLO11m-pose](https://github.com/ultralytics/assets/releases/download/v8.3.0/yolo11m-pose.pt) | 640                   | 64.9                  | 89.4               | 187.3 ± 0.8                    | 4.9 ± 0.1                           | 20.9               | 71.7              |
 | [YOLO11l-pose](https://github.com/ultralytics/assets/releases/download/v8.3.0/yolo11l-pose.pt) | 640                   | 66.1                  | 89.9               | 247.7 ± 1.1                    | 6.4 ± 0.1                           | 26.2               | 90.7              |
 | [YOLO11x-pose](https://github.com/ultralytics/assets/releases/download/v8.3.0/yolo11x-pose.pt) | 640                   | 69.5                  | 91.1               | 488.0 ± 13.9                   | 12.1 ± 0.2                          | 58.8               | 203.3             |
-=======
-| Model                                                                                        | size<br><sup>(pixels) | acc<br><sup>top1 | acc<br><sup>top5 | Speed<br><sup>CPU ONNX<br>(ms) | Speed<br><sup>T4 TensorRT10<br>(ms) | params<br><sup>(M) | FLOPs<br><sup>(B) at 224 |
-| -------------------------------------------------------------------------------------------- | --------------------- | ---------------- | ---------------- | ------------------------------ | ----------------------------------- | ------------------ | ------------------------ |
-| [YOLO11n-cls](https://github.com/ultralytics/assets/releases/download/v8.3.0/yolo11n-cls.pt) | 224                   | 70.0             | 89.4             | 5.0 ± 0.3                      | 1.1 ± 0.0                           | 1.6                | 0.5                      |
-| [YOLO11s-cls](https://github.com/ultralytics/assets/releases/download/v8.3.0/yolo11s-cls.pt) | 224                   | 75.4             | 92.7             | 7.9 ± 0.2                      | 1.3 ± 0.0                           | 5.5                | 1.6                      |
-| [YOLO11m-cls](https://github.com/ultralytics/assets/releases/download/v8.3.0/yolo11m-cls.pt) | 224                   | 77.3             | 93.9             | 17.2 ± 0.4                     | 2.0 ± 0.0                           | 10.4               | 5.0                      |
-| [YOLO11l-cls](https://github.com/ultralytics/assets/releases/download/v8.3.0/yolo11l-cls.pt) | 224                   | 78.3             | 94.3             | 23.2 ± 0.3                     | 2.8 ± 0.0                           | 12.9               | 6.2                      |
-| [YOLO11x-cls](https://github.com/ultralytics/assets/releases/download/v8.3.0/yolo11x-cls.pt) | 224                   | 79.5             | 94.9             | 41.4 ± 0.9                     | 3.8 ± 0.0                           | 28.4               | 13.7                     |
->>>>>>> 242d332c
-
-- **acc** values represent model accuracy on the [ImageNet](https://www.image-net.org/) dataset validation set. <br>Reproduce with `yolo val classify data=path/to/ImageNet device=0`
-- **Speed** metrics are averaged over ImageNet val images using an [Amazon EC2 P4d](https://aws.amazon.com/ec2/instance-types/p4/) instance. CPU speeds measured with [ONNX](https://onnx.ai/) export. GPU speeds measured with [TensorRT](https://developer.nvidia.com/tensorrt) export. <br>Reproduce with `yolo val classify data=path/to/ImageNet batch=1 device=0|cpu`
-
-</details>
-
-<details><summary>Pose (COCO)</summary>
-
-See the [Pose Estimation Docs](https://docs.ultralytics.com/tasks/pose/) for usage examples. These models are trained on [COCO-Pose](https://docs.ultralytics.com/datasets/pose/coco/), focusing on the 'person' class.
-
-<<<<<<< HEAD
+
+- **mAP<sup>val</sup>** values are for single-model single-scale on the [COCO Keypoints val2017](https://docs.ultralytics.com/datasets/pose/coco/) dataset. See [YOLO Performance Metrics](https://docs.ultralytics.com/guides/yolo-performance-metrics/) for details. <br>Reproduce with `yolo val pose data=coco-pose.yaml device=0`
+- **Speed** metrics are averaged over COCO val images using an [Amazon EC2 P4d](https://aws.amazon.com/ec2/instance-types/p4/) instance. CPU speeds measured with [ONNX](https://onnx.ai/) export. GPU speeds measured with [TensorRT](https://developer.nvidia.com/tensorrt) export. <br>Reproduce with `yolo val pose data=coco-pose.yaml batch=1 device=0|cpu`
+
+</details>
+
+<details><summary>Oriented Bounding Boxes (DOTAv1)</summary>
+
+Check the [OBB Docs](https://docs.ultralytics.com/tasks/obb/) for usage examples. These models are trained on [DOTAv1](https://docs.ultralytics.com/datasets/obb/dota-v2/#dota-v10/), including 15 classes.
+
 | Model                                                                                        | size<br><sup>(pixels) | mAP<sup>test<br>50 | Speed<br><sup>CPU ONNX<br>(ms) | Speed<br><sup>T4 TensorRT10<br>(ms) | params<br><sup>(M) | FLOPs<br><sup>(B) |
 | -------------------------------------------------------------------------------------------- | --------------------- | ------------------ | ------------------------------ | ----------------------------------- | ------------------ | ----------------- |
 | [YOLO11n-obb](https://github.com/ultralytics/assets/releases/download/v8.3.0/yolo11n-obb.pt) | 1024                  | 78.4               | 117.6 ± 0.8                    | 4.4 ± 0.0                           | 2.7                | 17.2              |
@@ -316,39 +270,6 @@
 | [YOLO11m-obb](https://github.com/ultralytics/assets/releases/download/v8.3.0/yolo11m-obb.pt) | 1024                  | 80.9               | 562.8 ± 2.9                    | 10.1 ± 0.4                          | 20.9               | 183.5             |
 | [YOLO11l-obb](https://github.com/ultralytics/assets/releases/download/v8.3.0/yolo11l-obb.pt) | 1024                  | 81.0               | 712.5 ± 5.0                    | 13.5 ± 0.6                          | 26.2               | 232.0             |
 | [YOLO11x-obb](https://github.com/ultralytics/assets/releases/download/v8.3.0/yolo11x-obb.pt) | 1024                  | 81.3               | 1408.6 ± 7.7                   | 28.6 ± 1.0                          | 58.8               | 520.2             |
-=======
-| Model                                                                                          | size<br><sup>(pixels) | mAP<sup>pose<br>50-95 | mAP<sup>pose<br>50 | Speed<br><sup>CPU ONNX<br>(ms) | Speed<br><sup>T4 TensorRT10<br>(ms) | params<br><sup>(M) | FLOPs<br><sup>(B) |
-| ---------------------------------------------------------------------------------------------- | --------------------- | --------------------- | ------------------ | ------------------------------ | ----------------------------------- | ------------------ | ----------------- |
-| [YOLO11n-pose](https://github.com/ultralytics/assets/releases/download/v8.3.0/yolo11n-pose.pt) | 640                   | 50.0                  | 81.0               | 52.4 ± 0.5                     | 1.7 ± 0.0                           | 2.9                | 7.6               |
-| [YOLO11s-pose](https://github.com/ultralytics/assets/releases/download/v8.3.0/yolo11s-pose.pt) | 640                   | 58.9                  | 86.3               | 90.5 ± 0.6                     | 2.6 ± 0.0                           | 9.9                | 23.2              |
-| [YOLO11m-pose](https://github.com/ultralytics/assets/releases/download/v8.3.0/yolo11m-pose.pt) | 640                   | 64.9                  | 89.4               | 187.3 ± 0.8                    | 4.9 ± 0.1                           | 20.9               | 71.7              |
-| [YOLO11l-pose](https://github.com/ultralytics/assets/releases/download/v8.3.0/yolo11l-pose.pt) | 640                   | 66.1                  | 89.9               | 247.7 ± 1.1                    | 6.4 ± 0.1                           | 26.2               | 90.7              |
-| [YOLO11x-pose](https://github.com/ultralytics/assets/releases/download/v8.3.0/yolo11x-pose.pt) | 640                   | 69.5                  | 91.1               | 488.0 ± 13.9                   | 12.1 ± 0.2                          | 58.8               | 203.3             |
->>>>>>> 242d332c
-
-- **mAP<sup>val</sup>** values are for single-model single-scale on the [COCO Keypoints val2017](https://docs.ultralytics.com/datasets/pose/coco/) dataset. See [YOLO Performance Metrics](https://docs.ultralytics.com/guides/yolo-performance-metrics/) for details. <br>Reproduce with `yolo val pose data=coco-pose.yaml device=0`
-- **Speed** metrics are averaged over COCO val images using an [Amazon EC2 P4d](https://aws.amazon.com/ec2/instance-types/p4/) instance. CPU speeds measured with [ONNX](https://onnx.ai/) export. GPU speeds measured with [TensorRT](https://developer.nvidia.com/tensorrt) export. <br>Reproduce with `yolo val pose data=coco-pose.yaml batch=1 device=0|cpu`
-
-</details>
-
-<<<<<<< HEAD
-## <div align="center">Integrations</div>
-
-Our key integrations with leading AI platforms extend the functionality of Ultralytics' offerings, enhancing tasks like dataset labeling, training, visualization, and model management. Discover how Ultralytics, in collaboration with [W&B](https://docs.wandb.ai/guides/integrations/ultralytics/), [Comet](https://bit.ly/yolov8-readme-comet), [Roboflow](https://roboflow.com/?ref=ultralytics) and [OpenVINO](https://docs.ultralytics.com/integrations/openvino/), can optimize your AI workflow.
-
-<a href="https://www.ultralytics.com/hub" target="_blank">
-=======
-<details><summary>Oriented Bounding Boxes (DOTAv1)</summary>
-
-Check the [OBB Docs](https://docs.ultralytics.com/tasks/obb/) for usage examples. These models are trained on [DOTAv1](https://docs.ultralytics.com/datasets/obb/dota-v2/#dota-v10/), including 15 classes.
-
-| Model                                                                                        | size<br><sup>(pixels) | mAP<sup>test<br>50 | Speed<br><sup>CPU ONNX<br>(ms) | Speed<br><sup>T4 TensorRT10<br>(ms) | params<br><sup>(M) | FLOPs<br><sup>(B) |
-| -------------------------------------------------------------------------------------------- | --------------------- | ------------------ | ------------------------------ | ----------------------------------- | ------------------ | ----------------- |
-| [YOLO11n-obb](https://github.com/ultralytics/assets/releases/download/v8.3.0/yolo11n-obb.pt) | 1024                  | 78.4               | 117.6 ± 0.8                    | 4.4 ± 0.0                           | 2.7                | 17.2              |
-| [YOLO11s-obb](https://github.com/ultralytics/assets/releases/download/v8.3.0/yolo11s-obb.pt) | 1024                  | 79.5               | 219.4 ± 4.0                    | 5.1 ± 0.0                           | 9.7                | 57.5              |
-| [YOLO11m-obb](https://github.com/ultralytics/assets/releases/download/v8.3.0/yolo11m-obb.pt) | 1024                  | 80.9               | 562.8 ± 2.9                    | 10.1 ± 0.4                          | 20.9               | 183.5             |
-| [YOLO11l-obb](https://github.com/ultralytics/assets/releases/download/v8.3.0/yolo11l-obb.pt) | 1024                  | 81.0               | 712.5 ± 5.0                    | 13.5 ± 0.6                          | 26.2               | 232.0             |
-| [YOLO11x-obb](https://github.com/ultralytics/assets/releases/download/v8.3.0/yolo11x-obb.pt) | 1024                  | 81.3               | 1408.6 ± 7.7                   | 28.6 ± 1.0                          | 58.8               | 520.2             |
 
 - **mAP<sup>test</sup>** values are for single-model multiscale performance on the [DOTAv1 test set](https://captain-whu.github.io/DOTA/dataset.html). <br>Reproduce by `yolo val obb data=DOTAv1.yaml device=0 split=test` and submit merged results to the [DOTA evaluation server](https://captain-whu.github.io/DOTA/evaluation.html).
 - **Speed** metrics are averaged over [DOTAv1 val images](https://docs.ultralytics.com/datasets/obb/dota-v2/#dota-v10) using an [Amazon EC2 P4d](https://aws.amazon.com/ec2/instance-types/p4/) instance. CPU speeds measured with [ONNX](https://onnx.ai/) export. GPU speeds measured with [TensorRT](https://developer.nvidia.com/tensorrt) export. <br>Reproduce by `yolo val obb data=DOTAv1.yaml batch=1 device=0|cpu`
@@ -360,7 +281,6 @@
 Our key integrations with leading AI platforms extend the functionality of Ultralytics' offerings, enhancing tasks like dataset labeling, training, visualization, and model management. Discover how Ultralytics, in collaboration with partners like [Weights & Biases](https://docs.ultralytics.com/integrations/weights-biases/), [Comet ML](https://docs.ultralytics.com/integrations/comet/), [Roboflow](https://docs.ultralytics.com/integrations/roboflow/), and [Intel OpenVINO](https://docs.ultralytics.com/integrations/openvino/), can optimize your AI workflow. Explore more at [Ultralytics Integrations](https://docs.ultralytics.com/integrations/).
 
 <a href="https://docs.ultralytics.com/integrations/" target="_blank">
->>>>>>> 242d332c
     <img width="100%" src="https://github.com/ultralytics/assets/raw/main/yolov8/banner-integrations.png" alt="Ultralytics active learning integrations">
 </a>
 <br>
@@ -370,13 +290,8 @@
   <a href="https://www.ultralytics.com/hub">
     <img src="https://github.com/ultralytics/assets/raw/main/partners/logo-ultralytics-hub.png" width="10%" alt="Ultralytics HUB logo"></a>
   <img src="https://github.com/ultralytics/assets/raw/main/social/logo-transparent.png" width="15%" height="0" alt="space">
-<<<<<<< HEAD
-  <a href="https://docs.wandb.ai/guides/integrations/ultralytics/">
-    <img src="https://github.com/ultralytics/assets/raw/main/partners/logo-wb.png" width="10%" alt="ClearML logo"></a>
-=======
   <a href="https://docs.ultralytics.com/integrations/weights-biases/">
     <img src="https://github.com/ultralytics/assets/raw/main/partners/logo-wb.png" width="10%" alt="Weights & Biases logo"></a>
->>>>>>> 242d332c
   <img src="https://github.com/ultralytics/assets/raw/main/social/logo-transparent.png" width="15%" height="0" alt="space">
   <a href="https://docs.ultralytics.com/integrations/comet/">
     <img src="https://github.com/ultralytics/assets/raw/main/partners/logo-comet.png" width="10%" alt="Comet ML logo"></a>
@@ -385,15 +300,9 @@
     <img src="https://github.com/ultralytics/assets/raw/main/partners/logo-neuralmagic.png" width="10%" alt="Neural Magic logo"></a>
 </div>
 
-<<<<<<< HEAD
-|                                                         Ultralytics HUB 🚀                                                         |                                                               W&B                                                               |                                                                       Comet ⭐ NEW                                                                        |                                              Neural Magic                                              |
-| :--------------------------------------------------------------------------------------------------------------------------------: | :-----------------------------------------------------------------------------------------------------------------------------: | :-------------------------------------------------------------------------------------------------------------------------------------------------------: | :----------------------------------------------------------------------------------------------------: |
-| Streamline YOLO workflows: Label, train, and deploy effortlessly with [Ultralytics HUB](https://www.ultralytics.com/hub). Try now! | Track experiments, hyperparameters, and results with [Weights & Biases](https://docs.wandb.ai/guides/integrations/ultralytics/) | Free forever, [Comet](https://bit.ly/yolov5-readme-comet) lets you save YOLO11 models, resume training, and interactively visualize and debug predictions | Run YOLO11 inference up to 6x faster with [Neural Magic DeepSparse](https://bit.ly/yolov5-neuralmagic) |
-=======
 |                                                       Ultralytics HUB 🌟                                                        |                                                          Weights & Biases                                                           |                                                                              Comet                                                                              |                                                        Neural Magic                                                         |
 | :-----------------------------------------------------------------------------------------------------------------------------: | :---------------------------------------------------------------------------------------------------------------------------------: | :-------------------------------------------------------------------------------------------------------------------------------------------------------------: | :-------------------------------------------------------------------------------------------------------------------------: |
 | Streamline YOLO workflows: Label, train, and deploy effortlessly with [Ultralytics HUB](https://hub.ultralytics.com/). Try now! | Track experiments, hyperparameters, and results with [Weights & Biases](https://docs.ultralytics.com/integrations/weights-biases/). | Free forever, [Comet ML](https://docs.ultralytics.com/integrations/comet/) lets you save YOLO models, resume training, and interactively visualize predictions. | Run YOLO inference up to 6x faster with [Neural Magic DeepSparse](https://docs.ultralytics.com/integrations/neural-magic/). |
->>>>>>> 242d332c
 
 ## 🌟 Ultralytics HUB
 
