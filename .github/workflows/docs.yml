--- conflicted
+++ resolved
@@ -46,16 +46,9 @@
         uses: actions/setup-python@v5
         with:
           python-version: "3.x"
-<<<<<<< HEAD
-      - uses: astral-sh/setup-uv@v5
-      - name: Install Dependencies
-        # Note "beautifulsoup4<=4.12.3" required due to errors errors with >=4.13 in https://github.com/ultralytics/ultralytics/pull/19067
-        run: uv pip install --system "beautifulsoup4<=4.12.3" ruff black tqdm mkdocs-material "mkdocstrings[python]" mkdocs-redirects mkdocs-ultralytics-plugin mkdocs-macros-plugin
-=======
       - uses: astral-sh/setup-uv@v6
       - name: Install Dependencies
         run: uv pip install --system ruff black tqdm mkdocs-material "mkdocstrings[python]" mkdocs-ultralytics-plugin mkdocs-macros-plugin
->>>>>>> 242d332c
       - name: Ruff fixes
         continue-on-error: true
         run: |
@@ -71,10 +64,7 @@
         run: |
           git config --global user.name "UltralyticsAssistant"
           git config --global user.email "web@ultralytics.com"
-<<<<<<< HEAD
-=======
           npm install --global prettier prettier-plugin-sh
->>>>>>> 242d332c
           python docs/build_reference.py
           git pull origin "$GITHUB_REF"          
           git add .
@@ -114,14 +104,10 @@
         run: |
           git clone --depth 1 --branch gh-pages https://github.com/ultralytics/docs.git docs-repo
           cd docs-repo
-<<<<<<< HEAD
-          rm -rf *
-=======
           if [ -f "vercel.json" ]; then
             cp vercel.json /tmp/vercel.json
           fi          
           rm -rf *          
->>>>>>> 242d332c
           cp -R ../site/* .
           if [ -f "/tmp/vercel.json" ]; then
             cp /tmp/vercel.json .
