# Ultralytics 🚀 AGPL-3.0 License - https://ultralytics.com/license

# Publish pip package to PyPI https://pypi.org/project/ultralytics/

name: Publish to PyPI

on:
  push:
    branches: [main]
  workflow_dispatch:
    inputs:
      pypi:
        type: boolean
        description: Publish to PyPI

jobs:
  check:
    if: github.repository == 'ultralytics/ultralytics' && github.actor == 'glenn-jocher'
    runs-on: ubuntu-latest
    permissions:
      contents: write
    outputs:
      increment: ${{ steps.check_pypi.outputs.increment }}
      current_tag: ${{ steps.check_pypi.outputs.current_tag }}
      previous_tag: ${{ steps.check_pypi.outputs.previous_tag }}
    steps:
      - uses: actions/checkout@v4
      - uses: actions/setup-python@v5
        with:
          python-version: "3.x"
<<<<<<< HEAD
      - uses: astral-sh/setup-uv@v5
=======
      - uses: astral-sh/setup-uv@v6
>>>>>>> 242d332c
      - run: uv pip install --system --no-cache ultralytics-actions
      - id: check_pypi
        shell: python
        run: |
          import os
          from actions.utils import check_pypi_version
          local_version, online_version, publish = check_pypi_version()
          os.system(f'echo "increment={publish}" >> $GITHUB_OUTPUT')
          os.system(f'echo "current_tag=v{local_version}" >> $GITHUB_OUTPUT')
          os.system(f'echo "previous_tag=v{online_version}" >> $GITHUB_OUTPUT')
          if publish:
              print('Ready to publish new version to PyPI ✅.')
      - name: Tag and Release
        if: steps.check_pypi.outputs.increment == 'True'
        env:
          GITHUB_TOKEN: ${{ secrets.GITHUB_TOKEN }}
          CURRENT_TAG: ${{ steps.check_pypi.outputs.current_tag }}
          PREVIOUS_TAG: ${{ steps.check_pypi.outputs.previous_tag }}
          OPENAI_API_KEY: ${{ secrets.OPENAI_API_KEY }}
        run: |
          git config --global user.name "UltralyticsAssistant"
          git config --global user.email "web@ultralytics.com"
          git tag -a "$CURRENT_TAG" -m "$(git log -1 --pretty=%B)"
          git push origin "$CURRENT_TAG"
          ultralytics-actions-summarize-release
          uv cache prune --ci

  build:
    needs: check
    if: needs.check.outputs.increment == 'True'
    runs-on: ubuntu-latest
    permissions:
      contents: read
    steps:
      - uses: actions/checkout@v4
      - uses: actions/setup-python@v5
        with:
          python-version: "3.x"
<<<<<<< HEAD
      - uses: astral-sh/setup-uv@v5
=======
      - uses: astral-sh/setup-uv@v6
>>>>>>> 242d332c
      - run: uv pip install --system --no-cache build
      - run: python -m build
      - uses: actions/upload-artifact@v4
        with:
          name: dist
          path: dist/
      - run: uv cache prune --ci

  publish:
    needs: [check, build]
    if: needs.check.outputs.increment == 'True'
    runs-on: ubuntu-latest
    environment: # for GitHub Deployments tab
      name: Release - PyPI
      url: https://pypi.org/p/ultralytics
    permissions:
      id-token: write # for PyPI trusted publishing
    steps:
      - uses: actions/download-artifact@v4
        with:
          name: dist
          path: dist/
      - uses: pypa/gh-action-pypi-publish@release/v1

  notify:
    needs: [check, publish]
    if: always() && needs.check.outputs.increment == 'True'
    runs-on: ubuntu-latest
    steps:
      - uses: actions/checkout@v4
      - name: Extract PR Details
        env:
          GH_TOKEN: ${{ secrets.GITHUB_TOKEN }}
        run: |
          PR_JSON=$(gh pr list --search "${GITHUB_SHA}" --state merged --json number,title --jq '.[0]')
          PR_NUMBER=$(echo "${PR_JSON}" | jq -r '.number')
          PR_TITLE=$(echo "${PR_JSON}" | jq -r '.title')
          echo "PR_NUMBER=${PR_NUMBER}" >> "${GITHUB_ENV}"
          echo "PR_TITLE=${PR_TITLE}" >> "${GITHUB_ENV}"
      - name: Notify Success
        if: needs.publish.result == 'success' && github.event_name == 'push'
        uses: slackapi/slack-github-action@v2.0.0
        with:
          webhook-type: incoming-webhook
          webhook: ${{ secrets.SLACK_WEBHOOK_URL_YOLO }}
          payload: |
            text: "<!channel> GitHub Actions success for ${{ github.workflow }} ✅\n\n\n*Repository:* https://github.com/${{ github.repository }}\n*Action:* https://github.com/${{ github.repository }}/actions/runs/${{ github.run_id }}\n*Author:* ${{ github.actor }}\n*Event:* NEW `${{ github.repository }} ${{ needs.check.outputs.current_tag }}` pip package published 😃\n*Job Status:* ${{ job.status }}\n*Pull Request:* <https://github.com/${{ github.repository }}/pull/${{ env.PR_NUMBER }}> ${{ env.PR_TITLE }}\n"
      - name: Notify Failure
        if: needs.publish.result != 'success'
        uses: slackapi/slack-github-action@v2.0.0
        with:
          webhook-type: incoming-webhook
          webhook: ${{ secrets.SLACK_WEBHOOK_URL_YOLO }}
          payload: |
            text: "<!channel> GitHub Actions error for ${{ github.workflow }} ❌\n\n\n*Repository:* https://github.com/${{ github.repository }}\n*Action:* https://github.com/${{ github.repository }}/actions/runs/${{ github.run_id }}\n*Author:* ${{ github.actor }}\n*Event:* ${{ github.event_name }}\n*Job Status:* ${{ job.status }}\n*Pull Request:* <https://github.com/${{ github.repository }}/pull/${{ env.PR_NUMBER }}> ${{ env.PR_TITLE }}\n"<|MERGE_RESOLUTION|>--- conflicted
+++ resolved
@@ -28,11 +28,7 @@
       - uses: actions/setup-python@v5
         with:
           python-version: "3.x"
-<<<<<<< HEAD
-      - uses: astral-sh/setup-uv@v5
-=======
       - uses: astral-sh/setup-uv@v6
->>>>>>> 242d332c
       - run: uv pip install --system --no-cache ultralytics-actions
       - id: check_pypi
         shell: python
@@ -71,11 +67,7 @@
       - uses: actions/setup-python@v5
         with:
           python-version: "3.x"
-<<<<<<< HEAD
-      - uses: astral-sh/setup-uv@v5
-=======
       - uses: astral-sh/setup-uv@v6
->>>>>>> 242d332c
       - run: uv pip install --system --no-cache build
       - run: python -m build
       - uses: actions/upload-artifact@v4
