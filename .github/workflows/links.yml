# Ultralytics 🚀 AGPL-3.0 License - https://ultralytics.com/license

# Continuous Integration (CI) GitHub Actions tests broken link checker using https://github.com/lycheeverse/lychee
# Ignores the following status codes to reduce false positives:
#   - 401(Vimeo, 'unauthorized')
#   - 403(OpenVINO, 'forbidden')
#   - 429(Instagram, 'too many requests')
#   - 500(Zenodo, 'cached')
#   - 502(Zenodo, 'bad gateway')
#   - 999(LinkedIn, 'unknown status code')

name: Check Broken links

permissions:
  contents: read

on:
  workflow_dispatch:
  schedule:
    - cron: "0 0 * * *" # runs at 00:00 UTC every day

jobs:
  Links:
    if: github.repository == 'ultralytics/ultralytics'
    runs-on: ubuntu-latest
    steps:
      - uses: actions/checkout@v4

      - name: Download and install lychee
        run: |
          LYCHEE_URL=$(curl -s https://api.github.com/repos/lycheeverse/lychee/releases/latest | grep "browser_download_url" | grep "x86_64-unknown-linux-gnu.tar.gz" | cut -d '"' -f 4)
          curl -L $LYCHEE_URL | tar xz -C /usr/local/bin

      - name: Test Markdown and HTML links with retry
        uses: ultralytics/actions/retry@main
        with:
          timeout_minutes: 60
          retry_delay_seconds: 900
          retries: 2
          run: |
            lychee \
            --scheme https \
            --timeout 60 \
            --insecure \
            --accept 401,403,429,500,502,999 \
            --exclude-all-private \
            --exclude 'https?://(www\.)?(linkedin\.com|twitter\.com|instagram\.com|kaggle\.com|fonts\.gstatic\.com|url\.com)' \
            --exclude-path docs/zh \
            --exclude-path docs/es \
            --exclude-path docs/ru \
            --exclude-path docs/pt \
            --exclude-path docs/fr \
            --exclude-path docs/de \
            --exclude-path docs/ja \
            --exclude-path docs/ko \
            --exclude-path docs/hi \
            --exclude-path docs/ar \
            --github-token ${{ secrets.GITHUB_TOKEN }} \
            --header "User-Agent=Mozilla/5.0 (Windows NT 10.0; Win64; x64) AppleWebKit/537.36 (KHTML, like Gecko) Chrome/126.0.6478.183 Safari/537.36" \
            './**/*.md' \
            './**/*.html' | tee -a $GITHUB_STEP_SUMMARY
<<<<<<< HEAD
=======

            # Raise error if broken links found
            if ! grep -q "0 Errors" $GITHUB_STEP_SUMMARY; then
              exit 1
            fi
>>>>>>> 242d332c

      - name: Test Markdown, HTML, YAML, Python and Notebook links with retry
        if: github.event_name == 'workflow_dispatch'
        uses: ultralytics/actions/retry@main
        with:
          timeout_minutes: 60
          retry_delay_seconds: 900
          retries: 2
          run: |
            lychee \
            --scheme https \
            --timeout 60 \
            --insecure \
            --accept 401,403,429,500,502,999 \
            --exclude-all-private \
            --exclude 'https?://(www\.)?(linkedin\.com|twitter\.com|instagram\.com|kaggle\.com|fonts\.gstatic\.com|url\.com)' \
            --exclude-path '**/ci.yml' \
            --exclude-path docs/zh \
            --exclude-path docs/es \
            --exclude-path docs/ru \
            --exclude-path docs/pt \
            --exclude-path docs/fr \
            --exclude-path docs/de \
            --exclude-path docs/ja \
            --exclude-path docs/ko \
            --exclude-path docs/hi \
            --exclude-path docs/ar \
            --github-token ${{ secrets.GITHUB_TOKEN }} \
            --header "User-Agent=Mozilla/5.0 (Windows NT 10.0; Win64; x64) AppleWebKit/537.36 (KHTML, like Gecko) Chrome/126.0.6478.183 Safari/537.36" \
            './**/*.md' \
            './**/*.html' \
            './**/*.yml' \
            './**/*.yaml' \
            './**/*.py' \
<<<<<<< HEAD
            './**/*.ipynb' | tee -a $GITHUB_STEP_SUMMARY
=======
            './**/*.ipynb' | tee -a $GITHUB_STEP_SUMMARY

            # Raise error if broken links found
            if ! grep -q "0 Errors" $GITHUB_STEP_SUMMARY; then
              exit 1
            fi
>>>>>>> 242d332c
<|MERGE_RESOLUTION|>--- conflicted
+++ resolved
@@ -59,14 +59,11 @@
             --header "User-Agent=Mozilla/5.0 (Windows NT 10.0; Win64; x64) AppleWebKit/537.36 (KHTML, like Gecko) Chrome/126.0.6478.183 Safari/537.36" \
             './**/*.md' \
             './**/*.html' | tee -a $GITHUB_STEP_SUMMARY
-<<<<<<< HEAD
-=======
 
             # Raise error if broken links found
             if ! grep -q "0 Errors" $GITHUB_STEP_SUMMARY; then
               exit 1
             fi
->>>>>>> 242d332c
 
       - name: Test Markdown, HTML, YAML, Python and Notebook links with retry
         if: github.event_name == 'workflow_dispatch'
@@ -101,13 +98,9 @@
             './**/*.yml' \
             './**/*.yaml' \
             './**/*.py' \
-<<<<<<< HEAD
-            './**/*.ipynb' | tee -a $GITHUB_STEP_SUMMARY
-=======
             './**/*.ipynb' | tee -a $GITHUB_STEP_SUMMARY
 
             # Raise error if broken links found
             if ! grep -q "0 Errors" $GITHUB_STEP_SUMMARY; then
               exit 1
-            fi
->>>>>>> 242d332c
+            fi