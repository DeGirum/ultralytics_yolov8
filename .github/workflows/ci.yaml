--- conflicted
+++ resolved
@@ -135,18 +135,12 @@
       - name: Benchmark DetectionModel
         shell: bash
         run: coverage run -a --source=ultralytics -m ultralytics.cfg.__init__ benchmark model='path with spaces/${{ matrix.model }}.pt' imgsz=160 verbose=0.318
-<<<<<<< HEAD
-      #- name: Benchmark SegmentationModel
-      #  shell: bash
-      #  run: coverage run -a --source=ultralytics -m ultralytics.cfg.__init__ benchmark model='path with spaces/${{ matrix.model }}-seg.pt' imgsz=160 verbose=0.281
-=======
       - name: Benchmark YOLOWorld DetectionModel
         shell: bash
         run: coverage run -a --source=ultralytics -m ultralytics.cfg.__init__ benchmark model='path with spaces/yolov8s-worldv2.pt' imgsz=160 verbose=0.318
       - name: Benchmark SegmentationModel
         shell: bash
         run: coverage run -a --source=ultralytics -m ultralytics.cfg.__init__ benchmark model='path with spaces/${{ matrix.model }}-seg.pt' imgsz=160 verbose=0.281
->>>>>>> fafcbf9f
       - name: Benchmark ClassificationModel
         shell: bash
         run: coverage run -a --source=ultralytics -m ultralytics.cfg.__init__ benchmark model='path with spaces/${{ matrix.model }}-cls.pt' imgsz=160 verbose=0.166
