# YOLOv8 LibTorch Inference C++

This example demonstrates how to perform inference using [Ultralytics YOLOv8](https://docs.ultralytics.com/models/yolov8/) models in C++ with the [LibTorch (PyTorch C++ API)](https://pytorch.org/cppdocs/). This allows for deploying YOLOv8 models in C++ environments for efficient execution.

## ⚙️ Dependencies

Ensure you have the following dependencies installed before proceeding:

| Dependency   | Version  | Resource                                     |
| :----------- | :------- | :------------------------------------------- |
| OpenCV       | >=4.0.0  | [https://opencv.org/](https://opencv.org/)   |
| C++ Standard | >=17     | [https://isocpp.org/](https://isocpp.org/)   |
| CMake        | >=3.18   | [https://cmake.org/](https://cmake.org/)     |
| Libtorch     | >=1.12.1 | [https://pytorch.org/](https://pytorch.org/) |

You can download the required version of LibTorch from the official [PyTorch](https://pytorch.org/) website. Make sure to select the correct version corresponding to your system and CUDA version (if using GPU).

## 🚀 Usage

Follow these steps to run the C++ inference example:

1.  **Clone the Ultralytics Repository:**
    Use [Git](https://git-scm.com/) to clone the repository containing the example code and necessary files.

    ```bash
    git clone https://github.com/ultralytics/ultralytics
    ```

2.  **Install Ultralytics:**
    Navigate to the cloned directory and install the `ultralytics` package using [pip](https://pip.pypa.io/en/stable/). This step is necessary for exporting the model. Refer to the [Ultralytics Quickstart Guide](https://docs.ultralytics.com/quickstart/) for detailed installation instructions.

    ```bash
    cd ultralytics
    pip install .
    ```

3.  **Navigate to the Example Directory:**
    Change the directory to the C++ LibTorch inference example.

    ```bash
    cd examples/YOLOv8-LibTorch-CPP-Inference
    ```

4.  **Build the Project:**
    Create a build directory, use [CMake](https://cmake.org/) to configure the project, and then compile it using [Make](https://www.gnu.org/software/make/). You might need to specify the path to your LibTorch and OpenCV installations if they are not found automatically by CMake.

    ```bash
    mkdir build
    cd build
    cmake .. # Add -DCMAKE_PREFIX_PATH=/path/to/libtorch;/path/to/opencv if needed
    make
    ```

5.  **Run the Inference:**
    Execute the compiled binary. The application will load the exported YOLOv8 model and perform inference on a sample image (`zidane.jpg` included in the root `ultralytics` directory) or video.
    ```bash
    ./yolov8_libtorch_inference
    ```

## ✨ Exporting Ultralytics YOLOv8

To use an Ultralytics YOLOv8 model with LibTorch, you first need to export it to the [TorchScript](https://pytorch.org/docs/stable/jit.html) format. TorchScript is a way to create serializable and optimizable models from PyTorch code.

Use the `yolo` [Command Line Interface (CLI)](https://docs.ultralytics.com/usage/cli/) provided by the `ultralytics` package to export the model. For example, to export the `yolov8s.pt` model with an input image size of 640x640:

```bash
yolo export model=yolov8s.pt imgsz=640 format=torchscript
```

This command will generate a `yolov8s.torchscript` file in the model's directory. This file contains the serialized model that can be loaded and executed by the C++ application using LibTorch. For more details on exporting models to various formats, see the [Ultralytics Export documentation](https://docs.ultralytics.com/modes/export/).

## 🤝 Contributing

<<<<<<< HEAD
```bash
yolo export model=yolov8s.pt imgsz=640 format=torchscript
```
=======
Contributions to enhance this example or add new features are welcome! Please see the [Ultralytics Contributing Guide](https://docs.ultralytics.com/help/contributing/) for guidelines on how to contribute to the project. Thank you for helping make Ultralytics YOLO the best Vision AI tool!
>>>>>>> 242d332c
<|MERGE_RESOLUTION|>--- conflicted
+++ resolved
@@ -71,10 +71,4 @@
 
 ## 🤝 Contributing
 
-<<<<<<< HEAD
-```bash
-yolo export model=yolov8s.pt imgsz=640 format=torchscript
-```
-=======
-Contributions to enhance this example or add new features are welcome! Please see the [Ultralytics Contributing Guide](https://docs.ultralytics.com/help/contributing/) for guidelines on how to contribute to the project. Thank you for helping make Ultralytics YOLO the best Vision AI tool!
->>>>>>> 242d332c
+Contributions to enhance this example or add new features are welcome! Please see the [Ultralytics Contributing Guide](https://docs.ultralytics.com/help/contributing/) for guidelines on how to contribute to the project. Thank you for helping make Ultralytics YOLO the best Vision AI tool!