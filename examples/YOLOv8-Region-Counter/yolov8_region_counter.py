# Ultralytics 🚀 AGPL-3.0 License - https://ultralytics.com/license

import argparse
from collections import defaultdict
from pathlib import Path
from typing import Any, List

import cv2
import numpy as np
from shapely.geometry import Polygon
from shapely.geometry.point import Point

from ultralytics import YOLO
from ultralytics.utils.files import increment_path
from ultralytics.utils.plotting import Annotator, colors

track_history = defaultdict(list)

current_region = None
counting_regions = [
    {
        "name": "YOLOv8 Polygon Region",
        "polygon": Polygon([(50, 80), (250, 20), (450, 80), (400, 350), (100, 350)]),  # Polygon points
        "counts": 0,
        "dragging": False,
        "region_color": (255, 42, 4),  # BGR Value
        "text_color": (255, 255, 255),  # Region Text Color
    },
    {
        "name": "YOLOv8 Rectangle Region",
        "polygon": Polygon([(200, 250), (440, 250), (440, 550), (200, 550)]),  # Polygon points
        "counts": 0,
        "dragging": False,
        "region_color": (37, 255, 225),  # BGR Value
        "text_color": (0, 0, 0),  # Region Text Color
    },
]


def mouse_callback(event: int, x: int, y: int, flags: int, param: Any) -> None:
    """
    Handle mouse events for region manipulation.

    Args:
        event (int): The mouse event type (e.g., cv2.EVENT_LBUTTONDOWN).
        x (int): The x-coordinate of the mouse pointer.
        y (int): The y-coordinate of the mouse pointer.
        flags (int): Additional flags passed by OpenCV.
        param (Any): Additional parameters passed to the callback.

    Global Variables:
        current_region (dict): A dictionary representing the current selected region.

    Notes:
        This function is intended to be used as a callback for OpenCV mouse events.
        It allows for selecting and dragging counting regions within the video frame.

    Examples:
        >>> cv2.setMouseCallback(window_name, mouse_callback)
    """
    global current_region

    # Mouse left button down event
    if event == cv2.EVENT_LBUTTONDOWN:
        for region in counting_regions:
            if region["polygon"].contains(Point((x, y))):
                current_region = region
                current_region["dragging"] = True
                current_region["offset_x"] = x
                current_region["offset_y"] = y

    # Mouse move event
    elif event == cv2.EVENT_MOUSEMOVE:
        if current_region is not None and current_region["dragging"]:
            dx = x - current_region["offset_x"]
            dy = y - current_region["offset_y"]
            current_region["polygon"] = Polygon(
                [(p[0] + dx, p[1] + dy) for p in current_region["polygon"].exterior.coords]
            )
            current_region["offset_x"] = x
            current_region["offset_y"] = y

    # Mouse left button up event
    elif event == cv2.EVENT_LBUTTONUP:
        if current_region is not None and current_region["dragging"]:
            current_region["dragging"] = False


def run(
<<<<<<< HEAD
    weights="yolo11n.pt",
    source=None,
    device="cpu",
    view_img=False,
    save_img=False,
    exist_ok=False,
    classes=None,
    line_thickness=2,
    track_thickness=2,
    region_thickness=2,
):
=======
    weights: str = "yolo11n.pt",
    source: str = None,
    device: str = "cpu",
    view_img: bool = False,
    save_img: bool = False,
    exist_ok: bool = False,
    classes: List[int] = None,
    line_thickness: int = 2,
    track_thickness: int = 2,
    region_thickness: int = 2,
) -> None:
>>>>>>> 242d332c
    """
    Run region counting on a video using YOLOv8 and ByteTrack.

    Args:
        weights (str): Model weights path.
        source (str): Video file path.
        device (str): Processing device: 'cpu', '0', '1', etc.
        view_img (bool): Show results in a window.
        save_img (bool): Save results to a video file.
        exist_ok (bool): Overwrite existing files.
        classes (List[int]): Classes to detect and track.
        line_thickness (int): Bounding box thickness.
        track_thickness (int): Tracking line thickness.
        region_thickness (int): Region thickness.

    Notes:
        - Supports movable regions for real-time counting inside specific areas.
        - Supports multiple regions counting.
        - Regions can be Polygons or rectangles in shape.
    """
    vid_frame_count = 0

    # Check source path
    if not Path(source).exists():
        raise FileNotFoundError(f"Source path '{source}' does not exist.")

    # Setup Model
    model = YOLO(f"{weights}")
    model.to("cuda") if device == "0" else model.to("cpu")

    # Extract classes names
    names = model.names

    # Video setup
    videocapture = cv2.VideoCapture(source)
    frame_width = int(videocapture.get(3))
    frame_height = int(videocapture.get(4))
    fps = int(videocapture.get(5))
    fourcc = cv2.VideoWriter_fourcc(*"mp4v")

    # Output setup
    save_dir = increment_path(Path("ultralytics_rc_output") / "exp", exist_ok)
    save_dir.mkdir(parents=True, exist_ok=True)
    video_writer = cv2.VideoWriter(str(save_dir / f"{Path(source).stem}.avi"), fourcc, fps, (frame_width, frame_height))

    # Iterate over video frames
    while videocapture.isOpened():
        success, frame = videocapture.read()
        if not success:
            break
        vid_frame_count += 1

        # Extract the results
        results = model.track(frame, persist=True, classes=classes)

        if results[0].boxes.id is not None:
            boxes = results[0].boxes.xyxy.cpu()
            track_ids = results[0].boxes.id.int().cpu().tolist()
            clss = results[0].boxes.cls.cpu().tolist()

            annotator = Annotator(frame, line_width=line_thickness, example=str(names))

            for box, track_id, cls in zip(boxes, track_ids, clss):
                annotator.box_label(box, str(names[cls]), color=colors(cls, True))
                bbox_center = (box[0] + box[2]) / 2, (box[1] + box[3]) / 2  # Bbox center

                track = track_history[track_id]  # Tracking Lines plot
                track.append((float(bbox_center[0]), float(bbox_center[1])))
                if len(track) > 30:
                    track.pop(0)
                points = np.hstack(track).astype(np.int32).reshape((-1, 1, 2))
                cv2.polylines(frame, [points], isClosed=False, color=colors(cls, True), thickness=track_thickness)

                # Check if detection inside region
                for region in counting_regions:
                    if region["polygon"].contains(Point((bbox_center[0], bbox_center[1]))):
                        region["counts"] += 1

        # Draw regions (Polygons/Rectangles)
        for region in counting_regions:
            region_label = str(region["counts"])
            region_color = region["region_color"]
            region_text_color = region["text_color"]

            polygon_coordinates = np.array(region["polygon"].exterior.coords, dtype=np.int32)
            centroid_x, centroid_y = int(region["polygon"].centroid.x), int(region["polygon"].centroid.y)

            text_size, _ = cv2.getTextSize(
                region_label, cv2.FONT_HERSHEY_SIMPLEX, fontScale=0.7, thickness=line_thickness
            )
            text_x = centroid_x - text_size[0] // 2
            text_y = centroid_y + text_size[1] // 2
            cv2.rectangle(
                frame,
                (text_x - 5, text_y - text_size[1] - 5),
                (text_x + text_size[0] + 5, text_y + 5),
                region_color,
                -1,
            )
            cv2.putText(
                frame, region_label, (text_x, text_y), cv2.FONT_HERSHEY_SIMPLEX, 0.7, region_text_color, line_thickness
            )
            cv2.polylines(frame, [polygon_coordinates], isClosed=True, color=region_color, thickness=region_thickness)

        if view_img:
            if vid_frame_count == 1:
                cv2.namedWindow("Ultralytics YOLOv8 Region Counter Movable")
                cv2.setMouseCallback("Ultralytics YOLOv8 Region Counter Movable", mouse_callback)
            cv2.imshow("Ultralytics YOLOv8 Region Counter Movable", frame)

        if save_img:
            video_writer.write(frame)

        for region in counting_regions:  # Reinitialize count for each region
            region["counts"] = 0

        if cv2.waitKey(1) & 0xFF == ord("q"):
            break

    del vid_frame_count
    video_writer.release()
    videocapture.release()
    cv2.destroyAllWindows()


def parse_opt() -> argparse.Namespace:
    """Parse command line arguments for the region counting application."""
    parser = argparse.ArgumentParser()
    parser.add_argument("--weights", type=str, default="yolo11n.pt", help="initial weights path")
    parser.add_argument("--device", default="", help="cuda device, i.e. 0 or 0,1,2,3 or cpu")
    parser.add_argument("--source", type=str, required=True, help="video file path")
    parser.add_argument("--view-img", action="store_true", help="show results")
    parser.add_argument("--save-img", action="store_true", help="save results")
    parser.add_argument("--exist-ok", action="store_true", help="existing project/name ok, do not increment")
    parser.add_argument("--classes", nargs="+", type=int, help="filter by class: --classes 0, or --classes 0 2 3")
    parser.add_argument("--line-thickness", type=int, default=2, help="bounding box thickness")
    parser.add_argument("--track-thickness", type=int, default=2, help="Tracking line thickness")
    parser.add_argument("--region-thickness", type=int, default=4, help="Region thickness")

    return parser.parse_args()


<<<<<<< HEAD
def main(options):
    """Main function."""
=======
def main(options: argparse.Namespace) -> None:
    """Execute the main region counting functionality with the provided options."""
>>>>>>> 242d332c
    run(**vars(options))


if __name__ == "__main__":
    opt = parse_opt()
    main(opt)<|MERGE_RESOLUTION|>--- conflicted
+++ resolved
@@ -87,19 +87,6 @@
 
 
 def run(
-<<<<<<< HEAD
-    weights="yolo11n.pt",
-    source=None,
-    device="cpu",
-    view_img=False,
-    save_img=False,
-    exist_ok=False,
-    classes=None,
-    line_thickness=2,
-    track_thickness=2,
-    region_thickness=2,
-):
-=======
     weights: str = "yolo11n.pt",
     source: str = None,
     device: str = "cpu",
@@ -111,7 +98,6 @@
     track_thickness: int = 2,
     region_thickness: int = 2,
 ) -> None:
->>>>>>> 242d332c
     """
     Run region counting on a video using YOLOv8 and ByteTrack.
 
@@ -254,13 +240,8 @@
     return parser.parse_args()
 
 
-<<<<<<< HEAD
-def main(options):
-    """Main function."""
-=======
 def main(options: argparse.Namespace) -> None:
     """Execute the main region counting functionality with the provided options."""
->>>>>>> 242d332c
     run(**vars(options))
 
 
