# Ultralytics 🚀 AGPL-3.0 License - https://ultralytics.com/license

import argparse

import cv2
from sahi import AutoDetectionModel
from sahi.predict import get_sliced_prediction
<<<<<<< HEAD
from sahi.utils.ultralytics import download_yolo11n_model
=======
from sahi.utils.ultralytics import download_model_weights
>>>>>>> 242d332c

from ultralytics.utils.files import increment_path


class SAHIInference:
<<<<<<< HEAD
    """Runs Ultralytics YOLO11 and SAHI for object detection on video with options to view, save, and track results."""
=======
    """
    Runs Ultralytics YOLO11 and SAHI for object detection on video with options to view, save, and track results.

    This class integrates SAHI (Slicing Aided Hyper Inference) with YOLO11 models to perform efficient object detection
    on large images by slicing them into smaller pieces, running inference on each slice, and then merging the results.

    Attributes:
        detection_model (AutoDetectionModel): The loaded YOLO11 model wrapped with SAHI functionality.

    Methods:
        load_model: Loads a YOLO11 model with specified weights.
        inference: Runs object detection on a video using the loaded model.
        parse_opt: Parses command line arguments for the inference process.
    """
>>>>>>> 242d332c

    def __init__(self):
        """Initializes the SAHIInference class for performing sliced inference using SAHI with YOLO11 models."""
        self.detection_model = None

<<<<<<< HEAD
    def load_model(self, weights):
        """Loads a YOLO11 model with specified weights for object detection using SAHI."""
        yolo11_model_path = f"models/{weights}"
        download_yolo11n_model(yolo11_model_path)
        self.detection_model = AutoDetectionModel.from_pretrained(
            model_type="ultralytics", model_path=yolo11_model_path, device="cpu"
=======
    def load_model(self, weights: str, device: str) -> None:
        """
        Load a YOLO11 model with specified weights for object detection using SAHI.

        Args:
            weights (str): Path to the model weights file.
            device (str, optional): CUDA device, i.e., '0' or '0,1,2,3' or 'cpu'. Defaults to "".
        """
        from ultralytics.utils.torch_utils import select_device

        yolo11_model_path = f"models/{weights}"
        download_model_weights(yolo11_model_path)  # Download model if not present
        self.detection_model = AutoDetectionModel.from_pretrained(
            model_type="ultralytics", model_path=yolo11_model_path, device=select_device(device)
>>>>>>> 242d332c
        )

    def inference(
        self,
<<<<<<< HEAD
        weights="yolo11n.pt",
        source="test.mp4",
        view_img=False,
        save_img=False,
        exist_ok=False,
    ):
        """
        Run object detection on a video using YOLO11 and SAHI.
=======
        weights: str = "yolo11n.pt",
        source: str = "test.mp4",
        view_img: bool = False,
        save_img: bool = False,
        exist_ok: bool = False,
        device: str = "",
        hide_conf: bool = False,
        slice_width: int = 512,
        slice_height: int = 512,
    ) -> None:
        """
        Run object detection on a video using YOLO11 and SAHI.

        The function processes each frame of the video, applies sliced inference using SAHI,
        and optionally displays and/or saves the results with bounding boxes and labels.
>>>>>>> 242d332c

        Args:
            weights (str): Model weights' path.
            source (str): Video file path.
<<<<<<< HEAD
            view_img (bool): Show results.
            save_img (bool): Save results.
            exist_ok (bool): Overwrite existing files.
=======
            view_img (bool): Whether to display results in a window.
            save_img (bool): Whether to save results to a video file.
            exist_ok (bool): Whether to overwrite existing output files.
            device (str, optional): CUDA device, i.e., '0' or '0,1,2,3' or 'cpu'. Defaults to "".
            hide_conf (bool, optional): Flag to show or hide confidences in the output. Defaults to False.
            slice_width (int, optional): Slice width for inference.
            slice_height (int, optional): Slice height for inference.
>>>>>>> 242d332c
        """
        # Video setup
        cap = cv2.VideoCapture(source)
        assert cap.isOpened(), "Error reading video file"

        # Output setup
        save_dir = increment_path("runs/detect/predict", exist_ok)
        save_dir.mkdir(parents=True, exist_ok=True)
<<<<<<< HEAD
        video_writer = cv2.VideoWriter(
            str(save_dir / f"{Path(source).stem}.avi"),
            cv2.VideoWriter_fourcc(*"MJPG"),
            int(cap.get(5)),
            (frame_width, frame_height),
        )
=======
>>>>>>> 242d332c

        # Load model
        self.load_model(weights, device)
        idx = 0  # index for image frame writing
        while cap.isOpened():
            success, frame = cap.read()
            if not success:
                break

            # Perform sliced prediction using SAHI
            results = get_sliced_prediction(
<<<<<<< HEAD
                frame[..., ::-1],
                self.detection_model,
                slice_height=512,
                slice_width=512,
=======
                frame[..., ::-1],  # Convert BGR to RGB
                self.detection_model,
                slice_height=slice_height,
                slice_width=slice_width,
>>>>>>> 242d332c
            )

            # Display results if requested
            if view_img:
                cv2.imshow("Ultralytics YOLO Inference", frame)

            # Save results if requested
            if save_img:
                idx += 1
                results.export_visuals(export_dir=save_dir, file_name=f"img_{idx}", hide_conf=hide_conf)

            # Break loop if 'q' is pressed
            if cv2.waitKey(1) & 0xFF == ord("q"):
                break

        # Clean up resources
        cap.release()
        cv2.destroyAllWindows()

    @staticmethod
    def parse_opt() -> argparse.Namespace:
        """
        Parse command line arguments for the inference process.

        Returns:
            (argparse.Namespace): Parsed command line arguments.
        """
        parser = argparse.ArgumentParser()
        parser.add_argument("--weights", type=str, default="yolo11n.pt", help="initial weights path")
        parser.add_argument("--source", type=str, required=True, help="video file path")
        parser.add_argument("--view-img", action="store_true", help="show results")
        parser.add_argument("--save-img", action="store_true", help="save results")
        parser.add_argument("--exist-ok", action="store_true", help="existing project/name ok, do not increment")
        parser.add_argument("--device", default="", help="cuda device, i.e. 0 or 0,1,2,3 or cpu")
        parser.add_argument("--hide-conf", default=False, action="store_true", help="display or hide confidences")
        parser.add_argument("--slice-width", default=512, type=int, help="Slice width for inference")
        parser.add_argument("--slice-height", default=512, type=int, help="Slice height for inference")
        return parser.parse_args()


if __name__ == "__main__":
    inference = SAHIInference()
    inference.inference(**vars(inference.parse_opt()))<|MERGE_RESOLUTION|>--- conflicted
+++ resolved
@@ -5,19 +5,12 @@
 import cv2
 from sahi import AutoDetectionModel
 from sahi.predict import get_sliced_prediction
-<<<<<<< HEAD
-from sahi.utils.ultralytics import download_yolo11n_model
-=======
 from sahi.utils.ultralytics import download_model_weights
->>>>>>> 242d332c
 
 from ultralytics.utils.files import increment_path
 
 
 class SAHIInference:
-<<<<<<< HEAD
-    """Runs Ultralytics YOLO11 and SAHI for object detection on video with options to view, save, and track results."""
-=======
     """
     Runs Ultralytics YOLO11 and SAHI for object detection on video with options to view, save, and track results.
 
@@ -32,20 +25,11 @@
         inference: Runs object detection on a video using the loaded model.
         parse_opt: Parses command line arguments for the inference process.
     """
->>>>>>> 242d332c
 
     def __init__(self):
         """Initializes the SAHIInference class for performing sliced inference using SAHI with YOLO11 models."""
         self.detection_model = None
 
-<<<<<<< HEAD
-    def load_model(self, weights):
-        """Loads a YOLO11 model with specified weights for object detection using SAHI."""
-        yolo11_model_path = f"models/{weights}"
-        download_yolo11n_model(yolo11_model_path)
-        self.detection_model = AutoDetectionModel.from_pretrained(
-            model_type="ultralytics", model_path=yolo11_model_path, device="cpu"
-=======
     def load_model(self, weights: str, device: str) -> None:
         """
         Load a YOLO11 model with specified weights for object detection using SAHI.
@@ -60,21 +44,10 @@
         download_model_weights(yolo11_model_path)  # Download model if not present
         self.detection_model = AutoDetectionModel.from_pretrained(
             model_type="ultralytics", model_path=yolo11_model_path, device=select_device(device)
->>>>>>> 242d332c
         )
 
     def inference(
         self,
-<<<<<<< HEAD
-        weights="yolo11n.pt",
-        source="test.mp4",
-        view_img=False,
-        save_img=False,
-        exist_ok=False,
-    ):
-        """
-        Run object detection on a video using YOLO11 and SAHI.
-=======
         weights: str = "yolo11n.pt",
         source: str = "test.mp4",
         view_img: bool = False,
@@ -90,16 +63,10 @@
 
         The function processes each frame of the video, applies sliced inference using SAHI,
         and optionally displays and/or saves the results with bounding boxes and labels.
->>>>>>> 242d332c
 
         Args:
             weights (str): Model weights' path.
             source (str): Video file path.
-<<<<<<< HEAD
-            view_img (bool): Show results.
-            save_img (bool): Save results.
-            exist_ok (bool): Overwrite existing files.
-=======
             view_img (bool): Whether to display results in a window.
             save_img (bool): Whether to save results to a video file.
             exist_ok (bool): Whether to overwrite existing output files.
@@ -107,7 +74,6 @@
             hide_conf (bool, optional): Flag to show or hide confidences in the output. Defaults to False.
             slice_width (int, optional): Slice width for inference.
             slice_height (int, optional): Slice height for inference.
->>>>>>> 242d332c
         """
         # Video setup
         cap = cv2.VideoCapture(source)
@@ -116,15 +82,6 @@
         # Output setup
         save_dir = increment_path("runs/detect/predict", exist_ok)
         save_dir.mkdir(parents=True, exist_ok=True)
-<<<<<<< HEAD
-        video_writer = cv2.VideoWriter(
-            str(save_dir / f"{Path(source).stem}.avi"),
-            cv2.VideoWriter_fourcc(*"MJPG"),
-            int(cap.get(5)),
-            (frame_width, frame_height),
-        )
-=======
->>>>>>> 242d332c
 
         # Load model
         self.load_model(weights, device)
@@ -136,17 +93,10 @@
 
             # Perform sliced prediction using SAHI
             results = get_sliced_prediction(
-<<<<<<< HEAD
-                frame[..., ::-1],
-                self.detection_model,
-                slice_height=512,
-                slice_width=512,
-=======
                 frame[..., ::-1],  # Convert BGR to RGB
                 self.detection_model,
                 slice_height=slice_height,
                 slice_width=slice_width,
->>>>>>> 242d332c
             )
 
             # Display results if requested
