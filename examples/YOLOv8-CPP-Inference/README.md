# YOLOv8/YOLOv5 C++ Inference with OpenCV DNN

<<<<<<< HEAD
This example demonstrates how to perform inference using YOLOv8 and YOLOv5 models in C++ with OpenCV DNN API.
=======
This example demonstrates how to perform inference using Ultralytics YOLOv8 and YOLOv5 models in C++ leveraging the [OpenCV DNN module](https://docs.opencv.org/4.x/d6/d0f/group__dnn.html).
>>>>>>> 242d332c

## 🛠️ Usage

Follow these steps to set up and run the C++ inference example:

```bash
# 1. Clone the Ultralytics repository
git clone https://github.com/ultralytics/ultralytics
cd ultralytics

# 2. Install Ultralytics Python package (needed for exporting models)
pip install .

# 3. Navigate to the C++ example directory
cd examples/YOLOv8-CPP-Inference

# 4. Export Models: Add yolov8*.onnx and/or yolov5*.onnx models (see export instructions below)
#    Place the exported ONNX models in the current directory (YOLOv8-CPP-Inference).

# 5. Update Source Code: Edit main.cpp and set the 'projectBasePath' variable
#    to the absolute path of the 'YOLOv8-CPP-Inference' directory on your system.
#    Example: std::string projectBasePath = "/path/to/your/ultralytics/examples/YOLOv8-CPP-Inference";

# 6. Configure OpenCV DNN Backend (Optional - CUDA):
#    - The default CMakeLists.txt attempts to use CUDA for GPU acceleration with OpenCV DNN.
#    - If your OpenCV build doesn't support CUDA/cuDNN, or you want CPU inference,
#      remove the CUDA-related lines from CMakeLists.txt.

# 7. Build the project
mkdir build
cd build
cmake ..
make

# 8. Run the inference executable
./Yolov8CPPInference
```

## ✨ Exporting YOLOv8 and YOLOv5 Models

You need to export your trained PyTorch models to the [ONNX](https://onnx.ai/) format to use them with OpenCV DNN.

**Exporting Ultralytics YOLOv8 Models:**

Use the Ultralytics CLI to export. Ensure you specify the desired `imgsz` and `opset`. For compatibility with this example, `opset=12` is recommended.

```bash
<<<<<<< HEAD
yolo export model=yolov8s.pt imgsz=480,640 format=onnx opset=12
=======
yolo export model=yolov8s.pt imgsz=640,480 format=onnx opset=12 # Example: 640x480 resolution
>>>>>>> 242d332c
```

**Exporting YOLOv5 Models:**

Use the `export.py` script from the YOLOv5 repository structure (included within the cloned `ultralytics` repo).

```bash
<<<<<<< HEAD
python3 export.py --weights yolov5s.pt --img 480 640 --include onnx --opset 12
=======
# Assuming you are in the 'ultralytics' base directory after cloning
python export.py --weights yolov5s.pt --imgsz 640 480 --include onnx --opset 12 # Example: 640x480 resolution
>>>>>>> 242d332c
```

Place the generated `.onnx` files (e.g., `yolov8s.onnx`, `yolov5s.onnx`) into the `ultralytics/examples/YOLOv8-CPP-Inference/` directory.

**Example Output:**

_yolov8s.onnx:_

![YOLOv8 ONNX Output](https://user-images.githubusercontent.com/40023722/217356132-a4cecf2e-2729-4acb-b80a-6559022d7707.png)

_yolov5s.onnx:_

![YOLOv5 ONNX Output](https://user-images.githubusercontent.com/40023722/217357005-07464492-d1da-42e3-98a7-fc753f87d5e6.png)

## 📝 Notes

- This repository utilizes the [OpenCV DNN API](https://docs.opencv.org/4.x/d6/d0f/group__dnn.html) to run [ONNX](https://onnx.ai/) exported models of YOLOv5 and Ultralytics YOLOv8.
- While not explicitly tested, it might theoretically work for other YOLO architectures like YOLOv6 and YOLOv7 if their ONNX export formats are compatible.
- The example models are exported with a rectangular resolution (640x480), but the code should handle models exported with different resolutions. Consider using techniques like [letterboxing](https://docs.ultralytics.com/modes/predict/#letterbox) if your input images have different aspect ratios than the model's training resolution, especially for square `imgsz` exports.
- The `main` branch version includes a simple GUI wrapper using [Qt](https://www.qt.io/). However, the core logic resides in the `Inference` class (`inference.h`, `inference.cpp`).
- A key part of the `Inference` class demonstrates how to handle the output differences between YOLOv5 and YOLOv8 models, effectively transposing YOLOv8's output format to match the structure expected from YOLOv5 for consistent post-processing.

<<<<<<< HEAD
This repository utilizes OpenCV DNN API to run ONNX exported models of YOLOv5 and YOLOv8. In theory, it should work for YOLOv6 and YOLOv7 as well, but they have not been tested. Note that the example networks are exported with rectangular (640x480) resolutions, but any exported resolution will work. You may want to use the letterbox approach for square images, depending on your use case.
=======
## 🤝 Contributing
>>>>>>> 242d332c

Contributions are welcome! If you find any issues or have suggestions for improvement, please feel free to open an issue or submit a pull request. See our [Contributing Guide](https://docs.ultralytics.com/help/contributing/) for more details.<|MERGE_RESOLUTION|>--- conflicted
+++ resolved
@@ -1,10 +1,6 @@
 # YOLOv8/YOLOv5 C++ Inference with OpenCV DNN
 
-<<<<<<< HEAD
-This example demonstrates how to perform inference using YOLOv8 and YOLOv5 models in C++ with OpenCV DNN API.
-=======
 This example demonstrates how to perform inference using Ultralytics YOLOv8 and YOLOv5 models in C++ leveraging the [OpenCV DNN module](https://docs.opencv.org/4.x/d6/d0f/group__dnn.html).
->>>>>>> 242d332c
 
 ## 🛠️ Usage
 
@@ -52,11 +48,7 @@
 Use the Ultralytics CLI to export. Ensure you specify the desired `imgsz` and `opset`. For compatibility with this example, `opset=12` is recommended.
 
 ```bash
-<<<<<<< HEAD
-yolo export model=yolov8s.pt imgsz=480,640 format=onnx opset=12
-=======
 yolo export model=yolov8s.pt imgsz=640,480 format=onnx opset=12 # Example: 640x480 resolution
->>>>>>> 242d332c
 ```
 
 **Exporting YOLOv5 Models:**
@@ -64,12 +56,8 @@
 Use the `export.py` script from the YOLOv5 repository structure (included within the cloned `ultralytics` repo).
 
 ```bash
-<<<<<<< HEAD
-python3 export.py --weights yolov5s.pt --img 480 640 --include onnx --opset 12
-=======
 # Assuming you are in the 'ultralytics' base directory after cloning
 python export.py --weights yolov5s.pt --imgsz 640 480 --include onnx --opset 12 # Example: 640x480 resolution
->>>>>>> 242d332c
 ```
 
 Place the generated `.onnx` files (e.g., `yolov8s.onnx`, `yolov5s.onnx`) into the `ultralytics/examples/YOLOv8-CPP-Inference/` directory.
@@ -92,10 +80,6 @@
 - The `main` branch version includes a simple GUI wrapper using [Qt](https://www.qt.io/). However, the core logic resides in the `Inference` class (`inference.h`, `inference.cpp`).
 - A key part of the `Inference` class demonstrates how to handle the output differences between YOLOv5 and YOLOv8 models, effectively transposing YOLOv8's output format to match the structure expected from YOLOv5 for consistent post-processing.
 
-<<<<<<< HEAD
-This repository utilizes OpenCV DNN API to run ONNX exported models of YOLOv5 and YOLOv8. In theory, it should work for YOLOv6 and YOLOv7 as well, but they have not been tested. Note that the example networks are exported with rectangular (640x480) resolutions, but any exported resolution will work. You may want to use the letterbox approach for square images, depending on your use case.
-=======
 ## 🤝 Contributing
->>>>>>> 242d332c
 
 Contributions are welcome! If you find any issues or have suggestions for improvement, please feel free to open an issue or submit a pull request. See our [Contributing Guide](https://docs.ultralytics.com/help/contributing/) for more details.