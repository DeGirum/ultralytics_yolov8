# Ultralytics 🚀 AGPL-3.0 License - https://ultralytics.com/license

import argparse
import time
from collections import defaultdict
from typing import List, Optional, Tuple
from urllib.parse import urlparse

import cv2
import numpy as np
import torch
from transformers import AutoModel, AutoProcessor

from ultralytics import YOLO
from ultralytics.data.loaders import get_best_youtube_url
from ultralytics.utils.plotting import Annotator
from ultralytics.utils.torch_utils import select_device


class TorchVisionVideoClassifier:
    """Classifies videos using pretrained TorchVision models from https://pytorch.org/vision/stable/.

    This class provides an interface for video classification using various pretrained models from TorchVision.

    Attributes:
        model (torch.nn.Module): The loaded TorchVision model for video classification.
        weights (torchvision.models.video.Weights): The weights used for the model.
        device (torch.device): The device on which the model is loaded.

    Methods:
        available_model_names: Returns a list of available model names.
        preprocess_crops_for_video_cls: Preprocesses crops for video classification.
        __call__: Performs inference on the given sequences.
        postprocess: Postprocesses the model's output.

    Examples:
        >>> classifier = TorchVisionVideoClassifier("s3d", device="cpu")
        >>> crops = [np.random.randint(0, 255, (224, 224, 3), dtype=np.uint8) for _ in range(8)]
        >>> tensor = classifier.preprocess_crops_for_video_cls(crops)
        >>> outputs = classifier(tensor)
        >>> labels, confidences = classifier.postprocess(outputs)
    """

    from torchvision.models.video import (
        MViT_V1_B_Weights,
        MViT_V2_S_Weights,
        R3D_18_Weights,
        S3D_Weights,
        Swin3D_B_Weights,
        Swin3D_T_Weights,
        mvit_v1_b,
        mvit_v2_s,
        r3d_18,
        s3d,
        swin3d_b,
        swin3d_t,
    )

    model_name_to_model_and_weights = {
        "s3d": (s3d, S3D_Weights.DEFAULT),
        "r3d_18": (r3d_18, R3D_18_Weights.DEFAULT),
        "swin3d_t": (swin3d_t, Swin3D_T_Weights.DEFAULT),
        "swin3d_b": (swin3d_b, Swin3D_B_Weights.DEFAULT),
        "mvit_v1_b": (mvit_v1_b, MViT_V1_B_Weights.DEFAULT),
        "mvit_v2_s": (mvit_v2_s, MViT_V2_S_Weights.DEFAULT),
    }

    def __init__(self, model_name: str, device: str | torch.device = ""):
        """
        Initialize the VideoClassifier with the specified model name and device.

        Args:
            model_name (str): The name of the model to use. Must be one of the available models.
            device (str | torch.device): The device to run the model on. Defaults to auto-detection.

        Raises:
            ValueError: If an invalid model name is provided.
        """
        if model_name not in self.model_name_to_model_and_weights:
            raise ValueError(f"Invalid model name '{model_name}'. Available models: {self.available_model_names()}")
        model, self.weights = self.model_name_to_model_and_weights[model_name]
        self.device = select_device(device)
        self.model = model(weights=self.weights).to(self.device).eval()

    @staticmethod
    def available_model_names() -> List[str]:
        """
        Get the list of available model names.

        Returns:
            (List[str]): List of available model names that can be used with this classifier.
        """
        return list(TorchVisionVideoClassifier.model_name_to_model_and_weights.keys())

    def preprocess_crops_for_video_cls(self, crops: List[np.ndarray], input_size: List[int] = None) -> torch.Tensor:
        """
        Preprocess a list of crops for video classification.

        Args:
            crops (List[np.ndarray]): List of crops to preprocess. Each crop should have dimensions (H, W, C).
            input_size (List[int]): The target input size for the model. Defaults to [224, 224].

        Returns:
            (torch.Tensor): Preprocessed crops as a tensor with dimensions (1, T, C, H, W).
        """
        if input_size is None:
            input_size = [224, 224]
        from torchvision.transforms import v2

        transform = v2.Compose(
            [
                v2.ToDtype(torch.float32, scale=True),
                v2.Resize(input_size, antialias=True),
                v2.Normalize(mean=self.weights.transforms().mean, std=self.weights.transforms().std),
            ]
        )

        processed_crops = [transform(torch.from_numpy(crop).permute(2, 0, 1)) for crop in crops]
        return torch.stack(processed_crops).unsqueeze(0).permute(0, 2, 1, 3, 4).to(self.device)

    def __call__(self, sequences: torch.Tensor) -> torch.Tensor:
        """
        Perform inference on the given sequences.

        Args:
            sequences (torch.Tensor): The input sequences for the model. Expected dimensions are
                                     (B, T, C, H, W) for batched video frames or (T, C, H, W) for single video frames.

        Returns:
            (torch.Tensor): The model's output logits.
        """
        with torch.inference_mode():
            return self.model(sequences)

    def postprocess(self, outputs: torch.Tensor) -> Tuple[List[str], List[float]]:
        """
        Postprocess the model's batch output.

        Args:
            outputs (torch.Tensor): The model's output logits.

        Returns:
            (List[str]): The predicted labels.
            (List[float]): The predicted confidences.
        """
        pred_labels = []
        pred_confs = []
        for output in outputs:
            pred_class = output.argmax(0).item()
            pred_label = self.weights.meta["categories"][pred_class]
            pred_labels.append(pred_label)
            pred_conf = output.softmax(0)[pred_class].item()
            pred_confs.append(pred_conf)

        return pred_labels, pred_confs


class HuggingFaceVideoClassifier:
    """
    Zero-shot video classifier using Hugging Face models for various devices.

    This class provides an interface for zero-shot video classification using Hugging Face models.

    Attributes:
        fp16 (bool): Whether to use FP16 for inference.
        labels (List[str]): List of labels for zero-shot classification.
        device (torch.device): The device on which the model is loaded.
        processor (transformers.AutoProcessor): The processor for the model.
        model (transformers.AutoModel): The loaded Hugging Face model.

    Methods:
        preprocess_crops_for_video_cls: Preprocesses crops for video classification.
        __call__: Performs inference on the given sequences.
        postprocess: Postprocesses the model's output.

    Examples:
        >>> labels = ["walking", "running", "dancing"]
        >>> classifier = HuggingFaceVideoClassifier(labels, device="cpu")
        >>> crops = [np.random.randint(0, 255, (224, 224, 3), dtype=np.uint8) for _ in range(8)]
        >>> tensor = classifier.preprocess_crops_for_video_cls(crops)
        >>> outputs = classifier(tensor)
        >>> labels, confidences = classifier.postprocess(outputs)
    """

    def __init__(
        self,
        labels: List[str],
        model_name: str = "microsoft/xclip-base-patch16-zero-shot",
        device: str | torch.device = "",
        fp16: bool = False,
    ):
        """
        Initialize the HuggingFaceVideoClassifier with the specified model name.

        Args:
            labels (List[str]): List of labels for zero-shot classification.
            model_name (str): The name of the model to use. Defaults to "microsoft/xclip-base-patch16-zero-shot".
            device (str | torch.device): The device to run the model on. Defaults to auto-detection.
            fp16 (bool): Whether to use FP16 for inference. Defaults to False.
        """
        self.fp16 = fp16
        self.labels = labels
        self.device = select_device(device)
        self.processor = AutoProcessor.from_pretrained(model_name)
        model = AutoModel.from_pretrained(model_name).to(self.device)
        if fp16:
            model = model.half()
        self.model = model.eval()

    def preprocess_crops_for_video_cls(self, crops: List[np.ndarray], input_size: List[int] = None) -> torch.Tensor:
        """
        Preprocess a list of crops for video classification.

        Args:
            crops (List[np.ndarray]): List of crops to preprocess. Each crop should have dimensions (H, W, C).
            input_size (List[int]): The target input size for the model. Defaults to [224, 224].

        Returns:
            (torch.Tensor): Preprocessed crops as a tensor with dimensions (1, T, C, H, W).
        """
        if input_size is None:
            input_size = [224, 224]
        from torchvision import transforms

        transform = transforms.Compose(
            [
                transforms.Lambda(lambda x: x.float() / 255.0),
                transforms.Resize(input_size),
                transforms.Normalize(
                    mean=self.processor.image_processor.image_mean, std=self.processor.image_processor.image_std
                ),
            ]
        )

        processed_crops = [transform(torch.from_numpy(crop).permute(2, 0, 1)) for crop in crops]  # (T, C, H, W)
        output = torch.stack(processed_crops).unsqueeze(0).to(self.device)  # (1, T, C, H, W)
        if self.fp16:
            output = output.half()
        return output

    def __call__(self, sequences: torch.Tensor) -> torch.Tensor:
        """
        Perform inference on the given sequences.

        Args:
            sequences (torch.Tensor): The input sequences for the model. Batched video frames with shape (B, T, H, W, C).

        Returns:
            (torch.Tensor): The model's output logits.
        """
        input_ids = self.processor(text=self.labels, return_tensors="pt", padding=True)["input_ids"].to(self.device)

        inputs = {"pixel_values": sequences, "input_ids": input_ids}

        with torch.inference_mode():
            outputs = self.model(**inputs)

        return outputs.logits_per_video

    def postprocess(self, outputs: torch.Tensor) -> Tuple[List[List[str]], List[List[float]]]:
        """
        Postprocess the model's batch output.

        Args:
            outputs (torch.Tensor): The model's output logits.

        Returns:
            (List[List[str]]): The predicted top3 labels for each sample.
            (List[List[float]]): The predicted top3 confidences for each sample.
        """
        pred_labels = []
        pred_confs = []

        with torch.no_grad():
            logits_per_video = outputs  # Assuming outputs is already the logits tensor
            probs = logits_per_video.softmax(dim=-1)  # Use softmax to convert logits to probabilities

        for prob in probs:
            top2_indices = prob.topk(2).indices.tolist()
            top2_labels = [self.labels[idx] for idx in top2_indices]
            top2_confs = prob[top2_indices].tolist()
            pred_labels.append(top2_labels)
            pred_confs.append(top2_confs)

        return pred_labels, pred_confs


def crop_and_pad(frame: np.ndarray, box: List[float], margin_percent: int) -> np.ndarray:
    """
    Crop box with margin and take square crop from frame.

    Args:
        frame (np.ndarray): The input frame to crop from.
        box (List[float]): The bounding box coordinates [x1, y1, x2, y2].
        margin_percent (int): The percentage of margin to add around the box.

    Returns:
        (np.ndarray): The cropped and resized square image.
    """
    x1, y1, x2, y2 = map(int, box)
    w, h = x2 - x1, y2 - y1

    # Add margin
    margin_x, margin_y = int(w * margin_percent / 100), int(h * margin_percent / 100)
    x1, y1 = max(0, x1 - margin_x), max(0, y1 - margin_y)
    x2, y2 = min(frame.shape[1], x2 + margin_x), min(frame.shape[0], y2 + margin_y)

    # Take square crop from frame
    size = max(y2 - y1, x2 - x1)
    center_y, center_x = (y1 + y2) // 2, (x1 + x2) // 2
    half_size = size // 2
    square_crop = frame[
        max(0, center_y - half_size) : min(frame.shape[0], center_y + half_size),
        max(0, center_x - half_size) : min(frame.shape[1], center_x + half_size),
    ]

    return cv2.resize(square_crop, (224, 224), interpolation=cv2.INTER_LINEAR)


def run(
    weights: str = "yolo11n.pt",
    device: str = "",
    source: str = "https://www.youtube.com/watch?v=dQw4w9WgXcQ",
    output_path: Optional[str] = None,
    crop_margin_percentage: int = 10,
    num_video_sequence_samples: int = 8,
    skip_frame: int = 2,
    video_cls_overlap_ratio: float = 0.25,
    fp16: bool = False,
    video_classifier_model: str = "microsoft/xclip-base-patch32",
    labels: List[str] = None,
) -> None:
    """
    Run action recognition on a video source using YOLO for object detection and a video classifier.

    Args:
<<<<<<< HEAD
        weights (str): Path to the YOLO model weights. Defaults to "yolo11n.pt".
        device (str): Device to run the model on. Use 'cuda' for NVIDIA GPU, 'mps' for Apple Silicon, or 'cpu'. Defaults to auto-detection.
=======
        weights (str): Path to the YOLO model weights.
        device (str): Device to run the model on. Use 'cuda' for NVIDIA GPU, 'mps' for Apple Silicon, or 'cpu'.
            Defaults to auto-detection.
>>>>>>> 242d332c
        source (str): Path to mp4 video file or YouTube URL. Defaults to a sample YouTube video.
        output_path (Optional[str]): Path to save the output video.
        crop_margin_percentage (int): Percentage of margin to add around detected objects.
        num_video_sequence_samples (int): Number of video frames to use for classification.
        skip_frame (int): Number of frames to skip between detections.
        video_cls_overlap_ratio (float): Overlap ratio between video sequences.
        fp16 (bool): Whether to use half-precision floating point.
        video_classifier_model (str): Name or path of the video classifier model.
        labels (List[str]): List of labels for zero-shot classification.
    """
    if labels is None:
        labels = [
            "walking",
            "running",
            "brushing teeth",
            "looking into phone",
            "weight lifting",
            "cooking",
            "sitting",
        ]
    # Initialize models and device
    device = select_device(device)
    yolo_model = YOLO(weights).to(device)
    if video_classifier_model in TorchVisionVideoClassifier.available_model_names():
        print("'fp16' is not supported for TorchVisionVideoClassifier. Setting fp16 to False.")
        print(
            "'labels' is not used for TorchVisionVideoClassifier. Ignoring the provided labels and using Kinetics-400 labels."
        )
        video_classifier = TorchVisionVideoClassifier(video_classifier_model, device=device)
    else:
        video_classifier = HuggingFaceVideoClassifier(
            labels, model_name=video_classifier_model, device=device, fp16=fp16
        )

    # Initialize video capture
    if source.startswith("http") and urlparse(source).hostname in {"www.youtube.com", "youtube.com", "youtu.be"}:
        source = get_best_youtube_url(source)
    elif not source.endswith(".mp4"):
        raise ValueError("Invalid source. Supported sources are YouTube URLs and MP4 files.")
    cap = cv2.VideoCapture(source)

    # Get video properties
    frame_width = int(cap.get(cv2.CAP_PROP_FRAME_WIDTH))
    frame_height = int(cap.get(cv2.CAP_PROP_FRAME_HEIGHT))
    fps = cap.get(cv2.CAP_PROP_FPS)

    # Initialize VideoWriter
    if output_path is not None:
        fourcc = cv2.VideoWriter_fourcc(*"mp4v")
        out = cv2.VideoWriter(output_path, fourcc, fps, (frame_width, frame_height))

    # Initialize track history
    track_history = defaultdict(list)
    frame_counter = 0

    track_ids_to_infer = []
    crops_to_infer = []
    pred_labels = []
    pred_confs = []

    while cap.isOpened():
        success, frame = cap.read()
        if not success:
            break

        frame_counter += 1

        # Run YOLO tracking
        results = yolo_model.track(frame, persist=True, classes=[0])  # Track only person class

        if results[0].boxes.id is not None:
            boxes = results[0].boxes.xyxy.cpu().numpy()
            track_ids = results[0].boxes.id.cpu().numpy()

            # Visualize prediction
            annotator = Annotator(frame, line_width=3, font_size=10, pil=False)

            if frame_counter % skip_frame == 0:
                crops_to_infer = []
                track_ids_to_infer = []

            for box, track_id in zip(boxes, track_ids):
                if frame_counter % skip_frame == 0:
                    crop = crop_and_pad(frame, box, crop_margin_percentage)
                    track_history[track_id].append(crop)

                if len(track_history[track_id]) > num_video_sequence_samples:
                    track_history[track_id].pop(0)

                if len(track_history[track_id]) == num_video_sequence_samples and frame_counter % skip_frame == 0:
                    start_time = time.time()
                    crops = video_classifier.preprocess_crops_for_video_cls(track_history[track_id])
                    end_time = time.time()
                    preprocess_time = end_time - start_time
                    print(f"video cls preprocess time: {preprocess_time:.4f} seconds")
                    crops_to_infer.append(crops)
                    track_ids_to_infer.append(track_id)

            if crops_to_infer and (
                not pred_labels
                or frame_counter % int(num_video_sequence_samples * skip_frame * (1 - video_cls_overlap_ratio)) == 0
            ):
                crops_batch = torch.cat(crops_to_infer, dim=0)

                start_inference_time = time.time()
                output_batch = video_classifier(crops_batch)
                end_inference_time = time.time()
                inference_time = end_inference_time - start_inference_time
                print(f"video cls inference time: {inference_time:.4f} seconds")

                pred_labels, pred_confs = video_classifier.postprocess(output_batch)

            if track_ids_to_infer and crops_to_infer:
                for box, track_id, pred_label, pred_conf in zip(boxes, track_ids_to_infer, pred_labels, pred_confs):
                    top2_preds = sorted(zip(pred_label, pred_conf), key=lambda x: x[1], reverse=True)
                    label_text = " | ".join([f"{label} ({conf:.2f})" for label, conf in top2_preds])
                    annotator.box_label(box, label_text, color=(0, 0, 255))

        # Write the annotated frame to the output video
        if output_path is not None:
            out.write(frame)

        # Display the annotated frame
        cv2.imshow("YOLOv8 Tracking with S3D Classification", frame)

        if cv2.waitKey(1) & 0xFF == ord("q"):
            break

    cap.release()
    if output_path is not None:
        out.release()
    cv2.destroyAllWindows()


def parse_opt() -> argparse.Namespace:
    """
    Parse command line arguments.

    Returns:
        (argparse.Namespace): Parsed command line arguments.
    """
    parser = argparse.ArgumentParser()
    parser.add_argument("--weights", type=str, default="yolo11n.pt", help="ultralytics detector model path")
    parser.add_argument("--device", default="", help='cuda device, i.e. 0 or 0,1,2,3 or cpu/mps, "" for auto-detection')
    parser.add_argument(
        "--source",
        type=str,
        default="https://www.youtube.com/watch?v=dQw4w9WgXcQ",
        help="video file path or youtube URL",
    )
    parser.add_argument("--output-path", type=str, default="output_video.mp4", help="output video file path")
    parser.add_argument(
        "--crop-margin-percentage", type=int, default=10, help="percentage of margin to add around detected objects"
    )
    parser.add_argument(
        "--num-video-sequence-samples", type=int, default=8, help="number of video frames to use for classification"
    )
    parser.add_argument("--skip-frame", type=int, default=2, help="number of frames to skip between detections")
    parser.add_argument(
        "--video-cls-overlap-ratio", type=float, default=0.25, help="overlap ratio between video sequences"
    )
    parser.add_argument("--fp16", action="store_true", help="use FP16 for inference")
    parser.add_argument(
        "--video-classifier-model", type=str, default="microsoft/xclip-base-patch32", help="video classifier model name"
    )
    parser.add_argument(
        "--labels",
        nargs="+",
        type=str,
        default=["dancing", "singing a song"],
        help="labels for zero-shot video classification",
    )
    return parser.parse_args()


def main(opt: argparse.Namespace) -> None:
    """
    Main function to run the action recognition pipeline.

    Args:
        opt (argparse.Namespace): Command line arguments.
    """
    run(**vars(opt))


if __name__ == "__main__":
    opt = parse_opt()
    main(opt)<|MERGE_RESOLUTION|>--- conflicted
+++ resolved
@@ -334,14 +334,9 @@
     Run action recognition on a video source using YOLO for object detection and a video classifier.
 
     Args:
-<<<<<<< HEAD
-        weights (str): Path to the YOLO model weights. Defaults to "yolo11n.pt".
-        device (str): Device to run the model on. Use 'cuda' for NVIDIA GPU, 'mps' for Apple Silicon, or 'cpu'. Defaults to auto-detection.
-=======
         weights (str): Path to the YOLO model weights.
         device (str): Device to run the model on. Use 'cuda' for NVIDIA GPU, 'mps' for Apple Silicon, or 'cpu'.
             Defaults to auto-detection.
->>>>>>> 242d332c
         source (str): Path to mp4 video file or YouTube URL. Defaults to a sample YouTube video.
         output_path (Optional[str]): Path to save the output video.
         crop_margin_percentage (int): Percentage of margin to add around detected objects.
