{
  "nbformat": 4,
  "nbformat_minor": 0,
  "metadata": {
    "colab": {
      "name": "YOLO11 Tutorial",
      "provenance": [],
      "toc_visible": true
    },
    "kernelspec": {
      "name": "python3",
      "display_name": "Python 3"
    },
    "accelerator": "GPU"
  },
  "cells": [
    {
      "cell_type": "markdown",
      "metadata": {
        "id": "t6MPjfT5NrKQ"
      },
      "source": [
        "<div align=\"center\">\n",
        "  <a href=\"https://ultralytics.com/yolo\" target=\"_blank\">\n",
        "    <img width=\"1024\" src=\"https://raw.githubusercontent.com/ultralytics/assets/main/yolov8/banner-yolov8.png\">\n",
        "  </a>\n",
        "\n",
        "  [中文](https://docs.ultralytics.com/zh/) | [한국어](https://docs.ultralytics.com/ko/) | [日本語](https://docs.ultralytics.com/ja/) | [Русский](https://docs.ultralytics.com/ru/) | [Deutsch](https://docs.ultralytics.com/de/) | [Français](https://docs.ultralytics.com/fr/) | [Español](https://docs.ultralytics.com/es/) | [Português](https://docs.ultralytics.com/pt/) | [Türkçe](https://docs.ultralytics.com/tr/) | [Tiếng Việt](https://docs.ultralytics.com/vi/) | [العربية](https://docs.ultralytics.com/ar/)\n",
        "\n",
        "  <a href=\"https://github.com/ultralytics/ultralytics/actions/workflows/ci.yml\"><img src=\"https://github.com/ultralytics/ultralytics/actions/workflows/ci.yml/badge.svg\" alt=\"Ultralytics CI\"></a>\n",
        "  <a href=\"https://console.paperspace.com/github/ultralytics/ultralytics\"><img src=\"https://assets.paperspace.io/img/gradient-badge.svg\" alt=\"Run on Gradient\"/></a>\n",
        "  <a href=\"https://colab.research.google.com/github/ultralytics/ultralytics/blob/main/examples/tutorial.ipynb\"><img src=\"https://colab.research.google.com/assets/colab-badge.svg\" alt=\"Open In Colab\"></a>\n",
        "  <a href=\"https://www.kaggle.com/models/ultralytics/yolo11\"><img src=\"https://kaggle.com/static/images/open-in-kaggle.svg\" alt=\"Open In Kaggle\"></a>\n",
        "\n",
        "  <a href=\"https://ultralytics.com/discord\"><img alt=\"Discord\" src=\"https://img.shields.io/discord/1089800235347353640?logo=discord&logoColor=white&label=Discord&color=blue\"></a>\n",
        "  <a href=\"https://community.ultralytics.com\"><img alt=\"Ultralytics Forums\" src=\"https://img.shields.io/discourse/users?server=https%3A%2F%2Fcommunity.ultralytics.com&logo=discourse&label=Forums&color=blue\"></a>\n",
        "  <a href=\"https://reddit.com/r/ultralytics\"><img alt=\"Ultralytics Reddit\" src=\"https://img.shields.io/reddit/subreddit-subscribers/ultralytics?style=flat&logo=reddit&logoColor=white&label=Reddit&color=blue\"></a>\n",
        "</div>\n",
        "\n",
        "This **Ultralytics Colab Notebook** is the easiest way to get started with [YOLO models](https://www.ultralytics.com/yolo)—no installation needed. Built by [Ultralytics](https://www.ultralytics.com/), the creators of YOLO, this notebook walks you through running **state-of-the-art** models directly in your browser.\n",
        "\n",
<<<<<<< HEAD
        "Welcome to the Ultralytics YOLO11 🚀 notebook! <a href=\"https://github.com/ultralytics/ultralytics\">YOLO11</a> is the latest version of the YOLO (You Only Look Once) AI models developed by <a href=\"https://ultralytics.com\">Ultralytics</a>. This notebook serves as the starting point for exploring the various resources available to help you get started with YOLO11 and understand its features and capabilities.\n",
        "\n",
        "YOLO11 models are fast, accurate, and easy to use, making them ideal for various object detection and image segmentation tasks. They can be trained on large datasets and run on diverse hardware platforms, from CPUs to GPUs.\n",
        "\n",
        "We hope that the resources in this notebook will help you get the most out of YOLO11. Please browse the YOLO11 <a href=\"https://docs.ultralytics.com/\">Docs</a> for details, raise an issue on <a href=\"https://github.com/ultralytics/ultralytics\">GitHub</a> for support, and join our <a href=\"https://ultralytics.com/discord\">Discord</a> community for questions and discussions!\n",
        "\n",
        "  <a href=\"https://www.youtube.com/watch?v=ZN3nRZT7b24\" target=\"_blank\">\n",
        "    <img src=\"https://img.youtube.com/vi/ZN3nRZT7b24/maxresdefault.jpg\" alt=\"Ultralytics Video\" width=\"720\" style=\"border-radius: 10px; box-shadow: 0 4px 8px rgba(0, 0, 0, 0.2);\"></a>\n",
        "  \n",
        "  <p style=\"font-size: 16px; font-family: Arial, sans-serif; color: #555;\">\n",
        "    <strong>Watch: </strong> How to Train\n",
        "  <a href=\"https://github.com/ultralytics/ultralytics\">Ultralytics</a>\n",
        "  <a href=\"https://docs.ultralytics.com/models/yolo11/\">YOLO11</a> Model on Custom Dataset using Google Colab Notebook 🚀</p>\n",
=======
        "Ultralytics models are constantly updated for performance and flexibility. They're **fast**, **accurate**, and **easy to use**, and they excel at [object detection](https://docs.ultralytics.com/tasks/detect/), [tracking](https://docs.ultralytics.com/modes/track/), [instance segmentation](https://docs.ultralytics.com/tasks/segment/), [image classification](https://docs.ultralytics.com/tasks/classify/), and [pose estimation](https://docs.ultralytics.com/tasks/pose/).\n",
        "\n",
        "Find detailed documentation in the [Ultralytics Docs](https://docs.ultralytics.com/). Get support via [GitHub Issues](https://github.com/ultralytics/ultralytics/issues/new/choose). Join discussions on [Discord](https://discord.com/invite/ultralytics), [Reddit](https://www.reddit.com/r/ultralytics/), and the [Ultralytics Community Forums](https://community.ultralytics.com/)!\n",
        "\n",
        "Request an Enterprise License for commercial use at [Ultralytics Licensing](https://www.ultralytics.com/license).\n",
        "\n",
        "<br>\n",
        "<div>\n",
        "  <a href=\"https://www.youtube.com/watch?v=ZN3nRZT7b24\" target=\"_blank\">\n",
        "    <img src=\"https://img.youtube.com/vi/ZN3nRZT7b24/maxresdefault.jpg\" alt=\"Ultralytics Video\" width=\"640\" style=\"border-radius: 10px; box-shadow: 0 4px 8px rgba(0, 0, 0, 0.2);\">\n",
        "  </a>\n",
        "\n",
        "  <p style=\"font-size: 16px; font-family: Arial, sans-serif; color: #555;\">\n",
        "    <strong>Watch: </strong> How to Train\n",
        "    <a href=\"https://github.com/ultralytics/ultralytics\">Ultralytics</a>\n",
        "    <a href=\"https://docs.ultralytics.com/models/yolo11/\">YOLO11</a> Model on Custom Dataset using Google Colab Notebook 🚀\n",
        "  </p>\n",
>>>>>>> 242d332c
        "</div>"
      ]
    },
    {
      "cell_type": "markdown",
      "metadata": {
        "id": "7mGmQbAO5pQb"
      },
      "source": [
        "# Setup\n",
        "\n",
        "pip install `ultralytics` and [dependencies](https://github.com/ultralytics/ultralytics/blob/main/pyproject.toml) and check software and hardware.\n",
        "\n",
        "[![PyPI - Version](https://img.shields.io/pypi/v/ultralytics?logo=pypi&logoColor=white)](https://pypi.org/project/ultralytics/) [![Downloads](https://static.pepy.tech/badge/ultralytics)](https://www.pepy.tech/projects/ultralytics) [![PyPI - Python Version](https://img.shields.io/pypi/pyversions/ultralytics?logo=python&logoColor=gold)](https://pypi.org/project/ultralytics/)"
      ]
    },
    {
      "cell_type": "code",
      "metadata": {
        "id": "wbvMlHd_QwMG",
        "colab": {
          "base_uri": "https://localhost:8080/"
        },
<<<<<<< HEAD
        "outputId": "2e992f9f-90bb-4668-de12-fed629975285"
=======
        "outputId": "70b89fc7-b628-49a5-eafd-69791ee69846"
>>>>>>> 242d332c
      },
      "source": [
        "%pip install ultralytics\n",
        "import ultralytics\n",
        "ultralytics.checks()"
      ],
      "execution_count": 1,
      "outputs": [
        {
          "output_type": "stream",
          "name": "stdout",
          "text": [
<<<<<<< HEAD
            "Ultralytics 8.3.2 🚀 Python-3.10.12 torch-2.4.1+cu121 CUDA:0 (Tesla T4, 15102MiB)\n",
            "Setup complete ✅ (2 CPUs, 12.7 GB RAM, 41.1/112.6 GB disk)\n"
=======
            "Ultralytics 8.3.110 🚀 Python-3.11.12 torch-2.6.0+cu124 CUDA:0 (Tesla T4, 15095MiB)\n",
            "Setup complete ✅ (2 CPUs, 12.7 GB RAM, 41.0/112.6 GB disk)\n"
>>>>>>> 242d332c
          ]
        }
      ]
    },
    {
      "cell_type": "markdown",
      "metadata": {
        "id": "4JnkELT0cIJg"
      },
      "source": [
        "# 1. Predict\n",
        "\n",
        "YOLO11 may be used directly in the Command Line Interface (CLI) with a `yolo` command for a variety of tasks and modes and accepts additional arguments, i.e. `imgsz=640`. See a full list of available `yolo` [arguments](https://docs.ultralytics.com/usage/cfg/) and other details in the [YOLO11 Predict Docs](https://docs.ultralytics.com/modes/train/).\n"
      ]
    },
    {
      "cell_type": "code",
      "metadata": {
        "id": "zR9ZbuQCH7FX",
        "colab": {
          "base_uri": "https://localhost:8080/"
        },
<<<<<<< HEAD
        "outputId": "e3ebec6f-658a-4803-d80c-e07d12908767"
=======
        "outputId": "0802415d-a088-43df-d944-ddb65bcea641"
>>>>>>> 242d332c
      },
      "source": [
        "# Run inference on an image with YOLO11n\n",
        "!yolo predict model=yolo11n.pt source='https://ultralytics.com/images/zidane.jpg'"
      ],
      "execution_count": 2,
      "outputs": [
        {
          "output_type": "stream",
          "name": "stdout",
          "text": [
            "Downloading https://github.com/ultralytics/assets/releases/download/v8.3.0/yolo11n.pt to 'yolo11n.pt'...\n",
<<<<<<< HEAD
            "100% 5.35M/5.35M [00:00<00:00, 72.7MB/s]\n",
            "Ultralytics 8.3.2 🚀 Python-3.10.12 torch-2.4.1+cu121 CUDA:0 (Tesla T4, 15102MiB)\n",
            "YOLO11n summary (fused): 238 layers, 2,616,248 parameters, 0 gradients, 6.5 GFLOPs\n",
            "\n",
            "Downloading https://ultralytics.com/images/zidane.jpg to 'zidane.jpg'...\n",
            "100% 49.2k/49.2k [00:00<00:00, 5.37MB/s]\n",
            "image 1/1 /content/zidane.jpg: 384x640 2 persons, 1 tie, 63.4ms\n",
            "Speed: 14.5ms preprocess, 63.4ms inference, 820.9ms postprocess per image at shape (1, 3, 384, 640)\n",
=======
            "100% 5.35M/5.35M [00:00<00:00, 266MB/s]\n",
            "Ultralytics 8.3.110 🚀 Python-3.11.12 torch-2.6.0+cu124 CUDA:0 (Tesla T4, 15095MiB)\n",
            "YOLO11n summary (fused): 100 layers, 2,616,248 parameters, 0 gradients, 6.5 GFLOPs\n",
            "\n",
            "Downloading https://ultralytics.com/images/zidane.jpg to 'zidane.jpg'...\n",
            "100% 49.2k/49.2k [00:00<00:00, 38.6MB/s]\n",
            "image 1/1 /content/zidane.jpg: 384x640 2 persons, 1 tie, 45.9ms\n",
            "Speed: 17.2ms preprocess, 45.9ms inference, 419.7ms postprocess per image at shape (1, 3, 384, 640)\n",
>>>>>>> 242d332c
            "Results saved to \u001b[1mruns/detect/predict\u001b[0m\n",
            "💡 Learn more at https://docs.ultralytics.com/modes/predict\n"
          ]
        }
      ]
    },
    {
      "cell_type": "markdown",
      "metadata": {
        "id": "hkAzDWJ7cWTr"
      },
      "source": [
        "&nbsp;&nbsp;&nbsp;&nbsp;&nbsp;&nbsp;&nbsp;&nbsp;\n",
        "<img align=\"left\" src=\"https://user-images.githubusercontent.com/26833433/212889447-69e5bdf1-5800-4e29-835e-2ed2336dede2.jpg\" width=\"600\">"
      ]
    },
    {
      "cell_type": "markdown",
      "metadata": {
        "id": "0eq1SMWl6Sfn"
      },
      "source": [
        "# 2. Val\n",
        "Validate a model's accuracy on the [COCO](https://docs.ultralytics.com/datasets/detect/coco/) dataset's `val` or `test` splits. The latest YOLO11 [models](https://github.com/ultralytics/ultralytics#models) are downloaded automatically the first time they are used. See [YOLO11 Val Docs](https://docs.ultralytics.com/modes/val/) for more information."
      ]
    },
    {
      "cell_type": "code",
      "metadata": {
        "id": "WQPtK1QYVaD_"
      },
      "source": [
        "# Download COCO val\n",
        "import torch\n",
        "torch.hub.download_url_to_file('https://ultralytics.com/assets/coco2017val.zip', 'tmp.zip')  # download (780M - 5000 images)\n",
        "!unzip -q tmp.zip -d datasets && rm tmp.zip  # unzip"
      ],
      "execution_count": null,
      "outputs": []
    },
    {
      "cell_type": "code",
      "metadata": {
        "id": "X58w8JLpMnjH",
<<<<<<< HEAD
        "outputId": "af2a5deb-029b-466d-96a4-bd3e406987fa",
=======
        "outputId": "29e72136-aeff-4cd5-ae5b-e922e7602251",
>>>>>>> 242d332c
        "colab": {
          "base_uri": "https://localhost:8080/"
        }
      },
      "source": [
        "# Validate YOLO11n on COCO8 val\n",
        "!yolo val model=yolo11n.pt data=coco8.yaml"
      ],
      "execution_count": 3,
      "outputs": [
        {
          "output_type": "stream",
          "name": "stdout",
          "text": [
<<<<<<< HEAD
            "Ultralytics 8.3.2 🚀 Python-3.10.12 torch-2.4.1+cu121 CUDA:0 (Tesla T4, 15102MiB)\n",
            "YOLO11n summary (fused): 238 layers, 2,616,248 parameters, 0 gradients, 6.5 GFLOPs\n",
            "\n",
            "Dataset 'coco8.yaml' images not found ⚠️, missing path '/content/datasets/coco8/images/val'\n",
            "Downloading https://ultralytics.com/assets/coco8.zip to '/content/datasets/coco8.zip'...\n",
            "100% 433k/433k [00:00<00:00, 15.8MB/s]\n",
            "Unzipping /content/datasets/coco8.zip to /content/datasets/coco8...: 100% 25/25 [00:00<00:00, 1188.35file/s]\n",
            "Dataset download success ✅ (1.4s), saved to \u001b[1m/content/datasets\u001b[0m\n",
            "\n",
            "Downloading https://ultralytics.com/assets/Arial.ttf to '/root/.config/Ultralytics/Arial.ttf'...\n",
            "100% 755k/755k [00:00<00:00, 17.7MB/s]\n",
            "\u001b[34m\u001b[1mval: \u001b[0mScanning /content/datasets/coco8/labels/val... 4 images, 0 backgrounds, 0 corrupt: 100% 4/4 [00:00<00:00, 142.04it/s]\n",
            "\u001b[34m\u001b[1mval: \u001b[0mNew cache created: /content/datasets/coco8/labels/val.cache\n",
            "                 Class     Images  Instances      Box(P          R      mAP50  mAP50-95): 100% 1/1 [00:04<00:00,  4.75s/it]\n",
=======
            "Ultralytics 8.3.110 🚀 Python-3.11.12 torch-2.6.0+cu124 CUDA:0 (Tesla T4, 15095MiB)\n",
            "YOLO11n summary (fused): 100 layers, 2,616,248 parameters, 0 gradients, 6.5 GFLOPs\n",
            "\n",
            "Dataset 'coco8.yaml' images not found ⚠️, missing path '/content/datasets/coco8/images/val'\n",
            "Downloading https://ultralytics.com/assets/coco8.zip to '/content/datasets/coco8.zip'...\n",
            "100% 433k/433k [00:00<00:00, 59.1MB/s]\n",
            "Unzipping /content/datasets/coco8.zip to /content/datasets/coco8...: 100% 25/25 [00:00<00:00, 2391.88file/s]\n",
            "Dataset download success ✅ (1.7s), saved to \u001b[1m/content/datasets\u001b[0m\n",
            "\n",
            "Downloading https://ultralytics.com/assets/Arial.ttf to '/root/.config/Ultralytics/Arial.ttf'...\n",
            "100% 755k/755k [00:00<00:00, 64.3MB/s]\n",
            "\u001b[34m\u001b[1mval: \u001b[0mFast image access ✅ (ping: 0.0±0.0 ms, read: 1415.9±718.7 MB/s, size: 54.0 KB)\n",
            "\u001b[34m\u001b[1mval: \u001b[0mScanning /content/datasets/coco8/labels/val... 4 images, 0 backgrounds, 0 corrupt: 100% 4/4 [00:00<00:00, 77.31it/s]\n",
            "\u001b[34m\u001b[1mval: \u001b[0mNew cache created: /content/datasets/coco8/labels/val.cache\n",
            "                 Class     Images  Instances      Box(P          R      mAP50  mAP50-95): 100% 1/1 [00:01<00:00,  1.28s/it]\n",
>>>>>>> 242d332c
            "                   all          4         17       0.57       0.85      0.847      0.632\n",
            "                person          3         10      0.557        0.6      0.585      0.272\n",
            "                   dog          1          1      0.548          1      0.995      0.697\n",
            "                 horse          1          2      0.531          1      0.995      0.674\n",
            "              elephant          1          2      0.371        0.5      0.516      0.256\n",
            "              umbrella          1          1      0.569          1      0.995      0.995\n",
            "          potted plant          1          1      0.847          1      0.995      0.895\n",
<<<<<<< HEAD
            "Speed: 1.0ms preprocess, 73.8ms inference, 0.0ms loss, 561.4ms postprocess per image\n",
=======
            "Speed: 0.3ms preprocess, 24.6ms inference, 0.0ms loss, 36.4ms postprocess per image\n",
>>>>>>> 242d332c
            "Results saved to \u001b[1mruns/detect/val\u001b[0m\n",
            "💡 Learn more at https://docs.ultralytics.com/modes/val\n"
          ]
        }
      ]
    },
    {
      "cell_type": "markdown",
      "metadata": {
        "id": "ZY2VXXXu74w5"
      },
      "source": [
        "# 3. Train\n",
        "\n",
        "<p align=\"\"><a href=\"https://ultralytics.com/hub\"><img width=\"1000\" src=\"https://github.com/ultralytics/assets/raw/main/yolov8/banner-integrations.png\"/></a></p>\n",
        "\n",
        "Train YOLO11 on [Detect](https://docs.ultralytics.com/tasks/detect/), [Segment](https://docs.ultralytics.com/tasks/segment/), [Classify](https://docs.ultralytics.com/tasks/classify/) and [Pose](https://docs.ultralytics.com/tasks/pose/) datasets. See [YOLO11 Train Docs](https://docs.ultralytics.com/modes/train/) for more information."
      ]
    },
    {
      "cell_type": "code",
      "source": [
        "#@title Select YOLO11 🚀 logger {run: 'auto'}\n",
<<<<<<< HEAD
        "logger = 'Comet' #@param ['Comet', 'TensorBoard']\n",
=======
        "logger = 'TensorBoard' #@param ['TensorBoard', 'Weights & Biases']\n",
>>>>>>> 242d332c
        "\n",
        "if logger == 'TensorBoard':\n",
        "  !yolo settings tensorboard=True\n",
        "  %load_ext tensorboard\n",
        "  %tensorboard --logdir .\n",
        "elif logger == 'Weights & Biases':\n",
        "  !yolo settings wandb=True"
      ],
      "metadata": {
        "id": "ktegpM42AooT"
      },
      "execution_count": null,
      "outputs": []
    },
    {
      "cell_type": "code",
      "metadata": {
        "id": "1NcFxRcFdJ_O",
<<<<<<< HEAD
        "outputId": "952f35f7-666f-4121-fbdf-2b3a33b28081",
=======
        "outputId": "959f3bd3-e88f-41fd-cfe4-15680cf65533",
>>>>>>> 242d332c
        "colab": {
          "base_uri": "https://localhost:8080/"
        }
      },
      "source": [
        "# Train YOLO11n on COCO8 for 3 epochs\n",
        "!yolo train model=yolo11n.pt data=coco8.yaml epochs=3 imgsz=640"
      ],
      "execution_count": 7,
      "outputs": [
        {
          "output_type": "stream",
          "name": "stdout",
          "text": [
<<<<<<< HEAD
            "Ultralytics 8.3.2 🚀 Python-3.10.12 torch-2.4.1+cu121 CUDA:0 (Tesla T4, 15102MiB)\n",
            "\u001b[34m\u001b[1mengine/trainer: \u001b[0mtask=detect, mode=train, model=yolo11n.pt, data=coco8.yaml, epochs=3, time=None, patience=100, batch=16, imgsz=640, save=True, save_period=-1, cache=False, device=None, workers=8, project=None, name=train3, exist_ok=False, pretrained=True, optimizer=auto, verbose=True, seed=0, deterministic=True, single_cls=False, rect=False, cos_lr=False, close_mosaic=10, resume=False, amp=True, fraction=1.0, profile=False, freeze=None, multi_scale=False, overlap_mask=True, mask_ratio=4, dropout=0.0, val=True, split=val, save_json=False, save_hybrid=False, conf=None, iou=0.7, max_det=300, half=False, dnn=False, plots=True, source=None, vid_stride=1, stream_buffer=False, visualize=False, augment=False, agnostic_nms=False, classes=None, retina_masks=False, embed=None, show=False, save_frames=False, save_txt=False, save_conf=False, save_crop=False, show_labels=True, show_conf=True, show_boxes=True, line_width=None, format=torchscript, keras=False, optimize=False, int8=False, dynamic=False, simplify=True, opset=None, workspace=4, nms=False, lr0=0.01, lrf=0.01, momentum=0.937, weight_decay=0.0005, warmup_epochs=3.0, warmup_momentum=0.8, warmup_bias_lr=0.1, box=7.5, cls=0.5, dfl=1.5, pose=12.0, kobj=1.0, label_smoothing=0.0, nbs=64, hsv_h=0.015, hsv_s=0.7, hsv_v=0.4, degrees=0.0, translate=0.1, scale=0.5, shear=0.0, perspective=0.0, flipud=0.0, fliplr=0.5, bgr=0.0, mosaic=1.0, mixup=0.0, copy_paste=0.0, copy_paste_mode=flip, auto_augment=randaugment, erasing=0.4, crop_fraction=1.0, cfg=None, tracker=botsort.yaml, save_dir=runs/detect/train3\n",
=======
            "Ultralytics 8.3.110 🚀 Python-3.11.12 torch-2.6.0+cu124 CUDA:0 (Tesla T4, 15095MiB)\n",
            "\u001b[34m\u001b[1mengine/trainer: \u001b[0mtask=detect, mode=train, model=yolo11n.pt, data=coco8.yaml, epochs=3, time=None, patience=100, batch=16, imgsz=640, save=True, save_period=-1, cache=False, device=None, workers=8, project=None, name=train, exist_ok=False, pretrained=True, optimizer=auto, verbose=True, seed=0, deterministic=True, single_cls=False, rect=False, cos_lr=False, close_mosaic=10, resume=False, amp=True, fraction=1.0, profile=False, freeze=None, multi_scale=False, overlap_mask=True, mask_ratio=4, dropout=0.0, val=True, split=val, save_json=False, conf=None, iou=0.7, max_det=300, half=False, dnn=False, plots=True, source=None, vid_stride=1, stream_buffer=False, visualize=False, augment=False, agnostic_nms=False, classes=None, retina_masks=False, embed=None, show=False, save_frames=False, save_txt=False, save_conf=False, save_crop=False, show_labels=True, show_conf=True, show_boxes=True, line_width=None, format=torchscript, keras=False, optimize=False, int8=False, dynamic=False, simplify=True, opset=None, workspace=None, nms=False, lr0=0.01, lrf=0.01, momentum=0.937, weight_decay=0.0005, warmup_epochs=3.0, warmup_momentum=0.8, warmup_bias_lr=0.1, box=7.5, cls=0.5, dfl=1.5, pose=12.0, kobj=1.0, nbs=64, hsv_h=0.015, hsv_s=0.7, hsv_v=0.4, degrees=0.0, translate=0.1, scale=0.5, shear=0.0, perspective=0.0, flipud=0.0, fliplr=0.5, bgr=0.0, mosaic=1.0, mixup=0.0, copy_paste=0.0, copy_paste_mode=flip, auto_augment=randaugment, erasing=0.4, cfg=None, tracker=botsort.yaml, save_dir=runs/detect/train\n",
>>>>>>> 242d332c
            "\n",
            "                   from  n    params  module                                       arguments                     \n",
            "  0                  -1  1       464  ultralytics.nn.modules.conv.Conv             [3, 16, 3, 2]                 \n",
            "  1                  -1  1      4672  ultralytics.nn.modules.conv.Conv             [16, 32, 3, 2]                \n",
            "  2                  -1  1      6640  ultralytics.nn.modules.block.C3k2            [32, 64, 1, False, 0.25]      \n",
            "  3                  -1  1     36992  ultralytics.nn.modules.conv.Conv             [64, 64, 3, 2]                \n",
            "  4                  -1  1     26080  ultralytics.nn.modules.block.C3k2            [64, 128, 1, False, 0.25]     \n",
            "  5                  -1  1    147712  ultralytics.nn.modules.conv.Conv             [128, 128, 3, 2]              \n",
            "  6                  -1  1     87040  ultralytics.nn.modules.block.C3k2            [128, 128, 1, True]           \n",
            "  7                  -1  1    295424  ultralytics.nn.modules.conv.Conv             [128, 256, 3, 2]              \n",
            "  8                  -1  1    346112  ultralytics.nn.modules.block.C3k2            [256, 256, 1, True]           \n",
            "  9                  -1  1    164608  ultralytics.nn.modules.block.SPPF            [256, 256, 5]                 \n",
            " 10                  -1  1    249728  ultralytics.nn.modules.block.C2PSA           [256, 256, 1]                 \n",
            " 11                  -1  1         0  torch.nn.modules.upsampling.Upsample         [None, 2, 'nearest']          \n",
            " 12             [-1, 6]  1         0  ultralytics.nn.modules.conv.Concat           [1]                           \n",
            " 13                  -1  1    111296  ultralytics.nn.modules.block.C3k2            [384, 128, 1, False]          \n",
            " 14                  -1  1         0  torch.nn.modules.upsampling.Upsample         [None, 2, 'nearest']          \n",
            " 15             [-1, 4]  1         0  ultralytics.nn.modules.conv.Concat           [1]                           \n",
            " 16                  -1  1     32096  ultralytics.nn.modules.block.C3k2            [256, 64, 1, False]           \n",
            " 17                  -1  1     36992  ultralytics.nn.modules.conv.Conv             [64, 64, 3, 2]                \n",
            " 18            [-1, 13]  1         0  ultralytics.nn.modules.conv.Concat           [1]                           \n",
            " 19                  -1  1     86720  ultralytics.nn.modules.block.C3k2            [192, 128, 1, False]          \n",
            " 20                  -1  1    147712  ultralytics.nn.modules.conv.Conv             [128, 128, 3, 2]              \n",
            " 21            [-1, 10]  1         0  ultralytics.nn.modules.conv.Concat           [1]                           \n",
            " 22                  -1  1    378880  ultralytics.nn.modules.block.C3k2            [384, 256, 1, True]           \n",
            " 23        [16, 19, 22]  1    464912  ultralytics.nn.modules.head.Detect           [80, [64, 128, 256]]          \n",
<<<<<<< HEAD
            "YOLO11n summary: 319 layers, 2,624,080 parameters, 2,624,064 gradients, 6.6 GFLOPs\n",
=======
            "YOLO11n summary: 181 layers, 2,624,080 parameters, 2,624,064 gradients, 6.6 GFLOPs\n",
>>>>>>> 242d332c
            "\n",
            "Transferred 499/499 items from pretrained weights\n",
            "\u001b[34m\u001b[1mTensorBoard: \u001b[0mStart with 'tensorboard --logdir runs/detect/train', view at http://localhost:6006/\n",
            "Freezing layer 'model.23.dfl.conv.weight'\n",
<<<<<<< HEAD
            "\u001b[34m\u001b[1mAMP: \u001b[0mrunning Automatic Mixed Precision (AMP) checks with YOLO11n...\n",
            "\u001b[34m\u001b[1mAMP: \u001b[0mchecks passed ✅\n",
            "\u001b[34m\u001b[1mtrain: \u001b[0mScanning /content/datasets/coco8/labels/train.cache... 4 images, 0 backgrounds, 0 corrupt: 100% 4/4 [00:00<?, ?it/s]\n",
            "\u001b[34m\u001b[1malbumentations: \u001b[0mBlur(p=0.01, blur_limit=(3, 7)), MedianBlur(p=0.01, blur_limit=(3, 7)), ToGray(p=0.01, num_output_channels=3, method='weighted_average'), CLAHE(p=0.01, clip_limit=(1, 4.0), tile_grid_size=(8, 8))\n",
=======
            "\u001b[34m\u001b[1mAMP: \u001b[0mrunning Automatic Mixed Precision (AMP) checks...\n",
            "\u001b[34m\u001b[1mAMP: \u001b[0mchecks passed ✅\n",
            "\u001b[34m\u001b[1mtrain: \u001b[0mFast image access ✅ (ping: 0.0±0.0 ms, read: 1512.9±379.4 MB/s, size: 50.0 KB)\n",
            "\u001b[34m\u001b[1mtrain: \u001b[0mScanning /content/datasets/coco8/labels/train... 4 images, 0 backgrounds, 0 corrupt: 100% 4/4 [00:00<00:00, 1705.69it/s]\n",
            "\u001b[34m\u001b[1mtrain: \u001b[0mNew cache created: /content/datasets/coco8/labels/train.cache\n",
            "\u001b[34m\u001b[1malbumentations: \u001b[0mBlur(p=0.01, blur_limit=(3, 7)), MedianBlur(p=0.01, blur_limit=(3, 7)), ToGray(p=0.01, num_output_channels=3, method='weighted_average'), CLAHE(p=0.01, clip_limit=(1.0, 4.0), tile_grid_size=(8, 8))\n",
            "\u001b[34m\u001b[1mval: \u001b[0mFast image access ✅ (ping: 0.0±0.0 ms, read: 328.7±28.2 MB/s, size: 54.0 KB)\n",
>>>>>>> 242d332c
            "\u001b[34m\u001b[1mval: \u001b[0mScanning /content/datasets/coco8/labels/val.cache... 4 images, 0 backgrounds, 0 corrupt: 100% 4/4 [00:00<?, ?it/s]\n",
            "Plotting labels to runs/detect/train/labels.jpg... \n",
            "\u001b[34m\u001b[1moptimizer:\u001b[0m 'optimizer=auto' found, ignoring 'lr0=0.01' and 'momentum=0.937' and determining best 'optimizer', 'lr0' and 'momentum' automatically... \n",
            "\u001b[34m\u001b[1moptimizer:\u001b[0m AdamW(lr=0.000119, momentum=0.9) with parameter groups 81 weight(decay=0.0), 88 weight(decay=0.0005), 87 bias(decay=0.0)\n",
            "\u001b[34m\u001b[1mTensorBoard: \u001b[0mmodel graph visualization added ✅\n",
            "Image sizes 640 train, 640 val\n",
            "Using 2 dataloader workers\n",
            "Logging results to \u001b[1mruns/detect/train\u001b[0m\n",
            "Starting training for 3 epochs...\n",
            "\n",
            "      Epoch    GPU_mem   box_loss   cls_loss   dfl_loss  Instances       Size\n",
<<<<<<< HEAD
            "        1/3     0.719G      1.004      3.249      1.367         30        640: 100% 1/1 [00:00<00:00,  1.16it/s]\n",
            "                 Class     Images  Instances      Box(P          R      mAP50  mAP50-95): 100% 1/1 [00:00<00:00,  5.07it/s]\n",
            "                   all          4         17       0.58       0.85      0.849      0.631\n",
            "\n",
            "      Epoch    GPU_mem   box_loss   cls_loss   dfl_loss  Instances       Size\n",
            "        2/3     0.715G       1.31      4.043      1.603         35        640: 100% 1/1 [00:00<00:00,  6.88it/s]\n",
            "                 Class     Images  Instances      Box(P          R      mAP50  mAP50-95): 100% 1/1 [00:00<00:00,  9.08it/s]\n",
            "                   all          4         17      0.581       0.85      0.851       0.63\n",
            "\n",
            "      Epoch    GPU_mem   box_loss   cls_loss   dfl_loss  Instances       Size\n",
            "        3/3     0.692G      1.134      3.174      1.599         18        640: 100% 1/1 [00:00<00:00,  6.75it/s]\n",
            "                 Class     Images  Instances      Box(P          R      mAP50  mAP50-95): 100% 1/1 [00:00<00:00, 11.60it/s]\n",
            "                   all          4         17      0.582       0.85      0.855      0.632\n",
            "\n",
            "3 epochs completed in 0.003 hours.\n",
=======
            "        1/3     0.689G     0.9685      2.353      1.287         18        640: 100% 1/1 [00:01<00:00,  1.06s/it]\n",
            "                 Class     Images  Instances      Box(P          R      mAP50  mAP50-95): 100% 1/1 [00:00<00:00,  5.23it/s]\n",
            "                   all          4         17      0.583       0.85      0.878      0.634\n",
            "\n",
            "      Epoch    GPU_mem   box_loss   cls_loss   dfl_loss  Instances       Size\n",
            "        2/3     0.719G      1.249      3.262      1.643         22        640: 100% 1/1 [00:00<00:00,  7.37it/s]\n",
            "                 Class     Images  Instances      Box(P          R      mAP50  mAP50-95): 100% 1/1 [00:00<00:00, 10.81it/s]\n",
            "                   all          4         17      0.588       0.85      0.886      0.634\n",
            "\n",
            "      Epoch    GPU_mem   box_loss   cls_loss   dfl_loss  Instances       Size\n",
            "        3/3     0.725G      1.373      2.905      1.483         27        640: 100% 1/1 [00:00<00:00,  6.70it/s]\n",
            "                 Class     Images  Instances      Box(P          R      mAP50  mAP50-95): 100% 1/1 [00:00<00:00, 12.17it/s]\n",
            "                   all          4         17      0.572       0.85       0.85      0.649\n",
            "\n",
            "3 epochs completed in 0.002 hours.\n",
>>>>>>> 242d332c
            "Optimizer stripped from runs/detect/train/weights/last.pt, 5.5MB\n",
            "Optimizer stripped from runs/detect/train/weights/best.pt, 5.5MB\n",
            "\n",
            "Validating runs/detect/train/weights/best.pt...\n",
<<<<<<< HEAD
            "Ultralytics 8.3.2 🚀 Python-3.10.12 torch-2.4.1+cu121 CUDA:0 (Tesla T4, 15102MiB)\n",
            "YOLO11n summary (fused): 238 layers, 2,616,248 parameters, 0 gradients, 6.5 GFLOPs\n",
            "                 Class     Images  Instances      Box(P          R      mAP50  mAP50-95): 100% 1/1 [00:00<00:00, 23.42it/s]\n",
            "                   all          4         17      0.579       0.85      0.855      0.615\n",
            "                person          3         10      0.579        0.6      0.623      0.268\n",
            "                   dog          1          1      0.549          1      0.995      0.697\n",
            "                 horse          1          2      0.553          1      0.995      0.675\n",
            "              elephant          1          2      0.364        0.5      0.528      0.261\n",
            "              umbrella          1          1      0.571          1      0.995      0.895\n",
            "          potted plant          1          1      0.857          1      0.995      0.895\n",
            "Speed: 0.2ms preprocess, 4.3ms inference, 0.0ms loss, 1.2ms postprocess per image\n",
=======
            "Ultralytics 8.3.110 🚀 Python-3.11.12 torch-2.6.0+cu124 CUDA:0 (Tesla T4, 15095MiB)\n",
            "YOLO11n summary (fused): 100 layers, 2,616,248 parameters, 0 gradients, 6.5 GFLOPs\n",
            "                 Class     Images  Instances      Box(P          R      mAP50  mAP50-95): 100% 1/1 [00:00<00:00, 20.72it/s]\n",
            "                   all          4         17      0.571       0.85       0.85      0.649\n",
            "                person          3         10      0.569        0.6      0.594      0.274\n",
            "                   dog          1          1      0.545          1      0.995      0.796\n",
            "                 horse          1          2      0.546          1      0.995      0.674\n",
            "              elephant          1          2      0.359        0.5      0.524      0.259\n",
            "              umbrella          1          1      0.565          1      0.995      0.995\n",
            "          potted plant          1          1      0.844          1      0.995      0.895\n",
            "Speed: 0.3ms preprocess, 4.6ms inference, 0.0ms loss, 1.5ms postprocess per image\n",
>>>>>>> 242d332c
            "Results saved to \u001b[1mruns/detect/train\u001b[0m\n",
            "💡 Learn more at https://docs.ultralytics.com/modes/train\n"
          ]
        }
      ]
    },
    {
      "cell_type": "markdown",
      "source": [
        "# 4. Export\n",
        "\n",
<<<<<<< HEAD
        "Export a YOLO11 model to any supported format below with the `format` argument, i.e. `format=onnx`. See [YOLO11 Export Docs](https://docs.ultralytics.com/modes/export/) for more information.\n",
=======
        "Export a YOLO model to any supported format below with the `format` argument, i.e. `format=onnx`. See [Export Docs](https://docs.ultralytics.com/modes/export/) for more information.\n",
>>>>>>> 242d332c
        "\n",
        "- 💡 ProTip: Export to [ONNX](https://docs.ultralytics.com/integrations/onnx/) or [OpenVINO](https://docs.ultralytics.com/integrations/openvino/) for up to 3x CPU speedup.\n",
        "- 💡 ProTip: Export to [TensorRT](https://docs.ultralytics.com/integrations/tensorrt/) for up to 5x GPU speedup.\n",
        "\n",
<<<<<<< HEAD
        "| Format                                                                   | `format` Argument | Model                     | Metadata | Arguments                                                            |\n",
        "|--------------------------------------------------------------------------|-------------------|---------------------------|----------|----------------------------------------------------------------------|\n",
        "| [PyTorch](https://pytorch.org/)                                          | -                 | `yolo11n.pt`              | ✅        | -                                                                    |\n",
        "| [TorchScript](https://docs.ultralytics.com/integrations/torchscript)     | `torchscript`     | `yolo11n.torchscript`     | ✅        | `imgsz`, `optimize`, `batch`                                         |\n",
        "| [ONNX](https://docs.ultralytics.com/integrations/onnx)                   | `onnx`            | `yolo11n.onnx`            | ✅        | `imgsz`, `half`, `dynamic`, `simplify`, `opset`, `batch`             |\n",
        "| [OpenVINO](https://docs.ultralytics.com/integrations/openvino)           | `openvino`        | `yolo11n_openvino_model/` | ✅        | `imgsz`, `half`, `dynamic`, `int8`, `batch`, `data`                  |\n",
        "| [TensorRT](https://docs.ultralytics.com/integrations/tensorrt)           | `engine`          | `yolo11n.engine`          | ✅        | `imgsz`, `half`, `dynamic`, `simplify`, `workspace`, `int8`, `batch`, `data` |\n",
        "| [CoreML](https://docs.ultralytics.com/integrations/coreml)               | `coreml`          | `yolo11n.mlpackage`       | ✅        | `imgsz`, `half`, `int8`, `nms`, `batch`                              |\n",
        "| [TF SavedModel](https://docs.ultralytics.com/integrations/tf-savedmodel) | `saved_model`     | `yolo11n_saved_model/`    | ✅        | `imgsz`, `keras`, `int8`, `batch`                                    |\n",
        "| [TF GraphDef](https://docs.ultralytics.com/integrations/tf-graphdef)     | `pb`              | `yolo11n.pb`              | ❌        | `imgsz`, `batch`                                                     |\n",
        "| [TF Lite](https://docs.ultralytics.com/integrations/tflite)              | `tflite`          | `yolo11n.tflite`          | ✅        | `imgsz`, `half`, `int8`, `batch`, `data`                             |\n",
        "| [TF Edge TPU](https://docs.ultralytics.com/integrations/edge-tpu)        | `edgetpu`         | `yolo11n_edgetpu.tflite`  | ✅        | `imgsz`                                                              |\n",
        "| [TF.js](https://docs.ultralytics.com/integrations/tfjs)                  | `tfjs`            | `yolo11n_web_model/`      | ✅        | `imgsz`, `half`, `int8`, `batch`                                     |\n",
        "| [PaddlePaddle](https://docs.ultralytics.com/integrations/paddlepaddle)   | `paddle`          | `yolo11n_paddle_model/`   | ✅        | `imgsz`, `batch`                                                     |\n",
        "| [MNN](https://docs.ultralytics.com/integrations/mnn)                     | `mnn`             | `yolo11n.mnn`             | ✅        | `imgsz`, `batch`, `int8`, `half`                                     |\n",
        "| [NCNN](https://docs.ultralytics.com/integrations/ncnn)                   | `ncnn`            | `yolo11n_ncnn_model/`     | ✅        | `imgsz`, `half`, `batch`                                             |\n",
        "| [IMX500](https://docs.ultralytics.com/integrations/sony-imx500)          | `imx`             | `yolov8n_imx_model/`      | ✅        | `imgsz`, `int8`, `data`                                              |\n",
        "| [RKNN](https://docs.ultralytics.com/integrations/rockchip-rknn)          | `rknn`            | `yolo11n_rknn_model/`     | ✅        | `imgsz`, `batch`, `name`                                             |"
=======
        "| Format | `format` Argument | Model | Metadata | Arguments |\n",
        "|--------|-----------------|-------|----------|------------|\n",
        "| [PyTorch](https://pytorch.org/) | - | `yolo11n.pt` | ✅ | - |\n",
        "| [TorchScript](https://docs.ultralytics.com/integrations/torchscript) | `torchscript` | `yolo11n.torchscript` | ✅ | `imgsz`, `batch`, `optimize`, `half`, `nms`, `device` |\n",
        "| [ONNX](https://docs.ultralytics.com/integrations/onnx) | `onnx` | `yolo11n.onnx` | ✅ | `imgsz`, `batch`, `dynamic`, `half`, `opset`, `simplify`, `nms`, `device` |\n",
        "| [OpenVINO](https://docs.ultralytics.com/integrations/openvino) | `openvino` | `yolo11n_openvino_model/` | ✅ | `imgsz`, `batch`, `dynamic`, `half`, `int8`, `nms`, `fraction`, `device`, `data` |\n",
        "| [TensorRT](https://docs.ultralytics.com/integrations/tensorrt) | `engine` | `yolo11n.engine` | ✅ | `imgsz`, `batch`, `dynamic`, `half`, `int8`, `simplify`, `nms`, `fraction`, `device`, `data`, `workspace` |\n",
        "| [CoreML](https://docs.ultralytics.com/integrations/coreml) | `coreml` | `yolo11n.mlpackage` | ✅ | `imgsz`, `batch`, `half`, `int8`, `nms`, `device` |\n",
        "| [TF SavedModel](https://docs.ultralytics.com/integrations/tf-savedmodel) | `saved_model` | `yolo11n_saved_model/` | ✅ | `imgsz`, `batch`, `int8`, `keras`, `nms`, `device` |\n",
        "| [TF GraphDef](https://docs.ultralytics.com/integrations/tf-graphdef) | `pb` | `yolo11n.pb` | ❌ | `imgsz`, `batch`, `device` |\n",
        "| [TF Lite](https://docs.ultralytics.com/integrations/tflite) | `tflite` | `yolo11n.tflite` | ✅ | `imgsz`, `batch`, `half`, `int8`, `nms`, `fraction`, `device`, `data` |\n",
        "| [TF Edge TPU](https://docs.ultralytics.com/integrations/edge-tpu) | `edgetpu` | `yolo11n_edgetpu.tflite` | ✅ | `imgsz`, `device` |\n",
        "| [TF.js](https://docs.ultralytics.com/integrations/tfjs) | `tfjs` | `yolo11n_web_model/` | ✅ | `imgsz`, `batch`, `half`, `int8`, `nms`, `device` |\n",
        "| [PaddlePaddle](https://docs.ultralytics.com/integrations/paddlepaddle) | `paddle` | `yolo11n_paddle_model/` | ✅ | `imgsz`, `batch`, `device` |\n",
        "| [MNN](https://docs.ultralytics.com/integrations/mnn) | `mnn` | `yolo11n.mnn` | ✅ | `imgsz`, `batch`, `half`, `int8`, `device` |\n",
        "| [NCNN](https://docs.ultralytics.com/integrations/ncnn) | `ncnn` | `yolo11n_ncnn_model/` | ✅ | `imgsz`, `batch`, `half`, `device` |\n",
        "| [IMX500](https://docs.ultralytics.com/integrations/sony-imx500) | `imx` | `yolov8n_imx_model/` | ✅ | `imgsz`, `int8`, `fraction`, `device`, `data` |\n",
        "| [RKNN](https://docs.ultralytics.com/integrations/rockchip-rknn) | `rknn` | `yolo11n_rknn_model/` | ✅ | `imgsz`, `int8`, `batch`, `name`, `device` |"
>>>>>>> 242d332c
      ],
      "metadata": {
        "id": "nPZZeNrLCQG6"
      }
    },
    {
      "cell_type": "code",
      "source": [
        "!yolo export model=yolo11n.pt format=torchscript"
      ],
      "metadata": {
        "colab": {
          "base_uri": "https://localhost:8080/"
        },
        "id": "CYIjW4igCjqD",
<<<<<<< HEAD
        "outputId": "5357fa04-6749-4508-effe-8d4078533539"
=======
        "outputId": "2fd8de97-e864-48d1-afbb-ef6eca114bb4"
>>>>>>> 242d332c
      },
      "execution_count": 5,
      "outputs": [
        {
          "output_type": "stream",
          "name": "stdout",
          "text": [
<<<<<<< HEAD
            "Ultralytics 8.3.2 🚀 Python-3.10.12 torch-2.4.1+cu121 CPU (Intel Xeon 2.20GHz)\n",
            "YOLO11n summary (fused): 238 layers, 2,616,248 parameters, 0 gradients, 6.5 GFLOPs\n",
            "\n",
            "\u001b[34m\u001b[1mPyTorch:\u001b[0m starting from 'yolo11n.pt' with input shape (1, 3, 640, 640) BCHW and output shape(s) (1, 84, 8400) (5.4 MB)\n",
            "\n",
            "\u001b[34m\u001b[1mTorchScript:\u001b[0m starting export with torch 2.4.1+cu121...\n",
            "\u001b[34m\u001b[1mTorchScript:\u001b[0m export success ✅ 2.4s, saved as 'yolo11n.torchscript' (10.5 MB)\n",
            "\n",
            "Export complete (4.2s)\n",
            "Results saved to \u001b[1m/content\u001b[0m\n",
            "Predict:         yolo predict task=detect model=yolo11n.torchscript imgsz=640  \n",
            "Validate:        yolo val task=detect model=yolo11n.torchscript imgsz=640 data=coco.yaml  \n",
=======
            "Ultralytics 8.3.110 🚀 Python-3.11.12 torch-2.6.0+cu124 CPU (Intel Xeon 2.00GHz)\n",
            "YOLO11n summary (fused): 100 layers, 2,616,248 parameters, 0 gradients, 6.5 GFLOPs\n",
            "\n",
            "\u001b[34m\u001b[1mPyTorch:\u001b[0m starting from 'yolo11n.pt' with input shape (1, 3, 640, 640) BCHW and output shape(s) (1, 84, 8400) (5.4 MB)\n",
            "\n",
            "\u001b[34m\u001b[1mTorchScript:\u001b[0m starting export with torch 2.6.0+cu124...\n",
            "\u001b[34m\u001b[1mTorchScript:\u001b[0m export success ✅ 2.4s, saved as 'yolo11n.torchscript' (10.5 MB)\n",
            "\n",
            "Export complete (4.1s)\n",
            "Results saved to \u001b[1m/content\u001b[0m\n",
            "Predict:         yolo predict task=detect model=yolo11n.torchscript imgsz=640  \n",
            "Validate:        yolo val task=detect model=yolo11n.torchscript imgsz=640 data=/usr/src/ultralytics/ultralytics/cfg/datasets/coco.yaml  \n",
>>>>>>> 242d332c
            "Visualize:       https://netron.app\n",
            "💡 Learn more at https://docs.ultralytics.com/modes/export\n"
          ]
        }
      ]
    },
    {
      "cell_type": "markdown",
      "source": [
        "# 5. Python Usage\n",
        "\n",
        "YOLO11 was reimagined using Python-first principles for the most seamless Python YOLO experience yet. YOLO11 models can be loaded from a trained checkpoint or created from scratch. Then methods are used to train, val, predict, and export the model. See detailed Python usage examples in the [YOLO11 Python Docs](https://docs.ultralytics.com/usage/python/)."
      ],
      "metadata": {
        "id": "kUMOQ0OeDBJG"
      }
    },
    {
      "cell_type": "code",
      "source": [
        "from ultralytics import YOLO\n",
        "\n",
        "# Load a model\n",
        "model = YOLO('yolo11n.yaml')  # build a new model from scratch\n",
        "model = YOLO('yolo11n.pt')  # load a pretrained model (recommended for training)\n",
        "\n",
        "# Use the model\n",
        "results = model.train(data='coco8.yaml', epochs=3)  # train the model\n",
        "results = model.val()  # evaluate model performance on the validation set\n",
        "results = model('https://ultralytics.com/images/bus.jpg')  # predict on an image\n",
        "results = model.export(format='onnx')  # export the model to ONNX format"
      ],
      "metadata": {
        "id": "bpF9-vS_DAaf"
      },
      "execution_count": null,
      "outputs": []
    },
    {
      "cell_type": "markdown",
      "source": [
        "# 6. Tasks\n",
        "\n",
        "YOLO11 can train, val, predict and export models for the most common tasks in vision AI: [Detect](https://docs.ultralytics.com/tasks/detect/), [Segment](https://docs.ultralytics.com/tasks/segment/), [Classify](https://docs.ultralytics.com/tasks/classify/) and [Pose](https://docs.ultralytics.com/tasks/pose/). See [YOLO11 Tasks Docs](https://docs.ultralytics.com/tasks/) for more information.\n",
        "\n",
        "<br><img width=\"1024\" src=\"https://raw.githubusercontent.com/ultralytics/assets/main/im/banner-tasks.png\">\n"
      ],
      "metadata": {
        "id": "Phm9ccmOKye5"
      }
    },
    {
      "cell_type": "markdown",
      "source": [
        "## 1. Detection\n",
        "\n",
        "YOLO11 _detection_ models have no suffix and are the default YOLO11 models, i.e. `yolo11n.pt` and are pretrained on COCO. See [Detection Docs](https://docs.ultralytics.com/tasks/detect/) for full details.\n"
      ],
      "metadata": {
        "id": "yq26lwpYK1lq"
      }
    },
    {
      "cell_type": "code",
      "source": [
        "# Load YOLO11n, train it on COCO128 for 3 epochs and predict an image with it\n",
        "from ultralytics import YOLO\n",
        "\n",
        "model = YOLO('yolo11n.pt')  # load a pretrained YOLO detection model\n",
        "model.train(data='coco8.yaml', epochs=3)  # train the model\n",
        "model('https://ultralytics.com/images/bus.jpg')  # predict on an image"
      ],
      "metadata": {
        "id": "8Go5qqS9LbC5"
      },
      "execution_count": null,
      "outputs": []
    },
    {
      "cell_type": "markdown",
      "source": [
        "## 2. Segmentation\n",
        "\n",
        "YOLO11 _segmentation_ models use the `-seg` suffix, i.e. `yolo11n-seg.pt` and are pretrained on COCO. See [Segmentation Docs](https://docs.ultralytics.com/tasks/segment/) for full details.\n"
      ],
      "metadata": {
        "id": "7ZW58jUzK66B"
      }
    },
    {
      "cell_type": "code",
      "source": [
        "# Load YOLO11n-seg, train it on COCO128-seg for 3 epochs and predict an image with it\n",
        "from ultralytics import YOLO\n",
        "\n",
        "model = YOLO('yolo11n-seg.pt')  # load a pretrained YOLO segmentation model\n",
        "model.train(data='coco8-seg.yaml', epochs=3)  # train the model\n",
        "model('https://ultralytics.com/images/bus.jpg')  # predict on an image"
      ],
      "metadata": {
        "id": "WFPJIQl_L5HT"
      },
      "execution_count": null,
      "outputs": []
    },
    {
      "cell_type": "markdown",
      "source": [
        "## 3. Classification\n",
        "\n",
        "YOLO11 _classification_ models use the `-cls` suffix, i.e. `yolo11n-cls.pt` and are pretrained on ImageNet. See [Classification Docs](https://docs.ultralytics.com/tasks/classify/) for full details.\n"
      ],
      "metadata": {
        "id": "ax3p94VNK9zR"
      }
    },
    {
      "cell_type": "code",
      "source": [
        "# Load YOLO11n-cls, train it on mnist160 for 3 epochs and predict an image with it\n",
        "from ultralytics import YOLO\n",
        "\n",
        "model = YOLO('yolo11n-cls.pt')  # load a pretrained YOLO classification model\n",
        "model.train(data='mnist160', epochs=3)  # train the model\n",
        "model('https://ultralytics.com/images/bus.jpg')  # predict on an image"
      ],
      "metadata": {
        "id": "5q9Zu6zlL5rS"
      },
      "execution_count": null,
      "outputs": []
    },
    {
      "cell_type": "markdown",
      "source": [
        "## 4. Pose\n",
        "\n",
        "YOLO11 _pose_ models use the `-pose` suffix, i.e. `yolo11n-pose.pt` and are pretrained on COCO Keypoints. See [Pose Docs](https://docs.ultralytics.com/tasks/pose/) for full details."
      ],
      "metadata": {
        "id": "SpIaFLiO11TG"
      }
    },
    {
      "cell_type": "code",
      "source": [
        "# Load YOLO11n-pose, train it on COCO8-pose for 3 epochs and predict an image with it\n",
        "from ultralytics import YOLO\n",
        "\n",
        "model = YOLO('yolo11n-pose.pt')  # load a pretrained YOLO pose model\n",
        "model.train(data='coco8-pose.yaml', epochs=3)  # train the model\n",
        "model('https://ultralytics.com/images/bus.jpg')  # predict on an image"
      ],
      "metadata": {
        "id": "si4aKFNg19vX"
      },
      "execution_count": null,
      "outputs": []
    },
    {
      "cell_type": "markdown",
      "source": [
        "## 4. Oriented Bounding Boxes (OBB)\n",
        "\n",
        "YOLO11 _OBB_ models use the `-obb` suffix, i.e. `yolo11n-obb.pt` and are pretrained on the DOTA dataset. See [OBB Docs](https://docs.ultralytics.com/tasks/obb/) for full details."
      ],
      "metadata": {
        "id": "cf5j_T9-B5F0"
      }
    },
    {
      "cell_type": "code",
      "source": [
        "# Load YOLO11n-obb, train it on DOTA8 for 3 epochs and predict an image with it\n",
        "from ultralytics import YOLO\n",
        "\n",
        "model = YOLO('yolo11n-obb.pt')  # load a pretrained YOLO OBB model\n",
        "model.train(data='dota8.yaml', epochs=3)  # train the model\n",
        "model('https://ultralytics.com/images/boats.jpg')  # predict on an image"
      ],
      "metadata": {
        "id": "IJNKClOOB5YS"
      },
      "execution_count": null,
      "outputs": []
    },
    {
      "cell_type": "markdown",
      "metadata": {
        "id": "IEijrePND_2I"
      },
      "source": [
        "# Appendix\n",
        "\n",
        "Additional content below."
      ]
    },
    {
      "cell_type": "code",
      "source": [
        "# Pip install from source\n",
        "!pip install git+https://github.com/ultralytics/ultralytics@main"
      ],
      "metadata": {
        "id": "pIdE6i8C3LYp"
      },
      "execution_count": null,
      "outputs": []
    },
    {
      "cell_type": "code",
      "source": [
        "# Git clone and run tests on 'main' branch\n",
        "!git clone https://github.com/ultralytics/ultralytics -b main\n",
        "%pip install -qe ultralytics"
      ],
      "metadata": {
        "id": "uRKlwxSJdhd1"
      },
      "execution_count": null,
      "outputs": []
    },
    {
      "cell_type": "code",
      "source": [
        "# Run tests (Git clone only)\n",
        "!pytest ultralytics/tests"
      ],
      "metadata": {
        "id": "GtPlh7mcCGZX"
      },
      "execution_count": null,
      "outputs": []
    },
    {
      "cell_type": "code",
      "source": [
        "# Validate multiple models\n",
        "for x in 'nsmlx':\n",
        "  !yolo val model=yolo11{x}.pt data=coco.yaml"
      ],
      "metadata": {
        "id": "Wdc6t_bfzDDk"
      },
      "execution_count": null,
      "outputs": []
    }
  ]
}<|MERGE_RESOLUTION|>--- conflicted
+++ resolved
@@ -39,21 +39,6 @@
         "\n",
         "This **Ultralytics Colab Notebook** is the easiest way to get started with [YOLO models](https://www.ultralytics.com/yolo)—no installation needed. Built by [Ultralytics](https://www.ultralytics.com/), the creators of YOLO, this notebook walks you through running **state-of-the-art** models directly in your browser.\n",
         "\n",
-<<<<<<< HEAD
-        "Welcome to the Ultralytics YOLO11 🚀 notebook! <a href=\"https://github.com/ultralytics/ultralytics\">YOLO11</a> is the latest version of the YOLO (You Only Look Once) AI models developed by <a href=\"https://ultralytics.com\">Ultralytics</a>. This notebook serves as the starting point for exploring the various resources available to help you get started with YOLO11 and understand its features and capabilities.\n",
-        "\n",
-        "YOLO11 models are fast, accurate, and easy to use, making them ideal for various object detection and image segmentation tasks. They can be trained on large datasets and run on diverse hardware platforms, from CPUs to GPUs.\n",
-        "\n",
-        "We hope that the resources in this notebook will help you get the most out of YOLO11. Please browse the YOLO11 <a href=\"https://docs.ultralytics.com/\">Docs</a> for details, raise an issue on <a href=\"https://github.com/ultralytics/ultralytics\">GitHub</a> for support, and join our <a href=\"https://ultralytics.com/discord\">Discord</a> community for questions and discussions!\n",
-        "\n",
-        "  <a href=\"https://www.youtube.com/watch?v=ZN3nRZT7b24\" target=\"_blank\">\n",
-        "    <img src=\"https://img.youtube.com/vi/ZN3nRZT7b24/maxresdefault.jpg\" alt=\"Ultralytics Video\" width=\"720\" style=\"border-radius: 10px; box-shadow: 0 4px 8px rgba(0, 0, 0, 0.2);\"></a>\n",
-        "  \n",
-        "  <p style=\"font-size: 16px; font-family: Arial, sans-serif; color: #555;\">\n",
-        "    <strong>Watch: </strong> How to Train\n",
-        "  <a href=\"https://github.com/ultralytics/ultralytics\">Ultralytics</a>\n",
-        "  <a href=\"https://docs.ultralytics.com/models/yolo11/\">YOLO11</a> Model on Custom Dataset using Google Colab Notebook 🚀</p>\n",
-=======
         "Ultralytics models are constantly updated for performance and flexibility. They're **fast**, **accurate**, and **easy to use**, and they excel at [object detection](https://docs.ultralytics.com/tasks/detect/), [tracking](https://docs.ultralytics.com/modes/track/), [instance segmentation](https://docs.ultralytics.com/tasks/segment/), [image classification](https://docs.ultralytics.com/tasks/classify/), and [pose estimation](https://docs.ultralytics.com/tasks/pose/).\n",
         "\n",
         "Find detailed documentation in the [Ultralytics Docs](https://docs.ultralytics.com/). Get support via [GitHub Issues](https://github.com/ultralytics/ultralytics/issues/new/choose). Join discussions on [Discord](https://discord.com/invite/ultralytics), [Reddit](https://www.reddit.com/r/ultralytics/), and the [Ultralytics Community Forums](https://community.ultralytics.com/)!\n",
@@ -71,7 +56,6 @@
         "    <a href=\"https://github.com/ultralytics/ultralytics\">Ultralytics</a>\n",
         "    <a href=\"https://docs.ultralytics.com/models/yolo11/\">YOLO11</a> Model on Custom Dataset using Google Colab Notebook 🚀\n",
         "  </p>\n",
->>>>>>> 242d332c
         "</div>"
       ]
     },
@@ -95,11 +79,7 @@
         "colab": {
           "base_uri": "https://localhost:8080/"
         },
-<<<<<<< HEAD
-        "outputId": "2e992f9f-90bb-4668-de12-fed629975285"
-=======
         "outputId": "70b89fc7-b628-49a5-eafd-69791ee69846"
->>>>>>> 242d332c
       },
       "source": [
         "%pip install ultralytics\n",
@@ -112,13 +92,8 @@
           "output_type": "stream",
           "name": "stdout",
           "text": [
-<<<<<<< HEAD
-            "Ultralytics 8.3.2 🚀 Python-3.10.12 torch-2.4.1+cu121 CUDA:0 (Tesla T4, 15102MiB)\n",
-            "Setup complete ✅ (2 CPUs, 12.7 GB RAM, 41.1/112.6 GB disk)\n"
-=======
             "Ultralytics 8.3.110 🚀 Python-3.11.12 torch-2.6.0+cu124 CUDA:0 (Tesla T4, 15095MiB)\n",
             "Setup complete ✅ (2 CPUs, 12.7 GB RAM, 41.0/112.6 GB disk)\n"
->>>>>>> 242d332c
           ]
         }
       ]
@@ -141,11 +116,7 @@
         "colab": {
           "base_uri": "https://localhost:8080/"
         },
-<<<<<<< HEAD
-        "outputId": "e3ebec6f-658a-4803-d80c-e07d12908767"
-=======
         "outputId": "0802415d-a088-43df-d944-ddb65bcea641"
->>>>>>> 242d332c
       },
       "source": [
         "# Run inference on an image with YOLO11n\n",
@@ -158,16 +129,6 @@
           "name": "stdout",
           "text": [
             "Downloading https://github.com/ultralytics/assets/releases/download/v8.3.0/yolo11n.pt to 'yolo11n.pt'...\n",
-<<<<<<< HEAD
-            "100% 5.35M/5.35M [00:00<00:00, 72.7MB/s]\n",
-            "Ultralytics 8.3.2 🚀 Python-3.10.12 torch-2.4.1+cu121 CUDA:0 (Tesla T4, 15102MiB)\n",
-            "YOLO11n summary (fused): 238 layers, 2,616,248 parameters, 0 gradients, 6.5 GFLOPs\n",
-            "\n",
-            "Downloading https://ultralytics.com/images/zidane.jpg to 'zidane.jpg'...\n",
-            "100% 49.2k/49.2k [00:00<00:00, 5.37MB/s]\n",
-            "image 1/1 /content/zidane.jpg: 384x640 2 persons, 1 tie, 63.4ms\n",
-            "Speed: 14.5ms preprocess, 63.4ms inference, 820.9ms postprocess per image at shape (1, 3, 384, 640)\n",
-=======
             "100% 5.35M/5.35M [00:00<00:00, 266MB/s]\n",
             "Ultralytics 8.3.110 🚀 Python-3.11.12 torch-2.6.0+cu124 CUDA:0 (Tesla T4, 15095MiB)\n",
             "YOLO11n summary (fused): 100 layers, 2,616,248 parameters, 0 gradients, 6.5 GFLOPs\n",
@@ -176,7 +137,6 @@
             "100% 49.2k/49.2k [00:00<00:00, 38.6MB/s]\n",
             "image 1/1 /content/zidane.jpg: 384x640 2 persons, 1 tie, 45.9ms\n",
             "Speed: 17.2ms preprocess, 45.9ms inference, 419.7ms postprocess per image at shape (1, 3, 384, 640)\n",
->>>>>>> 242d332c
             "Results saved to \u001b[1mruns/detect/predict\u001b[0m\n",
             "💡 Learn more at https://docs.ultralytics.com/modes/predict\n"
           ]
@@ -221,11 +181,7 @@
       "cell_type": "code",
       "metadata": {
         "id": "X58w8JLpMnjH",
-<<<<<<< HEAD
-        "outputId": "af2a5deb-029b-466d-96a4-bd3e406987fa",
-=======
         "outputId": "29e72136-aeff-4cd5-ae5b-e922e7602251",
->>>>>>> 242d332c
         "colab": {
           "base_uri": "https://localhost:8080/"
         }
@@ -240,22 +196,6 @@
           "output_type": "stream",
           "name": "stdout",
           "text": [
-<<<<<<< HEAD
-            "Ultralytics 8.3.2 🚀 Python-3.10.12 torch-2.4.1+cu121 CUDA:0 (Tesla T4, 15102MiB)\n",
-            "YOLO11n summary (fused): 238 layers, 2,616,248 parameters, 0 gradients, 6.5 GFLOPs\n",
-            "\n",
-            "Dataset 'coco8.yaml' images not found ⚠️, missing path '/content/datasets/coco8/images/val'\n",
-            "Downloading https://ultralytics.com/assets/coco8.zip to '/content/datasets/coco8.zip'...\n",
-            "100% 433k/433k [00:00<00:00, 15.8MB/s]\n",
-            "Unzipping /content/datasets/coco8.zip to /content/datasets/coco8...: 100% 25/25 [00:00<00:00, 1188.35file/s]\n",
-            "Dataset download success ✅ (1.4s), saved to \u001b[1m/content/datasets\u001b[0m\n",
-            "\n",
-            "Downloading https://ultralytics.com/assets/Arial.ttf to '/root/.config/Ultralytics/Arial.ttf'...\n",
-            "100% 755k/755k [00:00<00:00, 17.7MB/s]\n",
-            "\u001b[34m\u001b[1mval: \u001b[0mScanning /content/datasets/coco8/labels/val... 4 images, 0 backgrounds, 0 corrupt: 100% 4/4 [00:00<00:00, 142.04it/s]\n",
-            "\u001b[34m\u001b[1mval: \u001b[0mNew cache created: /content/datasets/coco8/labels/val.cache\n",
-            "                 Class     Images  Instances      Box(P          R      mAP50  mAP50-95): 100% 1/1 [00:04<00:00,  4.75s/it]\n",
-=======
             "Ultralytics 8.3.110 🚀 Python-3.11.12 torch-2.6.0+cu124 CUDA:0 (Tesla T4, 15095MiB)\n",
             "YOLO11n summary (fused): 100 layers, 2,616,248 parameters, 0 gradients, 6.5 GFLOPs\n",
             "\n",
@@ -271,7 +211,6 @@
             "\u001b[34m\u001b[1mval: \u001b[0mScanning /content/datasets/coco8/labels/val... 4 images, 0 backgrounds, 0 corrupt: 100% 4/4 [00:00<00:00, 77.31it/s]\n",
             "\u001b[34m\u001b[1mval: \u001b[0mNew cache created: /content/datasets/coco8/labels/val.cache\n",
             "                 Class     Images  Instances      Box(P          R      mAP50  mAP50-95): 100% 1/1 [00:01<00:00,  1.28s/it]\n",
->>>>>>> 242d332c
             "                   all          4         17       0.57       0.85      0.847      0.632\n",
             "                person          3         10      0.557        0.6      0.585      0.272\n",
             "                   dog          1          1      0.548          1      0.995      0.697\n",
@@ -279,11 +218,7 @@
             "              elephant          1          2      0.371        0.5      0.516      0.256\n",
             "              umbrella          1          1      0.569          1      0.995      0.995\n",
             "          potted plant          1          1      0.847          1      0.995      0.895\n",
-<<<<<<< HEAD
-            "Speed: 1.0ms preprocess, 73.8ms inference, 0.0ms loss, 561.4ms postprocess per image\n",
-=======
             "Speed: 0.3ms preprocess, 24.6ms inference, 0.0ms loss, 36.4ms postprocess per image\n",
->>>>>>> 242d332c
             "Results saved to \u001b[1mruns/detect/val\u001b[0m\n",
             "💡 Learn more at https://docs.ultralytics.com/modes/val\n"
           ]
@@ -307,11 +242,7 @@
       "cell_type": "code",
       "source": [
         "#@title Select YOLO11 🚀 logger {run: 'auto'}\n",
-<<<<<<< HEAD
-        "logger = 'Comet' #@param ['Comet', 'TensorBoard']\n",
-=======
         "logger = 'TensorBoard' #@param ['TensorBoard', 'Weights & Biases']\n",
->>>>>>> 242d332c
         "\n",
         "if logger == 'TensorBoard':\n",
         "  !yolo settings tensorboard=True\n",
@@ -330,11 +261,7 @@
       "cell_type": "code",
       "metadata": {
         "id": "1NcFxRcFdJ_O",
-<<<<<<< HEAD
-        "outputId": "952f35f7-666f-4121-fbdf-2b3a33b28081",
-=======
         "outputId": "959f3bd3-e88f-41fd-cfe4-15680cf65533",
->>>>>>> 242d332c
         "colab": {
           "base_uri": "https://localhost:8080/"
         }
@@ -349,13 +276,8 @@
           "output_type": "stream",
           "name": "stdout",
           "text": [
-<<<<<<< HEAD
-            "Ultralytics 8.3.2 🚀 Python-3.10.12 torch-2.4.1+cu121 CUDA:0 (Tesla T4, 15102MiB)\n",
-            "\u001b[34m\u001b[1mengine/trainer: \u001b[0mtask=detect, mode=train, model=yolo11n.pt, data=coco8.yaml, epochs=3, time=None, patience=100, batch=16, imgsz=640, save=True, save_period=-1, cache=False, device=None, workers=8, project=None, name=train3, exist_ok=False, pretrained=True, optimizer=auto, verbose=True, seed=0, deterministic=True, single_cls=False, rect=False, cos_lr=False, close_mosaic=10, resume=False, amp=True, fraction=1.0, profile=False, freeze=None, multi_scale=False, overlap_mask=True, mask_ratio=4, dropout=0.0, val=True, split=val, save_json=False, save_hybrid=False, conf=None, iou=0.7, max_det=300, half=False, dnn=False, plots=True, source=None, vid_stride=1, stream_buffer=False, visualize=False, augment=False, agnostic_nms=False, classes=None, retina_masks=False, embed=None, show=False, save_frames=False, save_txt=False, save_conf=False, save_crop=False, show_labels=True, show_conf=True, show_boxes=True, line_width=None, format=torchscript, keras=False, optimize=False, int8=False, dynamic=False, simplify=True, opset=None, workspace=4, nms=False, lr0=0.01, lrf=0.01, momentum=0.937, weight_decay=0.0005, warmup_epochs=3.0, warmup_momentum=0.8, warmup_bias_lr=0.1, box=7.5, cls=0.5, dfl=1.5, pose=12.0, kobj=1.0, label_smoothing=0.0, nbs=64, hsv_h=0.015, hsv_s=0.7, hsv_v=0.4, degrees=0.0, translate=0.1, scale=0.5, shear=0.0, perspective=0.0, flipud=0.0, fliplr=0.5, bgr=0.0, mosaic=1.0, mixup=0.0, copy_paste=0.0, copy_paste_mode=flip, auto_augment=randaugment, erasing=0.4, crop_fraction=1.0, cfg=None, tracker=botsort.yaml, save_dir=runs/detect/train3\n",
-=======
             "Ultralytics 8.3.110 🚀 Python-3.11.12 torch-2.6.0+cu124 CUDA:0 (Tesla T4, 15095MiB)\n",
             "\u001b[34m\u001b[1mengine/trainer: \u001b[0mtask=detect, mode=train, model=yolo11n.pt, data=coco8.yaml, epochs=3, time=None, patience=100, batch=16, imgsz=640, save=True, save_period=-1, cache=False, device=None, workers=8, project=None, name=train, exist_ok=False, pretrained=True, optimizer=auto, verbose=True, seed=0, deterministic=True, single_cls=False, rect=False, cos_lr=False, close_mosaic=10, resume=False, amp=True, fraction=1.0, profile=False, freeze=None, multi_scale=False, overlap_mask=True, mask_ratio=4, dropout=0.0, val=True, split=val, save_json=False, conf=None, iou=0.7, max_det=300, half=False, dnn=False, plots=True, source=None, vid_stride=1, stream_buffer=False, visualize=False, augment=False, agnostic_nms=False, classes=None, retina_masks=False, embed=None, show=False, save_frames=False, save_txt=False, save_conf=False, save_crop=False, show_labels=True, show_conf=True, show_boxes=True, line_width=None, format=torchscript, keras=False, optimize=False, int8=False, dynamic=False, simplify=True, opset=None, workspace=None, nms=False, lr0=0.01, lrf=0.01, momentum=0.937, weight_decay=0.0005, warmup_epochs=3.0, warmup_momentum=0.8, warmup_bias_lr=0.1, box=7.5, cls=0.5, dfl=1.5, pose=12.0, kobj=1.0, nbs=64, hsv_h=0.015, hsv_s=0.7, hsv_v=0.4, degrees=0.0, translate=0.1, scale=0.5, shear=0.0, perspective=0.0, flipud=0.0, fliplr=0.5, bgr=0.0, mosaic=1.0, mixup=0.0, copy_paste=0.0, copy_paste_mode=flip, auto_augment=randaugment, erasing=0.4, cfg=None, tracker=botsort.yaml, save_dir=runs/detect/train\n",
->>>>>>> 242d332c
             "\n",
             "                   from  n    params  module                                       arguments                     \n",
             "  0                  -1  1       464  ultralytics.nn.modules.conv.Conv             [3, 16, 3, 2]                 \n",
@@ -382,21 +304,11 @@
             " 21            [-1, 10]  1         0  ultralytics.nn.modules.conv.Concat           [1]                           \n",
             " 22                  -1  1    378880  ultralytics.nn.modules.block.C3k2            [384, 256, 1, True]           \n",
             " 23        [16, 19, 22]  1    464912  ultralytics.nn.modules.head.Detect           [80, [64, 128, 256]]          \n",
-<<<<<<< HEAD
-            "YOLO11n summary: 319 layers, 2,624,080 parameters, 2,624,064 gradients, 6.6 GFLOPs\n",
-=======
             "YOLO11n summary: 181 layers, 2,624,080 parameters, 2,624,064 gradients, 6.6 GFLOPs\n",
->>>>>>> 242d332c
             "\n",
             "Transferred 499/499 items from pretrained weights\n",
             "\u001b[34m\u001b[1mTensorBoard: \u001b[0mStart with 'tensorboard --logdir runs/detect/train', view at http://localhost:6006/\n",
             "Freezing layer 'model.23.dfl.conv.weight'\n",
-<<<<<<< HEAD
-            "\u001b[34m\u001b[1mAMP: \u001b[0mrunning Automatic Mixed Precision (AMP) checks with YOLO11n...\n",
-            "\u001b[34m\u001b[1mAMP: \u001b[0mchecks passed ✅\n",
-            "\u001b[34m\u001b[1mtrain: \u001b[0mScanning /content/datasets/coco8/labels/train.cache... 4 images, 0 backgrounds, 0 corrupt: 100% 4/4 [00:00<?, ?it/s]\n",
-            "\u001b[34m\u001b[1malbumentations: \u001b[0mBlur(p=0.01, blur_limit=(3, 7)), MedianBlur(p=0.01, blur_limit=(3, 7)), ToGray(p=0.01, num_output_channels=3, method='weighted_average'), CLAHE(p=0.01, clip_limit=(1, 4.0), tile_grid_size=(8, 8))\n",
-=======
             "\u001b[34m\u001b[1mAMP: \u001b[0mrunning Automatic Mixed Precision (AMP) checks...\n",
             "\u001b[34m\u001b[1mAMP: \u001b[0mchecks passed ✅\n",
             "\u001b[34m\u001b[1mtrain: \u001b[0mFast image access ✅ (ping: 0.0±0.0 ms, read: 1512.9±379.4 MB/s, size: 50.0 KB)\n",
@@ -404,7 +316,6 @@
             "\u001b[34m\u001b[1mtrain: \u001b[0mNew cache created: /content/datasets/coco8/labels/train.cache\n",
             "\u001b[34m\u001b[1malbumentations: \u001b[0mBlur(p=0.01, blur_limit=(3, 7)), MedianBlur(p=0.01, blur_limit=(3, 7)), ToGray(p=0.01, num_output_channels=3, method='weighted_average'), CLAHE(p=0.01, clip_limit=(1.0, 4.0), tile_grid_size=(8, 8))\n",
             "\u001b[34m\u001b[1mval: \u001b[0mFast image access ✅ (ping: 0.0±0.0 ms, read: 328.7±28.2 MB/s, size: 54.0 KB)\n",
->>>>>>> 242d332c
             "\u001b[34m\u001b[1mval: \u001b[0mScanning /content/datasets/coco8/labels/val.cache... 4 images, 0 backgrounds, 0 corrupt: 100% 4/4 [00:00<?, ?it/s]\n",
             "Plotting labels to runs/detect/train/labels.jpg... \n",
             "\u001b[34m\u001b[1moptimizer:\u001b[0m 'optimizer=auto' found, ignoring 'lr0=0.01' and 'momentum=0.937' and determining best 'optimizer', 'lr0' and 'momentum' automatically... \n",
@@ -416,23 +327,6 @@
             "Starting training for 3 epochs...\n",
             "\n",
             "      Epoch    GPU_mem   box_loss   cls_loss   dfl_loss  Instances       Size\n",
-<<<<<<< HEAD
-            "        1/3     0.719G      1.004      3.249      1.367         30        640: 100% 1/1 [00:00<00:00,  1.16it/s]\n",
-            "                 Class     Images  Instances      Box(P          R      mAP50  mAP50-95): 100% 1/1 [00:00<00:00,  5.07it/s]\n",
-            "                   all          4         17       0.58       0.85      0.849      0.631\n",
-            "\n",
-            "      Epoch    GPU_mem   box_loss   cls_loss   dfl_loss  Instances       Size\n",
-            "        2/3     0.715G       1.31      4.043      1.603         35        640: 100% 1/1 [00:00<00:00,  6.88it/s]\n",
-            "                 Class     Images  Instances      Box(P          R      mAP50  mAP50-95): 100% 1/1 [00:00<00:00,  9.08it/s]\n",
-            "                   all          4         17      0.581       0.85      0.851       0.63\n",
-            "\n",
-            "      Epoch    GPU_mem   box_loss   cls_loss   dfl_loss  Instances       Size\n",
-            "        3/3     0.692G      1.134      3.174      1.599         18        640: 100% 1/1 [00:00<00:00,  6.75it/s]\n",
-            "                 Class     Images  Instances      Box(P          R      mAP50  mAP50-95): 100% 1/1 [00:00<00:00, 11.60it/s]\n",
-            "                   all          4         17      0.582       0.85      0.855      0.632\n",
-            "\n",
-            "3 epochs completed in 0.003 hours.\n",
-=======
             "        1/3     0.689G     0.9685      2.353      1.287         18        640: 100% 1/1 [00:01<00:00,  1.06s/it]\n",
             "                 Class     Images  Instances      Box(P          R      mAP50  mAP50-95): 100% 1/1 [00:00<00:00,  5.23it/s]\n",
             "                   all          4         17      0.583       0.85      0.878      0.634\n",
@@ -448,24 +342,10 @@
             "                   all          4         17      0.572       0.85       0.85      0.649\n",
             "\n",
             "3 epochs completed in 0.002 hours.\n",
->>>>>>> 242d332c
             "Optimizer stripped from runs/detect/train/weights/last.pt, 5.5MB\n",
             "Optimizer stripped from runs/detect/train/weights/best.pt, 5.5MB\n",
             "\n",
             "Validating runs/detect/train/weights/best.pt...\n",
-<<<<<<< HEAD
-            "Ultralytics 8.3.2 🚀 Python-3.10.12 torch-2.4.1+cu121 CUDA:0 (Tesla T4, 15102MiB)\n",
-            "YOLO11n summary (fused): 238 layers, 2,616,248 parameters, 0 gradients, 6.5 GFLOPs\n",
-            "                 Class     Images  Instances      Box(P          R      mAP50  mAP50-95): 100% 1/1 [00:00<00:00, 23.42it/s]\n",
-            "                   all          4         17      0.579       0.85      0.855      0.615\n",
-            "                person          3         10      0.579        0.6      0.623      0.268\n",
-            "                   dog          1          1      0.549          1      0.995      0.697\n",
-            "                 horse          1          2      0.553          1      0.995      0.675\n",
-            "              elephant          1          2      0.364        0.5      0.528      0.261\n",
-            "              umbrella          1          1      0.571          1      0.995      0.895\n",
-            "          potted plant          1          1      0.857          1      0.995      0.895\n",
-            "Speed: 0.2ms preprocess, 4.3ms inference, 0.0ms loss, 1.2ms postprocess per image\n",
-=======
             "Ultralytics 8.3.110 🚀 Python-3.11.12 torch-2.6.0+cu124 CUDA:0 (Tesla T4, 15095MiB)\n",
             "YOLO11n summary (fused): 100 layers, 2,616,248 parameters, 0 gradients, 6.5 GFLOPs\n",
             "                 Class     Images  Instances      Box(P          R      mAP50  mAP50-95): 100% 1/1 [00:00<00:00, 20.72it/s]\n",
@@ -477,7 +357,6 @@
             "              umbrella          1          1      0.565          1      0.995      0.995\n",
             "          potted plant          1          1      0.844          1      0.995      0.895\n",
             "Speed: 0.3ms preprocess, 4.6ms inference, 0.0ms loss, 1.5ms postprocess per image\n",
->>>>>>> 242d332c
             "Results saved to \u001b[1mruns/detect/train\u001b[0m\n",
             "💡 Learn more at https://docs.ultralytics.com/modes/train\n"
           ]
@@ -489,35 +368,11 @@
       "source": [
         "# 4. Export\n",
         "\n",
-<<<<<<< HEAD
-        "Export a YOLO11 model to any supported format below with the `format` argument, i.e. `format=onnx`. See [YOLO11 Export Docs](https://docs.ultralytics.com/modes/export/) for more information.\n",
-=======
         "Export a YOLO model to any supported format below with the `format` argument, i.e. `format=onnx`. See [Export Docs](https://docs.ultralytics.com/modes/export/) for more information.\n",
->>>>>>> 242d332c
         "\n",
         "- 💡 ProTip: Export to [ONNX](https://docs.ultralytics.com/integrations/onnx/) or [OpenVINO](https://docs.ultralytics.com/integrations/openvino/) for up to 3x CPU speedup.\n",
         "- 💡 ProTip: Export to [TensorRT](https://docs.ultralytics.com/integrations/tensorrt/) for up to 5x GPU speedup.\n",
         "\n",
-<<<<<<< HEAD
-        "| Format                                                                   | `format` Argument | Model                     | Metadata | Arguments                                                            |\n",
-        "|--------------------------------------------------------------------------|-------------------|---------------------------|----------|----------------------------------------------------------------------|\n",
-        "| [PyTorch](https://pytorch.org/)                                          | -                 | `yolo11n.pt`              | ✅        | -                                                                    |\n",
-        "| [TorchScript](https://docs.ultralytics.com/integrations/torchscript)     | `torchscript`     | `yolo11n.torchscript`     | ✅        | `imgsz`, `optimize`, `batch`                                         |\n",
-        "| [ONNX](https://docs.ultralytics.com/integrations/onnx)                   | `onnx`            | `yolo11n.onnx`            | ✅        | `imgsz`, `half`, `dynamic`, `simplify`, `opset`, `batch`             |\n",
-        "| [OpenVINO](https://docs.ultralytics.com/integrations/openvino)           | `openvino`        | `yolo11n_openvino_model/` | ✅        | `imgsz`, `half`, `dynamic`, `int8`, `batch`, `data`                  |\n",
-        "| [TensorRT](https://docs.ultralytics.com/integrations/tensorrt)           | `engine`          | `yolo11n.engine`          | ✅        | `imgsz`, `half`, `dynamic`, `simplify`, `workspace`, `int8`, `batch`, `data` |\n",
-        "| [CoreML](https://docs.ultralytics.com/integrations/coreml)               | `coreml`          | `yolo11n.mlpackage`       | ✅        | `imgsz`, `half`, `int8`, `nms`, `batch`                              |\n",
-        "| [TF SavedModel](https://docs.ultralytics.com/integrations/tf-savedmodel) | `saved_model`     | `yolo11n_saved_model/`    | ✅        | `imgsz`, `keras`, `int8`, `batch`                                    |\n",
-        "| [TF GraphDef](https://docs.ultralytics.com/integrations/tf-graphdef)     | `pb`              | `yolo11n.pb`              | ❌        | `imgsz`, `batch`                                                     |\n",
-        "| [TF Lite](https://docs.ultralytics.com/integrations/tflite)              | `tflite`          | `yolo11n.tflite`          | ✅        | `imgsz`, `half`, `int8`, `batch`, `data`                             |\n",
-        "| [TF Edge TPU](https://docs.ultralytics.com/integrations/edge-tpu)        | `edgetpu`         | `yolo11n_edgetpu.tflite`  | ✅        | `imgsz`                                                              |\n",
-        "| [TF.js](https://docs.ultralytics.com/integrations/tfjs)                  | `tfjs`            | `yolo11n_web_model/`      | ✅        | `imgsz`, `half`, `int8`, `batch`                                     |\n",
-        "| [PaddlePaddle](https://docs.ultralytics.com/integrations/paddlepaddle)   | `paddle`          | `yolo11n_paddle_model/`   | ✅        | `imgsz`, `batch`                                                     |\n",
-        "| [MNN](https://docs.ultralytics.com/integrations/mnn)                     | `mnn`             | `yolo11n.mnn`             | ✅        | `imgsz`, `batch`, `int8`, `half`                                     |\n",
-        "| [NCNN](https://docs.ultralytics.com/integrations/ncnn)                   | `ncnn`            | `yolo11n_ncnn_model/`     | ✅        | `imgsz`, `half`, `batch`                                             |\n",
-        "| [IMX500](https://docs.ultralytics.com/integrations/sony-imx500)          | `imx`             | `yolov8n_imx_model/`      | ✅        | `imgsz`, `int8`, `data`                                              |\n",
-        "| [RKNN](https://docs.ultralytics.com/integrations/rockchip-rknn)          | `rknn`            | `yolo11n_rknn_model/`     | ✅        | `imgsz`, `batch`, `name`                                             |"
-=======
         "| Format | `format` Argument | Model | Metadata | Arguments |\n",
         "|--------|-----------------|-------|----------|------------|\n",
         "| [PyTorch](https://pytorch.org/) | - | `yolo11n.pt` | ✅ | - |\n",
@@ -536,7 +391,6 @@
         "| [NCNN](https://docs.ultralytics.com/integrations/ncnn) | `ncnn` | `yolo11n_ncnn_model/` | ✅ | `imgsz`, `batch`, `half`, `device` |\n",
         "| [IMX500](https://docs.ultralytics.com/integrations/sony-imx500) | `imx` | `yolov8n_imx_model/` | ✅ | `imgsz`, `int8`, `fraction`, `device`, `data` |\n",
         "| [RKNN](https://docs.ultralytics.com/integrations/rockchip-rknn) | `rknn` | `yolo11n_rknn_model/` | ✅ | `imgsz`, `int8`, `batch`, `name`, `device` |"
->>>>>>> 242d332c
       ],
       "metadata": {
         "id": "nPZZeNrLCQG6"
@@ -552,11 +406,7 @@
           "base_uri": "https://localhost:8080/"
         },
         "id": "CYIjW4igCjqD",
-<<<<<<< HEAD
-        "outputId": "5357fa04-6749-4508-effe-8d4078533539"
-=======
         "outputId": "2fd8de97-e864-48d1-afbb-ef6eca114bb4"
->>>>>>> 242d332c
       },
       "execution_count": 5,
       "outputs": [
@@ -564,20 +414,6 @@
           "output_type": "stream",
           "name": "stdout",
           "text": [
-<<<<<<< HEAD
-            "Ultralytics 8.3.2 🚀 Python-3.10.12 torch-2.4.1+cu121 CPU (Intel Xeon 2.20GHz)\n",
-            "YOLO11n summary (fused): 238 layers, 2,616,248 parameters, 0 gradients, 6.5 GFLOPs\n",
-            "\n",
-            "\u001b[34m\u001b[1mPyTorch:\u001b[0m starting from 'yolo11n.pt' with input shape (1, 3, 640, 640) BCHW and output shape(s) (1, 84, 8400) (5.4 MB)\n",
-            "\n",
-            "\u001b[34m\u001b[1mTorchScript:\u001b[0m starting export with torch 2.4.1+cu121...\n",
-            "\u001b[34m\u001b[1mTorchScript:\u001b[0m export success ✅ 2.4s, saved as 'yolo11n.torchscript' (10.5 MB)\n",
-            "\n",
-            "Export complete (4.2s)\n",
-            "Results saved to \u001b[1m/content\u001b[0m\n",
-            "Predict:         yolo predict task=detect model=yolo11n.torchscript imgsz=640  \n",
-            "Validate:        yolo val task=detect model=yolo11n.torchscript imgsz=640 data=coco.yaml  \n",
-=======
             "Ultralytics 8.3.110 🚀 Python-3.11.12 torch-2.6.0+cu124 CPU (Intel Xeon 2.00GHz)\n",
             "YOLO11n summary (fused): 100 layers, 2,616,248 parameters, 0 gradients, 6.5 GFLOPs\n",
             "\n",
@@ -590,7 +426,6 @@
             "Results saved to \u001b[1m/content\u001b[0m\n",
             "Predict:         yolo predict task=detect model=yolo11n.torchscript imgsz=640  \n",
             "Validate:        yolo val task=detect model=yolo11n.torchscript imgsz=640 data=/usr/src/ultralytics/ultralytics/cfg/datasets/coco.yaml  \n",
->>>>>>> 242d332c
             "Visualize:       https://netron.app\n",
             "💡 Learn more at https://docs.ultralytics.com/modes/export\n"
           ]
