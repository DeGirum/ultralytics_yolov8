--- conflicted
+++ resolved
@@ -122,11 +122,7 @@
     "        break\n",
     "\n",
     "    # Generate heatmap on the frame\n",
-<<<<<<< HEAD
-    "    im0 = heatmap_obj.generate_heatmap(im0)\n",
-=======
     "    results = heatmap_obj(im0)\n",
->>>>>>> 242d332c
     "\n",
     "    # Write the frame to the output video\n",
     "    video_writer.write(results.plot_im)\n",
