---
comments: true
description: Enhance YOLO11 performance using Neural Magic's DeepSparse Engine. Learn how to deploy and benchmark YOLO11 models on CPUs for efficient object detection.
keywords: YOLO11, DeepSparse, Neural Magic, model optimization, object detection, inference speed, CPU performance, sparsity, pruning, quantization
---

# Optimizing YOLO11 Inferences with Neural Magic's DeepSparse Engine

When deploying [object detection](https://www.ultralytics.com/glossary/object-detection) models like [Ultralytics YOLO11](https://www.ultralytics.com/) on various hardware, you can bump into unique issues like optimization. This is where YOLO11's integration with Neural Magic's DeepSparse Engine steps in. It transforms the way YOLO11 models are executed and enables GPU-level performance directly on CPUs.

This guide shows you how to deploy YOLO11 using Neural Magic's DeepSparse, how to run inferences, and also how to benchmark performance to ensure it is optimized.

## Neural Magic's DeepSparse

<p align="center">
  <img width="640" src="https://github.com/ultralytics/docs/releases/download/0/neural-magic-deepsparse-overview.avif" alt="Neural Magic's DeepSparse Overview">
</p>

[Neural Magic's DeepSparse](https://neuralmagic.com/deepsparse/) is an inference run-time designed to optimize the execution of neural networks on CPUs. It applies advanced techniques like sparsity, pruning, and quantization to dramatically reduce computational demands while maintaining accuracy. DeepSparse offers an agile solution for efficient and scalable [neural network](https://www.ultralytics.com/glossary/neural-network-nn) execution across various devices.

## Benefits of Integrating Neural Magic's DeepSparse with YOLO11

Before diving into how to deploy YOLO11 using DeepSparse, let's understand the benefits of using DeepSparse. Some key advantages include:

- **Enhanced Inference Speed**: Achieves up to 525 FPS (on YOLO11n), significantly speeding up YOLO11's inference capabilities compared to traditional methods.

<p align="center">
  <img width="640" src="https://github.com/ultralytics/docs/releases/download/0/enhanced-inference-speed.avif" alt="Enhanced Inference Speed">
</p>

- **Optimized Model Efficiency**: Uses pruning and quantization to enhance YOLO11's efficiency, reducing model size and computational requirements while maintaining [accuracy](https://www.ultralytics.com/glossary/accuracy).

<p align="center">
  <img width="640" src="https://github.com/ultralytics/docs/releases/download/0/optimized-model-efficiency.avif" alt="Optimized Model Efficiency">
</p>

- **High Performance on Standard CPUs**: Delivers GPU-like performance on CPUs, providing a more accessible and cost-effective option for various applications.

- **Streamlined Integration and Deployment**: Offers user-friendly tools for easy integration of YOLO11 into applications, including image and video annotation features.

- **Support for Various Model Types**: Compatible with both standard and sparsity-optimized YOLO11 models, adding deployment flexibility.

- **Cost-Effective and Scalable Solution**: Reduces operational expenses and offers scalable deployment of advanced object detection models.

## How Does Neural Magic's DeepSparse Technology Work?

Neural Magic's Deep Sparse technology is inspired by the human brain's efficiency in neural network computation. It adopts two key principles from the brain as follows:

- **Sparsity**: The process of sparsification involves pruning redundant information from [deep learning](https://www.ultralytics.com/glossary/deep-learning-dl) networks, leading to smaller and faster models without compromising accuracy. This technique reduces the network's size and computational needs significantly.

- **Locality of Reference**: DeepSparse uses a unique execution method, breaking the network into Tensor Columns. These columns are executed depth-wise, fitting entirely within the CPU's cache. This approach mimics the brain's efficiency, minimizing data movement and maximizing the CPU's cache use.

<p align="center">
  <img width="640" src="https://github.com/ultralytics/docs/releases/download/0/neural-magic-deepsparse-technology.avif" alt="How Neural Magic's DeepSparse Technology Works ">
</p>

For more details on how Neural Magic's DeepSparse technology works, check out [their blog post](https://neuralmagic.com/blog/how-neural-magics-deep-sparse-technology-works/).

## Creating A Sparse Version of YOLO11 Trained on a Custom Dataset

<<<<<<< HEAD
SparseZoo, an open-source model repository by Neural Magic, offers [a collection of pre-sparsified YOLO11 model checkpoints](https://sparsezoo.neuralmagic.com/?modelSet=computer_vision&searchModels=yolo). With SparseML, seamlessly integrated with Ultralytics, users can effortlessly fine-tune these sparse checkpoints on their specific datasets using a straightforward command-line interface.

Checkout [Neural Magic's SparseML YOLO11 documentation](https://github.com/neuralmagic/sparseml/tree/main/integrations/ultralytics-yolov8) for more details.
=======
[SparseZoo](https://sparsezoo.neuralmagic.com/), an open-source model repository by Neural Magic, offers [a collection of pre-sparsified YOLO11 model checkpoints](https://sparsezoo.neuralmagic.com/?modelSet=computer_vision&searchModels=yolo). With [SparseML](https://github.com/neuralmagic/sparseml), seamlessly integrated with Ultralytics, users can effortlessly fine-tune these sparse checkpoints on their specific datasets using a straightforward command-line interface.

Check out [Neural Magic's SparseML YOLO11 documentation](https://github.com/neuralmagic/sparseml/tree/main/integrations/ultralytics-yolov8) for more details.
>>>>>>> 242d332c

## Usage: Deploying YOLO11 using DeepSparse

Deploying YOLO11 with Neural Magic's DeepSparse involves a few straightforward steps. Before diving into the usage instructions, be sure to check out the range of [YOLO11 models offered by Ultralytics](../models/index.md). This will help you choose the most appropriate model for your project requirements. Here's how you can get started.

### Step 1: Installation

To install the required packages, run:

!!! tip "Installation"

    === "CLI"

        ```bash
        # Install the required packages
        pip install deepsparse[yolov8]
        ```

### Step 2: Exporting YOLO11 to ONNX Format

<<<<<<< HEAD
DeepSparse Engine requires YOLO11 models in ONNX format. Exporting your model to this format is essential for compatibility with DeepSparse. Use the following command to export YOLO11 models:
=======
DeepSparse Engine requires YOLO11 models in [ONNX format](../integrations/onnx.md). Exporting your model to this format is essential for compatibility with DeepSparse. Use the following command to export YOLO11 models:
>>>>>>> 242d332c

!!! tip "Model Export"

    === "CLI"

        ```bash
        # Export YOLO11 model to ONNX format
        yolo task=detect mode=export model=yolo11n.pt format=onnx opset=13
        ```

This command will save the `yolo11n.onnx` model to your disk.

### Step 3: Deploying and Running Inferences

With your YOLO11 model in ONNX format, you can deploy and run inferences using DeepSparse. This can be done easily with their intuitive Python API:

!!! tip "Deploying and Running Inferences"

    === "Python"

        ```python
        from deepsparse import Pipeline

        # Specify the path to your YOLO11 ONNX model
        model_path = "path/to/yolo11n.onnx"

        # Set up the DeepSparse Pipeline
        yolo_pipeline = Pipeline.create(task="yolov8", model_path=model_path)

        # Run the model on your images
        images = ["path/to/image.jpg"]
        pipeline_outputs = yolo_pipeline(images=images)
        ```

### Step 4: Benchmarking Performance

<<<<<<< HEAD
It's important to check that your YOLO11 model is performing optimally on DeepSparse. You can benchmark your model's performance to analyze throughput and latency:
=======
It's important to check that your YOLO11 model is performing optimally on DeepSparse. You can [benchmark](../modes/benchmark.md) your model's performance to analyze throughput and latency:
>>>>>>> 242d332c

!!! tip "Benchmarking"

    === "CLI"

        ```bash
        # Benchmark performance
        deepsparse.benchmark model_path="path/to/yolo11n.onnx" --scenario=sync --input_shapes="[1,3,640,640]"
        ```

### Step 5: Additional Features

DeepSparse provides additional features for practical integration of YOLO11 in applications, such as image annotation and dataset evaluation.

!!! tip "Additional Features"

    === "CLI"

        ```bash
        # For image annotation
        deepsparse.yolov8.annotate --source "path/to/image.jpg" --model_filepath "path/to/yolo11n.onnx"

        # For evaluating model performance on a dataset
        deepsparse.yolov8.eval --model_path "path/to/yolo11n.onnx"
        ```

Running the annotate command processes your specified image, detecting objects, and saving the annotated image with bounding boxes and classifications. The annotated image will be stored in an annotation-results folder. This helps provide a visual representation of the model's detection capabilities.

<p align="center">
  <img width="640" src="https://github.com/ultralytics/docs/releases/download/0/image-annotation-feature.avif" alt="Image Annotation Feature">
</p>

<<<<<<< HEAD
After running the eval command, you will receive detailed output metrics such as [precision](https://www.ultralytics.com/glossary/precision), [recall](https://www.ultralytics.com/glossary/recall), and mAP (mean Average Precision). This provides a comprehensive view of your model's performance on the dataset. This functionality is particularly useful for fine-tuning and optimizing your YOLO11 models for specific use cases, ensuring high accuracy and efficiency.
=======
After running the eval command, you will receive detailed output metrics such as [precision](https://www.ultralytics.com/glossary/precision), [recall](https://www.ultralytics.com/glossary/recall), and [mAP](https://www.ultralytics.com/glossary/mean-average-precision-map) (mean Average Precision). This provides a comprehensive view of your model's performance on the dataset. This functionality is particularly useful for fine-tuning and optimizing your YOLO11 models for specific use cases, ensuring high accuracy and efficiency.
>>>>>>> 242d332c

## Summary

This guide explored integrating Ultralytics' YOLO11 with Neural Magic's DeepSparse Engine. It highlighted how this integration enhances YOLO11's performance on CPU platforms, offering GPU-level efficiency and advanced neural network sparsity techniques.

<<<<<<< HEAD
For more detailed information and advanced usage, visit [Neural Magic's DeepSparse documentation](https://docs.neuralmagic.com/products/deepsparse/). Also, check out Neural Magic's documentation on the integration with YOLO11 [here](https://github.com/neuralmagic/deepsparse/tree/main/src/deepsparse/yolov8#yolov8-inference-pipelines) and watch a great session on it [here](https://www.youtube.com/watch?v=qtJ7bdt52x8).
=======
For more detailed information and advanced usage, visit the [DeepSparse documentation by Neural Magic](https://docs.neuralmagic.com/products/deepsparse/). You can also [explore the YOLO11 integration guide](https://github.com/neuralmagic/deepsparse/tree/main/src/deepsparse/yolov8#yolov8-inference-pipelines) and [watch a walkthrough session on YouTube](https://www.youtube.com/watch?v=qtJ7bdt52x8).
>>>>>>> 242d332c

Additionally, for a broader understanding of various YOLO11 integrations, visit the [Ultralytics integration guide page](../integrations/index.md), where you can discover a range of other exciting integration possibilities.

## FAQ

### What is Neural Magic's DeepSparse Engine and how does it optimize YOLO11 performance?

Neural Magic's DeepSparse Engine is an inference runtime designed to optimize the execution of neural networks on CPUs through advanced techniques such as sparsity, pruning, and quantization. By integrating DeepSparse with YOLO11, you can achieve GPU-like performance on standard CPUs, significantly enhancing inference speed, model efficiency, and overall performance while maintaining accuracy. For more details, check out the [Neural Magic's DeepSparse section](#neural-magics-deepsparse).

### How can I install the needed packages to deploy YOLO11 using Neural Magic's DeepSparse?

Installing the required packages for deploying YOLO11 with Neural Magic's DeepSparse is straightforward. You can easily install them using the CLI. Here's the command you need to run:

```bash
pip install deepsparse[yolov8]
```

Once installed, follow the steps provided in the [Installation section](#step-1-installation) to set up your environment and start using DeepSparse with YOLO11.

### How do I convert YOLO11 models to ONNX format for use with DeepSparse?

To convert YOLO11 models to the ONNX format, which is required for compatibility with DeepSparse, you can use the following CLI command:

```bash
yolo task=detect mode=export model=yolo11n.pt format=onnx opset=13
```

This command will export your YOLO11 model (`yolo11n.pt`) to a format (`yolo11n.onnx`) that can be utilized by the DeepSparse Engine. More information about model export can be found in the [Model Export section](#step-2-exporting-yolo11-to-onnx-format).

### How do I benchmark YOLO11 performance on the DeepSparse Engine?

Benchmarking YOLO11 performance on DeepSparse helps you analyze throughput and latency to ensure your model is optimized. You can use the following CLI command to run a benchmark:

```bash
deepsparse.benchmark model_path="path/to/yolo11n.onnx" --scenario=sync --input_shapes="[1,3,640,640]"
```

This command will provide you with vital performance metrics. For more details, see the [Benchmarking Performance section](#step-4-benchmarking-performance).

### Why should I use Neural Magic's DeepSparse with YOLO11 for object detection tasks?

Integrating Neural Magic's DeepSparse with YOLO11 offers several benefits:

- **Enhanced Inference Speed:** Achieves up to 525 FPS, significantly speeding up YOLO11's capabilities.
- **Optimized Model Efficiency:** Uses sparsity, pruning, and quantization techniques to reduce model size and computational needs while maintaining accuracy.
- **High Performance on Standard CPUs:** Offers GPU-like performance on cost-effective CPU hardware.
- **Streamlined Integration:** User-friendly tools for easy deployment and integration.
- **Flexibility:** Supports both standard and sparsity-optimized YOLO11 models.
- **Cost-Effective:** Reduces operational expenses through efficient resource utilization.

For a deeper dive into these advantages, visit the [Benefits of Integrating Neural Magic's DeepSparse with YOLO11 section](#benefits-of-integrating-neural-magics-deepsparse-with-yolo11).<|MERGE_RESOLUTION|>--- conflicted
+++ resolved
@@ -58,15 +58,9 @@
 
 ## Creating A Sparse Version of YOLO11 Trained on a Custom Dataset
 
-<<<<<<< HEAD
-SparseZoo, an open-source model repository by Neural Magic, offers [a collection of pre-sparsified YOLO11 model checkpoints](https://sparsezoo.neuralmagic.com/?modelSet=computer_vision&searchModels=yolo). With SparseML, seamlessly integrated with Ultralytics, users can effortlessly fine-tune these sparse checkpoints on their specific datasets using a straightforward command-line interface.
-
-Checkout [Neural Magic's SparseML YOLO11 documentation](https://github.com/neuralmagic/sparseml/tree/main/integrations/ultralytics-yolov8) for more details.
-=======
 [SparseZoo](https://sparsezoo.neuralmagic.com/), an open-source model repository by Neural Magic, offers [a collection of pre-sparsified YOLO11 model checkpoints](https://sparsezoo.neuralmagic.com/?modelSet=computer_vision&searchModels=yolo). With [SparseML](https://github.com/neuralmagic/sparseml), seamlessly integrated with Ultralytics, users can effortlessly fine-tune these sparse checkpoints on their specific datasets using a straightforward command-line interface.
 
 Check out [Neural Magic's SparseML YOLO11 documentation](https://github.com/neuralmagic/sparseml/tree/main/integrations/ultralytics-yolov8) for more details.
->>>>>>> 242d332c
 
 ## Usage: Deploying YOLO11 using DeepSparse
 
@@ -87,11 +81,7 @@
 
 ### Step 2: Exporting YOLO11 to ONNX Format
 
-<<<<<<< HEAD
-DeepSparse Engine requires YOLO11 models in ONNX format. Exporting your model to this format is essential for compatibility with DeepSparse. Use the following command to export YOLO11 models:
-=======
 DeepSparse Engine requires YOLO11 models in [ONNX format](../integrations/onnx.md). Exporting your model to this format is essential for compatibility with DeepSparse. Use the following command to export YOLO11 models:
->>>>>>> 242d332c
 
 !!! tip "Model Export"
 
@@ -128,11 +118,7 @@
 
 ### Step 4: Benchmarking Performance
 
-<<<<<<< HEAD
-It's important to check that your YOLO11 model is performing optimally on DeepSparse. You can benchmark your model's performance to analyze throughput and latency:
-=======
 It's important to check that your YOLO11 model is performing optimally on DeepSparse. You can [benchmark](../modes/benchmark.md) your model's performance to analyze throughput and latency:
->>>>>>> 242d332c
 
 !!! tip "Benchmarking"
 
@@ -165,21 +151,13 @@
   <img width="640" src="https://github.com/ultralytics/docs/releases/download/0/image-annotation-feature.avif" alt="Image Annotation Feature">
 </p>
 
-<<<<<<< HEAD
-After running the eval command, you will receive detailed output metrics such as [precision](https://www.ultralytics.com/glossary/precision), [recall](https://www.ultralytics.com/glossary/recall), and mAP (mean Average Precision). This provides a comprehensive view of your model's performance on the dataset. This functionality is particularly useful for fine-tuning and optimizing your YOLO11 models for specific use cases, ensuring high accuracy and efficiency.
-=======
 After running the eval command, you will receive detailed output metrics such as [precision](https://www.ultralytics.com/glossary/precision), [recall](https://www.ultralytics.com/glossary/recall), and [mAP](https://www.ultralytics.com/glossary/mean-average-precision-map) (mean Average Precision). This provides a comprehensive view of your model's performance on the dataset. This functionality is particularly useful for fine-tuning and optimizing your YOLO11 models for specific use cases, ensuring high accuracy and efficiency.
->>>>>>> 242d332c
 
 ## Summary
 
 This guide explored integrating Ultralytics' YOLO11 with Neural Magic's DeepSparse Engine. It highlighted how this integration enhances YOLO11's performance on CPU platforms, offering GPU-level efficiency and advanced neural network sparsity techniques.
 
-<<<<<<< HEAD
-For more detailed information and advanced usage, visit [Neural Magic's DeepSparse documentation](https://docs.neuralmagic.com/products/deepsparse/). Also, check out Neural Magic's documentation on the integration with YOLO11 [here](https://github.com/neuralmagic/deepsparse/tree/main/src/deepsparse/yolov8#yolov8-inference-pipelines) and watch a great session on it [here](https://www.youtube.com/watch?v=qtJ7bdt52x8).
-=======
 For more detailed information and advanced usage, visit the [DeepSparse documentation by Neural Magic](https://docs.neuralmagic.com/products/deepsparse/). You can also [explore the YOLO11 integration guide](https://github.com/neuralmagic/deepsparse/tree/main/src/deepsparse/yolov8#yolov8-inference-pipelines) and [watch a walkthrough session on YouTube](https://www.youtube.com/watch?v=qtJ7bdt52x8).
->>>>>>> 242d332c
 
 Additionally, for a broader understanding of various YOLO11 integrations, visit the [Ultralytics integration guide page](../integrations/index.md), where you can discover a range of other exciting integration possibilities.
 
