---
comments: true
<<<<<<< HEAD
description: Learn how to gather, label, and deploy data for custom YOLO11 models using Roboflow's powerful tools. Optimize your computer vision pipeline effortlessly.
keywords: Roboflow, YOLO11, data labeling, computer vision, model training, model deployment, dataset management, automated image annotation, AI tools
=======
description: Learn how to gather, label, and deploy data for custom Ultralytics YOLO models using Roboflow's powerful tools. Optimize your computer vision pipeline effortlessly.
keywords: Roboflow, Ultralytics YOLO, data labeling, computer vision, model training, model deployment, dataset management, automated image annotation, AI tools
>>>>>>> 242d332c
---

# Roboflow Integration

[Roboflow](https://roboflow.com/?ref=ultralytics) provides a suite of tools designed for building and deploying [computer vision](https://www.ultralytics.com/glossary/computer-vision-cv) models. You can integrate Roboflow at various stages of your development pipeline using their APIs and SDKs, or utilize its end-to-end interface to manage the process from image collection to inference. Roboflow offers functionalities for [data labeling](https://www.ultralytics.com/glossary/data-labeling), [model training](https://docs.ultralytics.com/modes/train/), and [model deployment](https://docs.ultralytics.com/guides/model-deployment-options/), providing components for developing custom computer vision solutions alongside Ultralytics tools.

!!! question "Licensing"

    Ultralytics offers two licensing options to accommodate different use cases:

    - **AGPL-3.0 License**: This [OSI-approved open-source license](https://www.ultralytics.com/legal/agpl-3-0-software-license) is ideal for students and enthusiasts, promoting open collaboration and knowledge sharing. See the [LICENSE](https://github.com/ultralytics/ultralytics/blob/main/LICENSE) file for more details.
    - **Enterprise License**: Designed for commercial use, this license allows for the seamless integration of Ultralytics software and AI models into commercial products and services. If your scenario involves commercial applications, please reach out via [Ultralytics Licensing](https://www.ultralytics.com/license).

    For more details see the [Ultralytics Licensing page](https://www.ultralytics.com/license).

<<<<<<< HEAD
In this guide, we are going to showcase how to find, label, and organize data for use in training a custom Ultralytics YOLO11 model. Use the table of contents below to jump directly to a specific section:

- Gather data for training a custom YOLO11 model
- Upload, convert and label data for YOLO11 format
- Pre-process and augment data for model robustness
- Dataset management for [YOLO11](../models/yolov8.md)
- Export data in 40+ formats for model training
- Upload custom YOLO11 model weights for testing and deployment
- Gather Data for Training a Custom YOLO11 Model

Roboflow provides two services that can help you collect data for YOLO11 models: [Universe](https://universe.roboflow.com/?ref=ultralytics) and [Collect](https://github.com/roboflow/roboflow-collect?ref=ultralytics).
=======
This guide demonstrates how to find, label, and organize data for training a custom [Ultralytics YOLO11](../models/yolo11.md) model using Roboflow.

- [Gather Data for Training a Custom YOLO11 Model](#gather-data-for-training-a-custom-yolo11-model)
- [Upload, Convert and Label Data for YOLO11 Format](#upload-convert-and-label-data-for-yolo11-format)
- [Pre-process and Augment Data for Model Robustness](#pre-process-and-augment-data-for-model-robustness)
- [Dataset Management for YOLO11](#dataset-management-for-yolo11)
- [Export Data in 40+ Formats for Model Training](#export-data-in-40-formats-for-model-training)
- [Upload Custom YOLO11 Model Weights for Testing and Deployment](#upload-custom-yolo11-model-weights-for-testing-and-deployment)
- [How to Evaluate YOLO11 Models](#how-to-evaluate-yolo11-models)
- [Learning Resources](#learning-resources)
- [Project Showcase](#project-showcase)
- [FAQ](#faq)

## Gather Data for Training a Custom YOLO11 Model
>>>>>>> 242d332c

Roboflow offers two primary services to assist in data collection for Ultralytics [YOLO models](../models/index.md): Universe and Collect. For more general information on data collection strategies, refer to our [Data Collection and Annotation Guide](../guides/data-collection-and-annotation.md).

### Roboflow Universe

Roboflow Universe is an online repository featuring a large number of vision [datasets](../datasets/index.md).

<p align="center">
<img src="https://github.com/ultralytics/docs/releases/download/0/roboflow-universe.avif" alt="Roboflow Universe" width="800">
</p>

With a Roboflow account, you can export datasets available on Universe. To export a dataset, use the "Download this Dataset" button on the relevant dataset page.

<p align="center">
<img src="https://github.com/ultralytics/docs/releases/download/0/roboflow-universe-dataset-export.avif" alt="Roboflow Universe dataset export" width="800">
</p>

<<<<<<< HEAD
For YOLO11, select "YOLO11" as the export format:
=======
For compatibility with Ultralytics [YOLO11](../models/yolo11.md), select "YOLO11" as the export format:
>>>>>>> 242d332c

<p align="center">
<img src="https://github.com/ultralytics/docs/releases/download/0/roboflow-universe-dataset-export-1.avif" alt="Roboflow Universe dataset export format selection" width="800">
</p>

<<<<<<< HEAD
Universe also has a page that aggregates all [public fine-tuned YOLO11 models uploaded to Roboflow](https://universe.roboflow.com/search?q=model%3Ayolov8&ref=ultralytics). You can use this page to explore pre-trained models you can use for testing or [for automated data labeling](https://docs.roboflow.com/annotate/use-roboflow-annotate/model-assisted-labeling?ref=ultralytics) or to prototype with [Roboflow inference](https://github.com/roboflow/inference?ref=ultralytics).
=======
Universe also features a page aggregating public fine-tuned YOLO models uploaded to Roboflow. This can be useful for exploring pre-trained models for testing or automated data labeling.

### Roboflow Collect
>>>>>>> 242d332c

If you prefer to gather images yourself, Roboflow Collect is an open-source project enabling automatic image collection via a webcam on edge devices. You can use text or image prompts to specify the data to be collected, helping capture only the necessary images for your vision model.

## Upload, Convert and Label Data for YOLO11 Format

Roboflow Annotate is an online tool for labeling images for various computer vision tasks, including [object detection](../tasks/detect.md), [classification](../tasks/classify.md), and [segmentation](../tasks/segment.md).

<<<<<<< HEAD
To label data for a YOLO11 object detection, [instance segmentation](https://www.ultralytics.com/glossary/instance-segmentation), or classification model, first create a project in Roboflow.
=======
To label data for an Ultralytics [YOLO](../models/index.md) model (which supports detection, instance segmentation, classification, pose estimation, and OBB), begin by creating a project in Roboflow.
>>>>>>> 242d332c

<p align="center">
<img src="https://github.com/ultralytics/docs/releases/download/0/create-roboflow-project.avif" alt="Create a Roboflow project" width="400">
</p>

Next, upload your images and any existing annotations from other tools into Roboflow.

<p align="center">
<img src="https://github.com/ultralytics/docs/releases/download/0/upload-images-to-roboflow.avif" alt="Upload images to Roboflow" width="800">
</p>

After uploading, you'll be directed to the Annotate page. Select the batch of uploaded images and click "Start Annotating" to begin labeling.

### Annotation Tools

- **Bounding Box Annotation**: Press `B` or click the box icon. Click and drag to create the [bounding box](https://www.ultralytics.com/glossary/bounding-box). A pop-up will prompt you to select a class for the annotation.

<p align="center">
<img src="https://github.com/ultralytics/docs/releases/download/0/annotating-an-image-in-roboflow.avif" alt="Annotating an image in Roboflow with bounding boxes" width="800">
</p>

- **Polygon Annotation**: Used for [instance segmentation](https://www.ultralytics.com/glossary/instance-segmentation). Press `P` or click the polygon icon. Click points around the object to draw the polygon.

### Label Assistant (SAM Integration)

Roboflow integrates a [Segment Anything Model (SAM)](../models/sam.md)-based label assistant to potentially speed up annotation.

To use the label assistant, click the cursor icon in the sidebar. SAM will be enabled for your project.

<p align="center">
<img src="https://github.com/ultralytics/docs/releases/download/0/annotating-image-roboflow-sam-powered-label-assist.avif" alt="Annotating an image in Roboflow with SAM-powered label assist" width="800">
</p>

Hover over an object, and SAM may suggest an annotation. Click to accept the annotation. You can refine the annotation's specificity by clicking inside or outside the suggested area.

### Tagging

You can add tags to images using the Tags panel in the sidebar. Tags can represent attributes like location, camera source, etc. These tags allow you to search for specific images and generate dataset versions containing images with particular tags.

<p align="center">
<img src="https://github.com/ultralytics/docs/releases/download/0/adding-tags-to-image.avif" alt="Adding tags to an image in Roboflow" width="300">
</p>

<<<<<<< HEAD
Models hosted on Roboflow can be used with Label Assist, an automated annotation tool that uses your YOLO11 model to recommend annotations. To use Label Assist, first upload a YOLO11 model to Roboflow (see instructions later in the guide). Then, click the magic wand icon in the left sidebar and select your model for use in Label Assist.
=======
### Label Assist (Model-Based)
>>>>>>> 242d332c

Models hosted on Roboflow can be used with Label Assist, an automated annotation tool that leverages your trained [YOLO11](../models/yolo11.md) model to suggest annotations. First, upload your YOLO11 model weights to Roboflow (see instructions below). Then, activate Label Assist by clicking the magic wand icon in the left sidebar and selecting your model.

Choose your model and click "Continue" to enable Label Assist:

<p align="center">
<img src="https://github.com/ultralytics/docs/releases/download/0/rf-label-assist.avif" alt="Enabling Label Assist in Roboflow" width="800">
</p>

When you open new images for annotation, Label Assist may automatically suggest annotations based on your model's predictions.

<p align="center">
<img src="https://github.com/ultralytics/docs/releases/download/0/rf-label-assist.avif" alt="Label Assist recommending an annotation based on a trained model" width="800">
</p>

## Dataset Management for YOLO11
<<<<<<< HEAD
=======

Roboflow provides several tools for understanding and managing your computer vision [datasets](../datasets/index.md).
>>>>>>> 242d332c

### Dataset Search

Use dataset search to find images based on semantic text descriptions (e.g., "find all images containing people") or specific labels/tags. Access this feature by clicking "Dataset" in the sidebar and using the search bar and filters.

For example, searching for images containing people:

<p align="center">
<img src="https://github.com/ultralytics/docs/releases/download/0/searching-for-an-image.avif" alt="Searching for an image in a Roboflow dataset" width="800">
</p>

You can refine searches using tags via the "Tags" selector:

<p align="center">
<img src="https://github.com/ultralytics/docs/releases/download/0/filter-images-by-tag.avif" alt="Filtering images by tag in Roboflow" width="350">
</p>

### Health Check

Before training, use Roboflow Health Check to gain insights into your dataset and identify potential improvements. Access it via the "Health Check" sidebar link. It provides statistics on image sizes, class balance, annotation heatmaps, and more.

<p align="center">
<img src="https://github.com/ultralytics/docs/releases/download/0/rf-dataset-health-check.avif" alt="Roboflow Health Check analysis dashboard" width="800">
</p>

Health Check might suggest changes to enhance performance, such as addressing class imbalances identified in the class balance feature. Understanding dataset health is crucial for effective [model training](../modes/train.md).

## Pre-process and Augment Data for Model Robustness

To export your data, you need to create a dataset version, which is a snapshot of your dataset at a specific point in time. Click "Versions" in the sidebar, then "Create New Version." Here, you can apply preprocessing steps and [data augmentations](https://www.ultralytics.com/glossary/data-augmentation) to potentially enhance model robustness.

<p align="center">
<img src="https://github.com/ultralytics/docs/releases/download/0/creating-dataset-version-on-roboflow.avif" alt="Creating a dataset version on Roboflow with preprocessing and augmentation options" width="800">
</p>

For each selected augmentation, a pop-up allows you to fine-tune its parameters such as brightness. Proper augmentation can significantly improve model generalization, a key concept discussed in our [model training tips guide](../guides/model-training-tips.md).

## Export Data in 40+ Formats for Model Training

Once your dataset version is generated, you can export it in various formats suitable for model training. Click the "Export Dataset" button on the version page.

<p align="center">
<img src="https://github.com/ultralytics/docs/releases/download/0/exporting-dataset.avif" alt="Exporting a dataset from Roboflow" width="800">
</p>

<<<<<<< HEAD
You are now ready to train YOLO11 on a custom dataset. Follow this [written guide](https://blog.roboflow.com/how-to-train-yolov8-on-a-custom-dataset/?ref=ultralytics) and [YouTube video](https://www.youtube.com/watch?v=wuZtUMEiKWY) for step-by-step instructions or refer to the [Ultralytics documentation](../modes/train.md).

## Upload Custom YOLO11 Model Weights for Testing and Deployment

Roboflow offers a scalable API for deployed models and SDKs for use with NVIDIA Jetson, Luxonis OAK, Raspberry Pi, GPU-based devices, and more.

You can deploy YOLO11 models by uploading YOLO11 weights to Roboflow. You can do this in a few lines of Python code. Create a new Python file and add the following code:
=======
Select the "YOLO11" format for compatibility with Ultralytics training pipelines. You are now ready to train your custom [YOLO11](../models/yolo11.md) model. Refer to the [Ultralytics Train mode documentation](../modes/train.md) for detailed instructions on initiating training with your exported dataset.

## Upload Custom YOLO11 Model Weights for Testing and Deployment

Roboflow offers a scalable API for deployed models and SDKs compatible with devices like [NVIDIA Jetson](https://developer.nvidia.com/embedded-computing), [Luxonis OAK](https://www.luxonis.com/), [Raspberry Pi](../guides/raspberry-pi.md), and GPU-based systems. Explore various [model deployment options](../guides/model-deployment-options.md) in our guides.

You can deploy YOLO11 models by uploading their weights to Roboflow using a simple [Python](https://www.python.org/) script.

Create a new Python file and add the following code:
>>>>>>> 242d332c

```python
import roboflow  # install with 'pip install roboflow'

# Log in to Roboflow (requires API key)
roboflow.login()

# Initialize Roboflow client
rf = roboflow.Roboflow()

# Define your workspace and project details
WORKSPACE_ID = "your-workspace-id"  # Replace with your actual Workspace ID
PROJECT_ID = "your-project-id"  # Replace with your actual Project ID
VERSION = 1  # Replace with your desired dataset version number
MODEL_PATH = "path/to/your/runs/detect/train/"  # Replace with the path to your YOLO11 training results directory

# Get project and version
project = rf.workspace(WORKSPACE_ID).project(PROJECT_ID)
dataset = project.version(VERSION)

# Upload model weights for deployment
# Ensure model_path points to the directory containing 'best.pt'
project.version(dataset.version).deploy(
    model_type="yolov8", model_path=MODEL_PATH
)  # Note: Use "yolov8" as model_type for YOLO11 compatibility in Roboflow deployment

print(f"Model from {MODEL_PATH} uploaded to Roboflow project {PROJECT_ID}, version {VERSION}.")
print("Deployment may take up to 30 minutes.")
```

In this code, replace `your-workspace-id`, `your-project-id`, the `VERSION` number, and the `MODEL_PATH` with the values specific to your Roboflow account, project, and local training results directory. Ensure the `MODEL_PATH` correctly points to the directory containing your trained `best.pt` weights file.

When you run the code above, you will be asked to authenticate (usually via an API key). Then, your model will be uploaded, and an API endpoint will be created for your project. This process can take up to 30 minutes to complete.

To test your model and find deployment instructions for supported SDKs, go to the "Deploy" tab in the Roboflow sidebar. At the top of this page, a widget will appear allowing you to test your model using your webcam or by uploading images or videos.

<p align="center">
<img src="https://github.com/ultralytics/docs/releases/download/0/running-inference-example-image.avif" alt="Running inference on an example image using the Roboflow deployment widget" width="800">
</p>

<<<<<<< HEAD
You can also use your uploaded model as a [labeling assistant](https://docs.roboflow.com/annotate/use-roboflow-annotate/model-assisted-labeling?ref=ultralytics). This feature uses your trained model to recommend annotations on images uploaded to Roboflow.

## How to Evaluate YOLO11 Models
=======
Your uploaded model can also be used as a labeling assistant, suggesting annotations on new images based on its training.
>>>>>>> 242d332c

## How to Evaluate YOLO11 Models

Roboflow provides features for evaluating model performance. Understanding [performance metrics](../guides/yolo-performance-metrics.md) is crucial for model iteration.

After uploading a model, access the model evaluation tool via your model page on the Roboflow dashboard. Click "View Detailed Evaluation."

<p align="center">
<img src="https://github.com/ultralytics/docs/releases/download/0/roboflow-model-evaluation.avif" alt="Initiating a Roboflow model evaluation" width="800">
</p>

This tool displays a [confusion matrix](https://www.ultralytics.com/glossary/confusion-matrix) illustrating model performance and an interactive vector analysis plot using [CLIP](https://openai.com/research/clip) embeddings. These features help identify areas for model improvement.

The confusion matrix pop-up:

<p align="center">
<img src="https://github.com/ultralytics/docs/releases/download/0/confusion-matrix.avif" alt="A confusion matrix displayed in Roboflow" width="800">
</p>

Hover over cells to see values, and click cells to view corresponding images with model predictions and ground truth data.

Click "Vector Analysis" for a scatter plot visualizing image similarity based on CLIP embeddings. Images closer together are semantically similar. Dots represent images, colored from white (good performance) to red (poor performance).

<p align="center">
<img src="https://github.com/ultralytics/docs/releases/download/0/vector-analysis-plot.avif" alt="A vector analysis plot in Roboflow using CLIP embeddings" width="800">
</p>

Vector Analysis helps:

- Identify image clusters.
- Pinpoint clusters where the model performs poorly.
- Understand commonalities among images causing poor performance.

## Learning Resources

<<<<<<< HEAD
Want to learn more about using Roboflow for creating YOLO11 models? The following resources may be helpful in your work.

- [Train YOLO11 on a Custom Dataset](https://github.com/roboflow/notebooks/blob/main/notebooks/train-yolov8-object-detection-on-custom-dataset.ipynb): Follow our interactive notebook that shows you how to train a YOLO11 model on a custom dataset.
- [Autodistill](https://docs.autodistill.com/): Use large foundation vision models to label data for specific models. You can label images for use in training YOLO11 classification, detection, and segmentation models with Autodistill.
- [Supervision](https://supervision.roboflow.com/?ref=ultralytics): A Python package with helpful utilities for use in working with computer vision models. You can use supervision to filter detections, compute confusion matrices, and more, all in a few lines of Python code.
- [Roboflow Blog](https://blog.roboflow.com/?ref=ultralytics): The Roboflow Blog features over 500 articles on computer vision, covering topics from how to train a YOLO11 model to annotation best practices.
- [Roboflow YouTube channel](https://www.youtube.com/@Roboflow): Browse dozens of in-depth computer vision guides on our YouTube channel, covering topics from training YOLO11 models to automated image labeling.

## Project Showcase

Below are a few of the many pieces of feedback we have received for using YOLO11 and Roboflow together to create computer vision models.
=======
Explore these resources to learn more about using Roboflow with Ultralytics YOLO11:

- **[Train YOLO11 on a Custom Dataset (Colab)](https://colab.research.google.com/github/ultralytics/ultralytics/blob/main/examples/tutorial.ipynb)**: An interactive [Google Colab](../integrations/google-colab.md) notebook guiding you through training YOLO11 on your data.
- **[YOLO11 Documentation](../models/yolo11.md)**: Learn about training, exporting, and deploying YOLO11 models within the Ultralytics framework.
- **[Ultralytics Blog](https://www.ultralytics.com/blog/ultralytics-yolo11-has-arrived-redefine-whats-possible-in-ai)**: Features articles on computer vision, including [YOLO11 training](../modes/train.md) and annotation best practices.
- **[Ultralytics YouTube Channel](https://www.youtube.com/@Ultralytics)**: Offers in-depth video guides on computer vision topics, from model training to automated labeling and [deployment](../guides/model-deployment-options.md).

## Project Showcase

Feedback from users combining Ultralytics YOLO11 and Roboflow:
>>>>>>> 242d332c

<p align="center">
<img src="https://github.com/ultralytics/docs/releases/download/0/rf-showcase-1.avif" alt="Showcase image 1" width="500">
<img src="https://github.com/ultralytics/docs/releases/download/0/rf-showcase-2.avif" alt="Showcase image 2" width="500">
<img src="https://github.com/ultralytics/docs/releases/download/0/rf-showcase-3.avif" alt="Showcase image 3" width="500">
</p>

## FAQ

<<<<<<< HEAD
### How do I label data for YOLO11 models using Roboflow?

Labeling data for YOLO11 models using Roboflow is straightforward with Roboflow Annotate. First, create a project on Roboflow and upload your images. After uploading, select the batch of images and click "Start Annotating." You can use the `B` key for bounding boxes or the `P` key for polygons. For faster annotation, use the SAM-based label assistant by clicking the cursor icon in the sidebar. Detailed steps can be found [here](#upload-convert-and-label-data-for-yolo11-format).

### What services does Roboflow offer for collecting YOLO11 [training data](https://www.ultralytics.com/glossary/training-data)?

Roboflow provides two key services for collecting YOLO11 training data: [Universe](https://universe.roboflow.com/?ref=ultralytics) and [Collect](https://github.com/roboflow/roboflow-collect?ref=ultralytics). Universe offers access to over 250,000 vision datasets, while Collect helps you gather images using a webcam and automated prompts.

### How can I manage and analyze my YOLO11 dataset using Roboflow?

Roboflow offers robust dataset management tools, including dataset search, tagging, and Health Check. Use the search feature to find images based on text descriptions or tags. Health Check provides insights into dataset quality, showing class balance, image sizes, and annotation heatmaps. This helps optimize dataset performance before training YOLO11 models. Detailed information can be found [here](#dataset-management-for-yolo11).

### How do I export my YOLO11 dataset from Roboflow?

To export your YOLO11 dataset from Roboflow, you need to create a dataset version. Click "Versions" in the sidebar, then "Create New Version" and apply any desired augmentations. Once the version is generated, click "Export Dataset" and choose the YOLO11 format. Follow this process [here](#export-data-in-40-formats-for-model-training).

### How can I integrate and deploy YOLO11 models with Roboflow?

Integrate and deploy YOLO11 models on Roboflow by uploading your YOLO11 weights through a few lines of Python code. Use the provided script to authenticate and upload your model, which will create an API for deployment. For details on the script and further instructions, see [this section](#upload-custom-yolo11-model-weights-for-testing-and-deployment).

### What tools does Roboflow provide for evaluating YOLO11 models?

Roboflow offers model evaluation tools, including a confusion matrix and vector analysis plots. Access these tools from the "View Detailed Evaluation" button on your model page. These features help identify model performance issues and find areas for improvement. For more information, refer to [this section](#how-to-evaluate-yolo11-models).
=======
## Frequently Asked Questions

### How do I label data for YOLO11 models using Roboflow?

Use Roboflow Annotate. Create a project, upload images, and use the annotation tools (`B` for [bounding boxes](https://www.ultralytics.com/glossary/bounding-box), `P` for polygons) or the SAM-based label assistant for faster labeling. Detailed steps are available in the [Upload, Convert and Label Data section](#upload-convert-and-label-data-for-yolo11-format).

### What services does Roboflow offer for collecting YOLO11 training data?

Roboflow provides Universe (access to numerous [datasets](../datasets/index.md)) and Collect (automated image gathering via webcam). These can help acquire the necessary [training data](https://www.ultralytics.com/glossary/training-data) for your YOLO11 model, complementing strategies outlined in our [Data Collection Guide](../guides/data-collection-and-annotation.md).

### How can I manage and analyze my YOLO11 dataset using Roboflow?

Utilize Roboflow's dataset search, tagging, and Health Check features. Search finds images by text or tags, while Health Check analyzes dataset quality (class balance, image sizes, etc.) to guide improvements before training. See the [Dataset Management section](#dataset-management-for-yolo11) for details.

### How do I export my YOLO11 dataset from Roboflow?

Create a dataset version in Roboflow, apply desired preprocessing and [augmentations](https://www.ultralytics.com/glossary/data-augmentation), then click "Export Dataset" and select the YOLO11 format. The process is outlined in the [Export Data section](#export-data-in-40-formats-for-model-training). This prepares your data for use with Ultralytics [training pipelines](../modes/train.md).

### How can I integrate and deploy YOLO11 models with Roboflow?

Upload your trained YOLO11 weights to Roboflow using the provided Python script. This creates a deployable API endpoint. Refer to the [Upload Custom Weights section](#upload-custom-yolo11-model-weights-for-testing-and-deployment) for the script and instructions. Explore further [deployment options](../guides/model-deployment-options.md) in our documentation.
>>>>>>> 242d332c
<|MERGE_RESOLUTION|>--- conflicted
+++ resolved
@@ -1,12 +1,7 @@
 ---
 comments: true
-<<<<<<< HEAD
-description: Learn how to gather, label, and deploy data for custom YOLO11 models using Roboflow's powerful tools. Optimize your computer vision pipeline effortlessly.
-keywords: Roboflow, YOLO11, data labeling, computer vision, model training, model deployment, dataset management, automated image annotation, AI tools
-=======
 description: Learn how to gather, label, and deploy data for custom Ultralytics YOLO models using Roboflow's powerful tools. Optimize your computer vision pipeline effortlessly.
 keywords: Roboflow, Ultralytics YOLO, data labeling, computer vision, model training, model deployment, dataset management, automated image annotation, AI tools
->>>>>>> 242d332c
 ---
 
 # Roboflow Integration
@@ -22,19 +17,6 @@
 
     For more details see the [Ultralytics Licensing page](https://www.ultralytics.com/license).
 
-<<<<<<< HEAD
-In this guide, we are going to showcase how to find, label, and organize data for use in training a custom Ultralytics YOLO11 model. Use the table of contents below to jump directly to a specific section:
-
-- Gather data for training a custom YOLO11 model
-- Upload, convert and label data for YOLO11 format
-- Pre-process and augment data for model robustness
-- Dataset management for [YOLO11](../models/yolov8.md)
-- Export data in 40+ formats for model training
-- Upload custom YOLO11 model weights for testing and deployment
-- Gather Data for Training a Custom YOLO11 Model
-
-Roboflow provides two services that can help you collect data for YOLO11 models: [Universe](https://universe.roboflow.com/?ref=ultralytics) and [Collect](https://github.com/roboflow/roboflow-collect?ref=ultralytics).
-=======
 This guide demonstrates how to find, label, and organize data for training a custom [Ultralytics YOLO11](../models/yolo11.md) model using Roboflow.
 
 - [Gather Data for Training a Custom YOLO11 Model](#gather-data-for-training-a-custom-yolo11-model)
@@ -49,7 +31,6 @@
 - [FAQ](#faq)
 
 ## Gather Data for Training a Custom YOLO11 Model
->>>>>>> 242d332c
 
 Roboflow offers two primary services to assist in data collection for Ultralytics [YOLO models](../models/index.md): Universe and Collect. For more general information on data collection strategies, refer to our [Data Collection and Annotation Guide](../guides/data-collection-and-annotation.md).
 
@@ -67,23 +48,15 @@
 <img src="https://github.com/ultralytics/docs/releases/download/0/roboflow-universe-dataset-export.avif" alt="Roboflow Universe dataset export" width="800">
 </p>
 
-<<<<<<< HEAD
-For YOLO11, select "YOLO11" as the export format:
-=======
 For compatibility with Ultralytics [YOLO11](../models/yolo11.md), select "YOLO11" as the export format:
->>>>>>> 242d332c
 
 <p align="center">
 <img src="https://github.com/ultralytics/docs/releases/download/0/roboflow-universe-dataset-export-1.avif" alt="Roboflow Universe dataset export format selection" width="800">
 </p>
 
-<<<<<<< HEAD
-Universe also has a page that aggregates all [public fine-tuned YOLO11 models uploaded to Roboflow](https://universe.roboflow.com/search?q=model%3Ayolov8&ref=ultralytics). You can use this page to explore pre-trained models you can use for testing or [for automated data labeling](https://docs.roboflow.com/annotate/use-roboflow-annotate/model-assisted-labeling?ref=ultralytics) or to prototype with [Roboflow inference](https://github.com/roboflow/inference?ref=ultralytics).
-=======
 Universe also features a page aggregating public fine-tuned YOLO models uploaded to Roboflow. This can be useful for exploring pre-trained models for testing or automated data labeling.
 
 ### Roboflow Collect
->>>>>>> 242d332c
 
 If you prefer to gather images yourself, Roboflow Collect is an open-source project enabling automatic image collection via a webcam on edge devices. You can use text or image prompts to specify the data to be collected, helping capture only the necessary images for your vision model.
 
@@ -91,11 +64,7 @@
 
 Roboflow Annotate is an online tool for labeling images for various computer vision tasks, including [object detection](../tasks/detect.md), [classification](../tasks/classify.md), and [segmentation](../tasks/segment.md).
 
-<<<<<<< HEAD
-To label data for a YOLO11 object detection, [instance segmentation](https://www.ultralytics.com/glossary/instance-segmentation), or classification model, first create a project in Roboflow.
-=======
 To label data for an Ultralytics [YOLO](../models/index.md) model (which supports detection, instance segmentation, classification, pose estimation, and OBB), begin by creating a project in Roboflow.
->>>>>>> 242d332c
 
 <p align="center">
 <img src="https://github.com/ultralytics/docs/releases/download/0/create-roboflow-project.avif" alt="Create a Roboflow project" width="400">
@@ -139,11 +108,7 @@
 <img src="https://github.com/ultralytics/docs/releases/download/0/adding-tags-to-image.avif" alt="Adding tags to an image in Roboflow" width="300">
 </p>
 
-<<<<<<< HEAD
-Models hosted on Roboflow can be used with Label Assist, an automated annotation tool that uses your YOLO11 model to recommend annotations. To use Label Assist, first upload a YOLO11 model to Roboflow (see instructions later in the guide). Then, click the magic wand icon in the left sidebar and select your model for use in Label Assist.
-=======
 ### Label Assist (Model-Based)
->>>>>>> 242d332c
 
 Models hosted on Roboflow can be used with Label Assist, an automated annotation tool that leverages your trained [YOLO11](../models/yolo11.md) model to suggest annotations. First, upload your YOLO11 model weights to Roboflow (see instructions below). Then, activate Label Assist by clicking the magic wand icon in the left sidebar and selecting your model.
 
@@ -160,11 +125,8 @@
 </p>
 
 ## Dataset Management for YOLO11
-<<<<<<< HEAD
-=======
 
 Roboflow provides several tools for understanding and managing your computer vision [datasets](../datasets/index.md).
->>>>>>> 242d332c
 
 ### Dataset Search
 
@@ -210,25 +172,15 @@
 <img src="https://github.com/ultralytics/docs/releases/download/0/exporting-dataset.avif" alt="Exporting a dataset from Roboflow" width="800">
 </p>
 
-<<<<<<< HEAD
-You are now ready to train YOLO11 on a custom dataset. Follow this [written guide](https://blog.roboflow.com/how-to-train-yolov8-on-a-custom-dataset/?ref=ultralytics) and [YouTube video](https://www.youtube.com/watch?v=wuZtUMEiKWY) for step-by-step instructions or refer to the [Ultralytics documentation](../modes/train.md).
+Select the "YOLO11" format for compatibility with Ultralytics training pipelines. You are now ready to train your custom [YOLO11](../models/yolo11.md) model. Refer to the [Ultralytics Train mode documentation](../modes/train.md) for detailed instructions on initiating training with your exported dataset.
 
 ## Upload Custom YOLO11 Model Weights for Testing and Deployment
 
-Roboflow offers a scalable API for deployed models and SDKs for use with NVIDIA Jetson, Luxonis OAK, Raspberry Pi, GPU-based devices, and more.
-
-You can deploy YOLO11 models by uploading YOLO11 weights to Roboflow. You can do this in a few lines of Python code. Create a new Python file and add the following code:
-=======
-Select the "YOLO11" format for compatibility with Ultralytics training pipelines. You are now ready to train your custom [YOLO11](../models/yolo11.md) model. Refer to the [Ultralytics Train mode documentation](../modes/train.md) for detailed instructions on initiating training with your exported dataset.
-
-## Upload Custom YOLO11 Model Weights for Testing and Deployment
-
 Roboflow offers a scalable API for deployed models and SDKs compatible with devices like [NVIDIA Jetson](https://developer.nvidia.com/embedded-computing), [Luxonis OAK](https://www.luxonis.com/), [Raspberry Pi](../guides/raspberry-pi.md), and GPU-based systems. Explore various [model deployment options](../guides/model-deployment-options.md) in our guides.
 
 You can deploy YOLO11 models by uploading their weights to Roboflow using a simple [Python](https://www.python.org/) script.
 
 Create a new Python file and add the following code:
->>>>>>> 242d332c
 
 ```python
 import roboflow  # install with 'pip install roboflow'
@@ -269,13 +221,7 @@
 <img src="https://github.com/ultralytics/docs/releases/download/0/running-inference-example-image.avif" alt="Running inference on an example image using the Roboflow deployment widget" width="800">
 </p>
 
-<<<<<<< HEAD
-You can also use your uploaded model as a [labeling assistant](https://docs.roboflow.com/annotate/use-roboflow-annotate/model-assisted-labeling?ref=ultralytics). This feature uses your trained model to recommend annotations on images uploaded to Roboflow.
-
-## How to Evaluate YOLO11 Models
-=======
 Your uploaded model can also be used as a labeling assistant, suggesting annotations on new images based on its training.
->>>>>>> 242d332c
 
 ## How to Evaluate YOLO11 Models
 
@@ -311,19 +257,6 @@
 
 ## Learning Resources
 
-<<<<<<< HEAD
-Want to learn more about using Roboflow for creating YOLO11 models? The following resources may be helpful in your work.
-
-- [Train YOLO11 on a Custom Dataset](https://github.com/roboflow/notebooks/blob/main/notebooks/train-yolov8-object-detection-on-custom-dataset.ipynb): Follow our interactive notebook that shows you how to train a YOLO11 model on a custom dataset.
-- [Autodistill](https://docs.autodistill.com/): Use large foundation vision models to label data for specific models. You can label images for use in training YOLO11 classification, detection, and segmentation models with Autodistill.
-- [Supervision](https://supervision.roboflow.com/?ref=ultralytics): A Python package with helpful utilities for use in working with computer vision models. You can use supervision to filter detections, compute confusion matrices, and more, all in a few lines of Python code.
-- [Roboflow Blog](https://blog.roboflow.com/?ref=ultralytics): The Roboflow Blog features over 500 articles on computer vision, covering topics from how to train a YOLO11 model to annotation best practices.
-- [Roboflow YouTube channel](https://www.youtube.com/@Roboflow): Browse dozens of in-depth computer vision guides on our YouTube channel, covering topics from training YOLO11 models to automated image labeling.
-
-## Project Showcase
-
-Below are a few of the many pieces of feedback we have received for using YOLO11 and Roboflow together to create computer vision models.
-=======
 Explore these resources to learn more about using Roboflow with Ultralytics YOLO11:
 
 - **[Train YOLO11 on a Custom Dataset (Colab)](https://colab.research.google.com/github/ultralytics/ultralytics/blob/main/examples/tutorial.ipynb)**: An interactive [Google Colab](../integrations/google-colab.md) notebook guiding you through training YOLO11 on your data.
@@ -334,7 +267,6 @@
 ## Project Showcase
 
 Feedback from users combining Ultralytics YOLO11 and Roboflow:
->>>>>>> 242d332c
 
 <p align="center">
 <img src="https://github.com/ultralytics/docs/releases/download/0/rf-showcase-1.avif" alt="Showcase image 1" width="500">
@@ -344,50 +276,24 @@
 
 ## FAQ
 
-<<<<<<< HEAD
+## Frequently Asked Questions
+
 ### How do I label data for YOLO11 models using Roboflow?
 
-Labeling data for YOLO11 models using Roboflow is straightforward with Roboflow Annotate. First, create a project on Roboflow and upload your images. After uploading, select the batch of images and click "Start Annotating." You can use the `B` key for bounding boxes or the `P` key for polygons. For faster annotation, use the SAM-based label assistant by clicking the cursor icon in the sidebar. Detailed steps can be found [here](#upload-convert-and-label-data-for-yolo11-format).
-
-### What services does Roboflow offer for collecting YOLO11 [training data](https://www.ultralytics.com/glossary/training-data)?
-
-Roboflow provides two key services for collecting YOLO11 training data: [Universe](https://universe.roboflow.com/?ref=ultralytics) and [Collect](https://github.com/roboflow/roboflow-collect?ref=ultralytics). Universe offers access to over 250,000 vision datasets, while Collect helps you gather images using a webcam and automated prompts.
+Use Roboflow Annotate. Create a project, upload images, and use the annotation tools (`B` for [bounding boxes](https://www.ultralytics.com/glossary/bounding-box), `P` for polygons) or the SAM-based label assistant for faster labeling. Detailed steps are available in the [Upload, Convert and Label Data section](#upload-convert-and-label-data-for-yolo11-format).
+
+### What services does Roboflow offer for collecting YOLO11 training data?
+
+Roboflow provides Universe (access to numerous [datasets](../datasets/index.md)) and Collect (automated image gathering via webcam). These can help acquire the necessary [training data](https://www.ultralytics.com/glossary/training-data) for your YOLO11 model, complementing strategies outlined in our [Data Collection Guide](../guides/data-collection-and-annotation.md).
 
 ### How can I manage and analyze my YOLO11 dataset using Roboflow?
 
-Roboflow offers robust dataset management tools, including dataset search, tagging, and Health Check. Use the search feature to find images based on text descriptions or tags. Health Check provides insights into dataset quality, showing class balance, image sizes, and annotation heatmaps. This helps optimize dataset performance before training YOLO11 models. Detailed information can be found [here](#dataset-management-for-yolo11).
+Utilize Roboflow's dataset search, tagging, and Health Check features. Search finds images by text or tags, while Health Check analyzes dataset quality (class balance, image sizes, etc.) to guide improvements before training. See the [Dataset Management section](#dataset-management-for-yolo11) for details.
 
 ### How do I export my YOLO11 dataset from Roboflow?
 
-To export your YOLO11 dataset from Roboflow, you need to create a dataset version. Click "Versions" in the sidebar, then "Create New Version" and apply any desired augmentations. Once the version is generated, click "Export Dataset" and choose the YOLO11 format. Follow this process [here](#export-data-in-40-formats-for-model-training).
+Create a dataset version in Roboflow, apply desired preprocessing and [augmentations](https://www.ultralytics.com/glossary/data-augmentation), then click "Export Dataset" and select the YOLO11 format. The process is outlined in the [Export Data section](#export-data-in-40-formats-for-model-training). This prepares your data for use with Ultralytics [training pipelines](../modes/train.md).
 
 ### How can I integrate and deploy YOLO11 models with Roboflow?
 
-Integrate and deploy YOLO11 models on Roboflow by uploading your YOLO11 weights through a few lines of Python code. Use the provided script to authenticate and upload your model, which will create an API for deployment. For details on the script and further instructions, see [this section](#upload-custom-yolo11-model-weights-for-testing-and-deployment).
-
-### What tools does Roboflow provide for evaluating YOLO11 models?
-
-Roboflow offers model evaluation tools, including a confusion matrix and vector analysis plots. Access these tools from the "View Detailed Evaluation" button on your model page. These features help identify model performance issues and find areas for improvement. For more information, refer to [this section](#how-to-evaluate-yolo11-models).
-=======
-## Frequently Asked Questions
-
-### How do I label data for YOLO11 models using Roboflow?
-
-Use Roboflow Annotate. Create a project, upload images, and use the annotation tools (`B` for [bounding boxes](https://www.ultralytics.com/glossary/bounding-box), `P` for polygons) or the SAM-based label assistant for faster labeling. Detailed steps are available in the [Upload, Convert and Label Data section](#upload-convert-and-label-data-for-yolo11-format).
-
-### What services does Roboflow offer for collecting YOLO11 training data?
-
-Roboflow provides Universe (access to numerous [datasets](../datasets/index.md)) and Collect (automated image gathering via webcam). These can help acquire the necessary [training data](https://www.ultralytics.com/glossary/training-data) for your YOLO11 model, complementing strategies outlined in our [Data Collection Guide](../guides/data-collection-and-annotation.md).
-
-### How can I manage and analyze my YOLO11 dataset using Roboflow?
-
-Utilize Roboflow's dataset search, tagging, and Health Check features. Search finds images by text or tags, while Health Check analyzes dataset quality (class balance, image sizes, etc.) to guide improvements before training. See the [Dataset Management section](#dataset-management-for-yolo11) for details.
-
-### How do I export my YOLO11 dataset from Roboflow?
-
-Create a dataset version in Roboflow, apply desired preprocessing and [augmentations](https://www.ultralytics.com/glossary/data-augmentation), then click "Export Dataset" and select the YOLO11 format. The process is outlined in the [Export Data section](#export-data-in-40-formats-for-model-training). This prepares your data for use with Ultralytics [training pipelines](../modes/train.md).
-
-### How can I integrate and deploy YOLO11 models with Roboflow?
-
-Upload your trained YOLO11 weights to Roboflow using the provided Python script. This creates a deployable API endpoint. Refer to the [Upload Custom Weights section](#upload-custom-yolo11-model-weights-for-testing-and-deployment) for the script and instructions. Explore further [deployment options](../guides/model-deployment-options.md) in our documentation.
->>>>>>> 242d332c
+Upload your trained YOLO11 weights to Roboflow using the provided Python script. This creates a deployable API endpoint. Refer to the [Upload Custom Weights section](#upload-custom-yolo11-model-weights-for-testing-and-deployment) for the script and instructions. Explore further [deployment options](../guides/model-deployment-options.md) in our documentation.