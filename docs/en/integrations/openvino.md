---
comments: true
description: Learn to export YOLOv8 models to OpenVINO format for up to 3x CPU speedup and hardware acceleration on Intel GPU and NPU.
keywords: YOLOv8, OpenVINO, model export, Intel, AI inference, CPU speedup, GPU acceleration, NPU, deep learning
---

# Intel OpenVINO Export

<img width="1024" src="https://github.com/ultralytics/docs/releases/download/0/openvino-ecosystem.avif" alt="OpenVINO Ecosystem">

In this guide, we cover exporting YOLOv8 models to the [OpenVINO](https://docs.openvino.ai/) format, which can provide up to 3x [CPU](https://docs.openvino.ai/2024/openvino-workflow/running-inference/inference-devices-and-modes/cpu-device.html) speedup, as well as accelerating YOLO inference on Intel [GPU](https://docs.openvino.ai/2024/openvino-workflow/running-inference/inference-devices-and-modes/gpu-device.html) and [NPU](https://docs.openvino.ai/2024/openvino-workflow/running-inference/inference-devices-and-modes/npu-device.html) hardware.

OpenVINO, short for Open Visual Inference & [Neural Network](https://www.ultralytics.com/glossary/neural-network-nn) Optimization toolkit, is a comprehensive toolkit for optimizing and deploying AI inference models. Even though the name contains Visual, OpenVINO also supports various additional tasks including language, audio, time series, etc.

<p align="center">
  <br>
  <iframe loading="lazy" width="720" height="405" src="https://www.youtube.com/embed/kONm9nE5_Fk?si=kzquuBrxjSbntHoU"
    title="YouTube video player" frameborder="0"
    allow="accelerometer; autoplay; clipboard-write; encrypted-media; gyroscope; picture-in-picture; web-share"
    allowfullscreen>
  </iframe>
  <br>
  <strong>Watch:</strong> How To Export and Optimize an Ultralytics YOLOv8 Model for Inference with OpenVINO.
</p>

## Usage Examples

Export a YOLOv8n model to OpenVINO format and run inference with the exported model.

!!! example

    === "Python"

        ```python
        from ultralytics import YOLO

        # Load a YOLOv8n PyTorch model
        model = YOLO("yolov8n.pt")

        # Export the model
        model.export(format="openvino")  # creates 'yolov8n_openvino_model/'

        # Load the exported OpenVINO model
        ov_model = YOLO("yolov8n_openvino_model/")

        # Run inference
        results = ov_model("https://ultralytics.com/images/bus.jpg")

        # Run inference with specified device, available devices: ["intel:gpu", "intel:npu", "intel:cpu"]
        results = ov_model("https://ultralytics.com/images/bus.jpg", device="intel:gpu")
        ```

    === "CLI"

        ```bash
        # Export a YOLOv8n PyTorch model to OpenVINO format
        yolo export model=yolov8n.pt format=openvino # creates 'yolov8n_openvino_model/'

        # Run inference with the exported model
        yolo predict model=yolov8n_openvino_model source='https://ultralytics.com/images/bus.jpg'

        # Run inference with specified device, available devices: ["intel:gpu", "intel:npu", "intel:cpu"]
        yolo predict model=yolov8n_openvino_model source='https://ultralytics.com/images/bus.jpg' device="intel:gpu"
        ```

## Export Arguments

| Argument   | Type             | Default        | Description                                                                                                                                                                                                                                                      |
| ---------- | ---------------- | -------------- | ---------------------------------------------------------------------------------------------------------------------------------------------------------------------------------------------------------------------------------------------------------------- |
| `format`   | `str`            | `'openvino'`   | Target format for the exported model, defining compatibility with various deployment environments.                                                                                                                                                               |
| `imgsz`    | `int` or `tuple` | `640`          | Desired image size for the model input. Can be an integer for square images or a tuple `(height, width)` for specific dimensions.                                                                                                                                |
| `half`     | `bool`           | `False`        | Enables FP16 (half-precision) quantization, reducing model size and potentially speeding up inference on supported hardware.                                                                                                                                     |
| `int8`     | `bool`           | `False`        | Activates INT8 quantization, further compressing the model and speeding up inference with minimal [accuracy](https://www.ultralytics.com/glossary/accuracy) loss, primarily for edge devices.                                                                    |
| `dynamic`  | `bool`           | `False`        | Allows dynamic input sizes, enhancing flexibility in handling varying image dimensions.                                                                                                                                                                          |
| `nms`      | `bool`           | `False`        | Adds Non-Maximum Suppression (NMS), essential for accurate and efficient detection post-processing.                                                                                                                                                              |
| `batch`    | `int`            | `1`            | Specifies export model batch inference size or the max number of images the exported model will process concurrently in `predict` mode.                                                                                                                          |
| `data`     | `str`            | `'coco8.yaml'` | Path to the [dataset](https://docs.ultralytics.com/datasets/) configuration file (default: `coco8.yaml`), essential for quantization.                                                                                                                            |
| `fraction` | `float`          | `1.0`          | Specifies the fraction of the dataset to use for INT8 quantization calibration. Allows for calibrating on a subset of the full dataset, useful for experiments or when resources are limited. If not specified with INT8 enabled, the full dataset will be used. |
| `device`   | `str`            | `None`         | Specifies the device for exporting: GPU (`device=0`), CPU (`device=cpu`), MPS for Apple silicon (`device=mps`).                                                                                                                                                  |

<<<<<<< HEAD
| Key       | Value        | Description                                                                                 |
| --------- | ------------ | ------------------------------------------------------------------------------------------- |
| `format`  | `'openvino'` | format to export to                                                                         |
| `imgsz`   | `640`        | image size as scalar or (h, w) list, i.e. (640, 480)                                        |
| `half`    | `False`      | FP16 quantization                                                                           |
| `int8`    | `False`      | INT8 quantization                                                                           |
| `batch`   | `1`          | [batch size](https://www.ultralytics.com/glossary/batch-size) for inference                 |
| `dynamic` | `False`      | allows dynamic input sizes                                                                  |
| `data`    | `coco8.yaml` | Path to the dataset configuration file (default: `coco8.yaml`), essential for quantization. |

!!! note

    When using `data` argument for quantization, please check [Dataset Guide](https://docs.ultralytics.com/datasets/detect) to learn more about the dataset format.
=======
For more details about the export process, visit the [Ultralytics documentation page on exporting](../modes/export.md).
>>>>>>> 242d332c

## Benefits of OpenVINO

1. **Performance**: OpenVINO delivers high-performance inference by utilizing the power of Intel CPUs, integrated and discrete GPUs, and FPGAs.
2. **Support for Heterogeneous Execution**: OpenVINO provides an API to write once and deploy on any supported Intel hardware (CPU, GPU, FPGA, VPU, etc.).
3. **Model Optimizer**: OpenVINO provides a Model Optimizer that imports, converts, and optimizes models from popular [deep learning](https://www.ultralytics.com/glossary/deep-learning-dl) frameworks such as PyTorch, [TensorFlow](https://www.ultralytics.com/glossary/tensorflow), TensorFlow Lite, Keras, ONNX, PaddlePaddle, and Caffe.
4. **Ease of Use**: The toolkit comes with more than [80 tutorial notebooks](https://github.com/openvinotoolkit/openvino_notebooks) (including [YOLOv8 optimization](https://github.com/openvinotoolkit/openvino_notebooks/tree/latest/notebooks/yolov8-optimization)) teaching different aspects of the toolkit.

## OpenVINO Export Structure

When you export a model to OpenVINO format, it results in a directory containing the following:

1. **XML file**: Describes the network topology.
2. **BIN file**: Contains the weights and biases binary data.
3. **Mapping file**: Holds mapping of original model output tensors to OpenVINO tensor names.

You can use these files to run inference with the OpenVINO Inference Engine.

## Using OpenVINO Export in Deployment

Once you have the OpenVINO files, you can use the OpenVINO Runtime to run the model. The Runtime provides a unified API to inference across all supported Intel hardware. It also provides advanced capabilities like load balancing across Intel hardware and asynchronous execution. For more information on running the inference, refer to the [Inference with OpenVINO Runtime Guide](https://docs.openvino.ai/2024/openvino-workflow/running-inference.html).

Remember, you'll need the XML and BIN files as well as any application-specific settings like input size, scale factor for normalization, etc., to correctly set up and use the model with the Runtime.

In your deployment application, you would typically do the following steps:

1. Initialize OpenVINO by creating `core = Core()`.
2. Load the model using the `core.read_model()` method.
3. Compile the model using the `core.compile_model()` function.
4. Prepare the input (image, text, audio, etc.).
5. Run inference using `compiled_model(input_data)`.

For more detailed steps and code snippets, refer to the [OpenVINO documentation](https://docs.openvino.ai/) or [API tutorial](https://github.com/openvinotoolkit/openvino_notebooks/blob/latest/notebooks/openvino-api/openvino-api.ipynb).

## OpenVINO YOLOv8 Benchmarks

YOLOv8 benchmarks below were run by the Ultralytics team on 4 different model formats measuring speed and accuracy: PyTorch, TorchScript, ONNX and OpenVINO. Benchmarks were run on Intel Flex and Arc GPUs, and on Intel Xeon CPUs at FP32 [precision](https://www.ultralytics.com/glossary/precision) (with the `half=False` argument).

!!! note

    The benchmarking results below are for reference and might vary based on the exact hardware and software configuration of a system, as well as the current workload of the system at the time the benchmarks are run.

    All benchmarks run with `openvino` Python package version [2023.0.1](https://pypi.org/project/openvino/2023.0.1/).

### Intel Flex GPU

The Intel® Data Center GPU Flex Series is a versatile and robust solution designed for the intelligent visual cloud. This GPU supports a wide array of workloads including media streaming, cloud gaming, AI visual inference, and virtual desktop Infrastructure workloads. It stands out for its open architecture and built-in support for the AV1 encode, providing a standards-based software stack for high-performance, cross-architecture applications. The Flex Series GPU is optimized for density and quality, offering high reliability, availability, and scalability.

Benchmarks below run on Intel® Data Center GPU Flex 170 at FP32 precision.

<div align="center">
<img width="800" src="https://github.com/ultralytics/docs/releases/download/0/flex-gpu-benchmarks.avif" alt="Flex GPU benchmarks">
</div>

| Model   | Format                                                  | Status | Size (MB) | mAP50-95(B) | Inference time (ms/im) |
| ------- | ------------------------------------------------------- | ------ | --------- | ----------- | ---------------------- |
| YOLOv8n | [PyTorch](https://www.ultralytics.com/glossary/pytorch) | ✅     | 6.2       | 0.3709      | 21.79                  |
| YOLOv8n | TorchScript                                             | ✅     | 12.4      | 0.3704      | 23.24                  |
| YOLOv8n | ONNX                                                    | ✅     | 12.2      | 0.3704      | 37.22                  |
| YOLOv8n | OpenVINO                                                | ✅     | 12.3      | 0.3703      | 3.29                   |
| YOLOv8s | PyTorch                                                 | ✅     | 21.5      | 0.4471      | 31.89                  |
| YOLOv8s | TorchScript                                             | ✅     | 42.9      | 0.4472      | 32.71                  |
| YOLOv8s | ONNX                                                    | ✅     | 42.8      | 0.4472      | 43.42                  |
| YOLOv8s | OpenVINO                                                | ✅     | 42.9      | 0.4470      | 3.92                   |
| YOLOv8m | PyTorch                                                 | ✅     | 49.7      | 0.5013      | 50.75                  |
| YOLOv8m | TorchScript                                             | ✅     | 99.2      | 0.4999      | 47.90                  |
| YOLOv8m | ONNX                                                    | ✅     | 99.0      | 0.4999      | 63.16                  |
| YOLOv8m | OpenVINO                                                | ✅     | 49.8      | 0.4997      | 7.11                   |
| YOLOv8l | PyTorch                                                 | ✅     | 83.7      | 0.5293      | 77.45                  |
| YOLOv8l | TorchScript                                             | ✅     | 167.2     | 0.5268      | 85.71                  |
| YOLOv8l | ONNX                                                    | ✅     | 166.8     | 0.5268      | 88.94                  |
| YOLOv8l | OpenVINO                                                | ✅     | 167.0     | 0.5264      | 9.37                   |
| YOLOv8x | PyTorch                                                 | ✅     | 130.5     | 0.5404      | 100.09                 |
| YOLOv8x | TorchScript                                             | ✅     | 260.7     | 0.5371      | 114.64                 |
| YOLOv8x | ONNX                                                    | ✅     | 260.4     | 0.5371      | 110.32                 |
| YOLOv8x | OpenVINO                                                | ✅     | 260.6     | 0.5367      | 15.02                  |

This table represents the benchmark results for five different models (YOLOv8n, YOLOv8s, YOLOv8m, YOLOv8l, YOLOv8x) across four different formats (PyTorch, TorchScript, ONNX, OpenVINO), giving us the status, size, mAP50-95(B) metric, and inference time for each combination.

### Intel Arc GPU

Intel® Arc™ represents Intel's foray into the dedicated GPU market. The Arc™ series, designed to compete with leading GPU manufacturers like AMD and NVIDIA, caters to both the laptop and desktop markets. The series includes mobile versions for compact devices like laptops, and larger, more powerful versions for desktop computers.

The Arc™ series is divided into three categories: Arc™ 3, Arc™ 5, and Arc™ 7, with each number indicating the performance level. Each category includes several models, and the 'M' in the GPU model name signifies a mobile, integrated variant.

Early reviews have praised the Arc™ series, particularly the integrated A770M GPU, for its impressive graphics performance. The availability of the Arc™ series varies by region, and additional models are expected to be released soon. Intel® Arc™ GPUs offer high-performance solutions for a range of computing needs, from gaming to content creation.

Benchmarks below run on Intel® Arc 770 GPU at FP32 precision.

<div align="center">
<img width="800" src="https://github.com/ultralytics/docs/releases/download/0/arc-gpu-benchmarks.avif" alt="Arc GPU benchmarks">
</div>

| Model   | Format      | Status | Size (MB) | metrics/mAP50-95(B) | Inference time (ms/im) |
| ------- | ----------- | ------ | --------- | ------------------- | ---------------------- |
| YOLOv8n | PyTorch     | ✅     | 6.2       | 0.3709              | 88.79                  |
| YOLOv8n | TorchScript | ✅     | 12.4      | 0.3704              | 102.66                 |
| YOLOv8n | ONNX        | ✅     | 12.2      | 0.3704              | 57.98                  |
| YOLOv8n | OpenVINO    | ✅     | 12.3      | 0.3703              | 8.52                   |
| YOLOv8s | PyTorch     | ✅     | 21.5      | 0.4471              | 189.83                 |
| YOLOv8s | TorchScript | ✅     | 42.9      | 0.4472              | 227.58                 |
| YOLOv8s | ONNX        | ✅     | 42.7      | 0.4472              | 142.03                 |
| YOLOv8s | OpenVINO    | ✅     | 42.9      | 0.4469              | 9.19                   |
| YOLOv8m | PyTorch     | ✅     | 49.7      | 0.5013              | 411.64                 |
| YOLOv8m | TorchScript | ✅     | 99.2      | 0.4999              | 517.12                 |
| YOLOv8m | ONNX        | ✅     | 98.9      | 0.4999              | 298.68                 |
| YOLOv8m | OpenVINO    | ✅     | 99.1      | 0.4996              | 12.55                  |
| YOLOv8l | PyTorch     | ✅     | 83.7      | 0.5293              | 725.73                 |
| YOLOv8l | TorchScript | ✅     | 167.1     | 0.5268              | 892.83                 |
| YOLOv8l | ONNX        | ✅     | 166.8     | 0.5268              | 576.11                 |
| YOLOv8l | OpenVINO    | ✅     | 167.0     | 0.5262              | 17.62                  |
| YOLOv8x | PyTorch     | ✅     | 130.5     | 0.5404              | 988.92                 |
| YOLOv8x | TorchScript | ✅     | 260.7     | 0.5371              | 1186.42                |
| YOLOv8x | ONNX        | ✅     | 260.4     | 0.5371              | 768.90                 |
| YOLOv8x | OpenVINO    | ✅     | 260.6     | 0.5367              | 19                     |

### Intel Xeon CPU

The Intel® Xeon® CPU is a high-performance, server-grade processor designed for complex and demanding workloads. From high-end [cloud computing](https://www.ultralytics.com/glossary/cloud-computing) and virtualization to [artificial intelligence](https://www.ultralytics.com/glossary/artificial-intelligence-ai) and machine learning applications, Xeon® CPUs provide the power, reliability, and flexibility required for today's data centers.

Notably, Xeon® CPUs deliver high compute density and scalability, making them ideal for both small businesses and large enterprises. By choosing Intel® Xeon® CPUs, organizations can confidently handle their most demanding computing tasks and foster innovation while maintaining cost-effectiveness and operational efficiency.

Benchmarks below run on 4th Gen Intel® Xeon® Scalable CPU at FP32 precision.

<div align="center">
<img width="800" src="https://github.com/ultralytics/docs/releases/download/0/xeon-cpu-benchmarks.avif" alt="Xeon CPU benchmarks">
</div>

| Model   | Format      | Status | Size (MB) | metrics/mAP50-95(B) | Inference time (ms/im) |
| ------- | ----------- | ------ | --------- | ------------------- | ---------------------- |
| YOLOv8n | PyTorch     | ✅     | 6.2       | 0.3709              | 24.36                  |
| YOLOv8n | TorchScript | ✅     | 12.4      | 0.3704              | 23.93                  |
| YOLOv8n | ONNX        | ✅     | 12.2      | 0.3704              | 39.86                  |
| YOLOv8n | OpenVINO    | ✅     | 12.3      | 0.3704              | 11.34                  |
| YOLOv8s | PyTorch     | ✅     | 21.5      | 0.4471              | 33.77                  |
| YOLOv8s | TorchScript | ✅     | 42.9      | 0.4472              | 34.84                  |
| YOLOv8s | ONNX        | ✅     | 42.8      | 0.4472              | 43.23                  |
| YOLOv8s | OpenVINO    | ✅     | 42.9      | 0.4471              | 13.86                  |
| YOLOv8m | PyTorch     | ✅     | 49.7      | 0.5013              | 53.91                  |
| YOLOv8m | TorchScript | ✅     | 99.2      | 0.4999              | 53.51                  |
| YOLOv8m | ONNX        | ✅     | 99.0      | 0.4999              | 64.16                  |
| YOLOv8m | OpenVINO    | ✅     | 99.1      | 0.4996              | 28.79                  |
| YOLOv8l | PyTorch     | ✅     | 83.7      | 0.5293              | 75.78                  |
| YOLOv8l | TorchScript | ✅     | 167.2     | 0.5268              | 79.13                  |
| YOLOv8l | ONNX        | ✅     | 166.8     | 0.5268              | 88.45                  |
| YOLOv8l | OpenVINO    | ✅     | 167.0     | 0.5263              | 56.23                  |
| YOLOv8x | PyTorch     | ✅     | 130.5     | 0.5404              | 96.60                  |
| YOLOv8x | TorchScript | ✅     | 260.7     | 0.5371              | 114.28                 |
| YOLOv8x | ONNX        | ✅     | 260.4     | 0.5371              | 111.02                 |
| YOLOv8x | OpenVINO    | ✅     | 260.6     | 0.5371              | 83.28                  |

### Intel Core CPU

The Intel® Core® series is a range of high-performance processors by Intel. The lineup includes Core i3 (entry-level), Core i5 (mid-range), Core i7 (high-end), and Core i9 (extreme performance). Each series caters to different computing needs and budgets, from everyday tasks to demanding professional workloads. With each new generation, improvements are made to performance, energy efficiency, and features.

Benchmarks below run on 13th Gen Intel® Core® i7-13700H CPU at FP32 precision.

<div align="center">
<img width="800" src="https://github.com/ultralytics/docs/releases/download/0/core-cpu-benchmarks.avif" alt="Core CPU benchmarks">
</div>

| Model   | Format      | Status | Size (MB) | metrics/mAP50-95(B) | Inference time (ms/im) |
| ------- | ----------- | ------ | --------- | ------------------- | ---------------------- |
| YOLOv8n | PyTorch     | ✅     | 6.2       | 0.4478              | 104.61                 |
| YOLOv8n | TorchScript | ✅     | 12.4      | 0.4525              | 112.39                 |
| YOLOv8n | ONNX        | ✅     | 12.2      | 0.4525              | 28.02                  |
| YOLOv8n | OpenVINO    | ✅     | 12.3      | 0.4504              | 23.53                  |
| YOLOv8s | PyTorch     | ✅     | 21.5      | 0.5885              | 194.83                 |
| YOLOv8s | TorchScript | ✅     | 43.0      | 0.5962              | 202.01                 |
| YOLOv8s | ONNX        | ✅     | 42.8      | 0.5962              | 65.74                  |
| YOLOv8s | OpenVINO    | ✅     | 42.9      | 0.5966              | 38.66                  |
| YOLOv8m | PyTorch     | ✅     | 49.7      | 0.6101              | 355.23                 |
| YOLOv8m | TorchScript | ✅     | 99.2      | 0.6120              | 424.78                 |
| YOLOv8m | ONNX        | ✅     | 99.0      | 0.6120              | 173.39                 |
| YOLOv8m | OpenVINO    | ✅     | 99.1      | 0.6091              | 69.80                  |
| YOLOv8l | PyTorch     | ✅     | 83.7      | 0.6591              | 593.00                 |
| YOLOv8l | TorchScript | ✅     | 167.2     | 0.6580              | 697.54                 |
| YOLOv8l | ONNX        | ✅     | 166.8     | 0.6580              | 342.15                 |
| YOLOv8l | OpenVINO    | ✅     | 167.0     | 0.0708              | 117.69                 |
| YOLOv8x | PyTorch     | ✅     | 130.5     | 0.6651              | 804.65                 |
| YOLOv8x | TorchScript | ✅     | 260.8     | 0.6650              | 921.46                 |
| YOLOv8x | ONNX        | ✅     | 260.4     | 0.6650              | 526.66                 |
| YOLOv8x | OpenVINO    | ✅     | 260.6     | 0.6619              | 158.73                 |

### Intel Ultra 7 155H Meteor Lake CPU

The Intel® Ultra™ 7 155H represents a new benchmark in high-performance computing, designed to cater to the most demanding users, from gamers to content creators. The Ultra™ 7 155H is not just a CPU; it integrates a powerful GPU and an advanced NPU (Neural Processing Unit) within a single chip, offering a comprehensive solution for diverse computing needs.

This hybrid architecture allows the Ultra™ 7 155H to excel in both traditional CPU tasks and GPU-accelerated workloads, while the NPU enhances AI-driven processes, enabling faster and more efficient [machine learning](https://www.ultralytics.com/glossary/machine-learning-ml) operations. This makes the Ultra™ 7 155H a versatile choice for applications requiring high-performance graphics, complex computations, and AI inference.

The Ultra™ 7 series includes multiple models, each offering different levels of performance, with the 'H' designation indicating a high-power variant suitable for laptops and compact devices. Early benchmarks have highlighted the exceptional performance of the Ultra™ 7 155H, particularly in multitasking environments, where the combined power of the CPU, GPU, and NPU leads to remarkable efficiency and speed.

As part of Intel's commitment to cutting-edge technology, the Ultra™ 7 155H is designed to meet the needs of future computing, with more models expected to be released. The availability of the Ultra™ 7 155H varies by region, and it continues to receive praise for its integration of three powerful processing units in a single chip, setting new standards in computing performance.

Benchmarks below run on Intel® Ultra™ 7 155H at FP32 and INT8 precision.

!!! tip "Benchmarks"

    === "Integrated Intel® Arc™ GPU"

        | Model   | Format   | Precision | Status | Size (MB) | metrics/mAP50-95(B) | Inference time (ms/im) |
        | ------- | -------- | --------- | ------ | --------- | ------------------- | ---------------------- |
        | YOLOv8n | PyTorch  | FP32      | ✅     | 6.2       | 0.6381              | 35.95                  |
        | YOLOv8n | OpenVINO | FP32      | ✅     | 12.3      | 0.6117              | 8.32                   |
        | YOLOv8n | OpenVINO | INT8      | ✅     | 3.6       | 0.5791              | 9.88                   |
        | YOLOv8s | PyTorch  | FP32      | ✅     | 21.5      | 0.6967              | 79.72                  |
        | YOLOv8s | OpenVINO | FP32      | ✅     | 42.9      | 0.7136              | 13.37                  |
        | YOLOv8s | OpenVINO | INT8      | ✅     | 11.2      | 0.7086              | 9.96                   |
        | YOLOv8m | PyTorch  | FP32      | ✅     | 49.7      | 0.737               | 202.05                 |
        | YOLOv8m | OpenVINO | FP32      | ✅     | 99.1      | 0.7331              | 28.07                  |
        | YOLOv8m | OpenVINO | INT8      | ✅     | 25.5      | 0.7259              | 21.11                  |
        | YOLOv8l | PyTorch  | FP32      | ✅     | 83.7      | 0.7769              | 393.37                 |
        | YOLOv8l | OpenVINO | FP32      | ✅     | 167.0     | 0.0                 | 52.73                  |
        | YOLOv8l | OpenVINO | INT8      | ✅     | 42.6      | 0.7861              | 28.11                  |
        | YOLOv8x | PyTorch  | FP32      | ✅     | 130.5     | 0.7759              | 610.71                 |
        | YOLOv8x | OpenVINO | FP32      | ✅     | 260.6     | 0.748               | 73.51                  |
        | YOLOv8x | OpenVINO | INT8      | ✅     | 66.0      | 0.8085              | 51.71                  |

        <div align="center">
        <img width="800" src="https://github.com/ultralytics/docs/releases/download/0/intel-ultra-gpu.avif" alt="Intel Core Ultra GPU benchmarks">
        </div>

    === "Intel® Meteor Lake CPU"

        | Model   | Format   | Precision | Status | Size (MB) | metrics/mAP50-95(B) | Inference time (ms/im) |
        | ------- | -------- | --------- | ------ | --------- | ------------------- | ---------------------- |
        | YOLOv8n | PyTorch  | FP32      | ✅     | 6.2       | 0.6381              | 34.69                  |
        | YOLOv8n | OpenVINO | FP32      | ✅     | 12.3      | 0.6092              | 39.06                  |
        | YOLOv8n | OpenVINO | INT8      | ✅     | 3.6       | 0.5968              | 18.37                  |
        | YOLOv8s | PyTorch  | FP32      | ✅     | 21.5      | 0.6967              | 79.9                   |
        | YOLOv8s | OpenVINO | FP32      | ✅     | 42.9      | 0.7136              | 82.6                   |
        | YOLOv8s | OpenVINO | INT8      | ✅     | 11.2      | 0.7083              | 29.51                  |
        | YOLOv8m | PyTorch  | FP32      | ✅     | 49.7      | 0.737               | 202.43                 |
        | YOLOv8m | OpenVINO | FP32      | ✅     | 99.1      | 0.728               | 181.27                 |
        | YOLOv8m | OpenVINO | INT8      | ✅     | 25.5      | 0.7285              | 51.25                  |
        | YOLOv8l | PyTorch  | FP32      | ✅     | 83.7      | 0.7769              | 385.87                 |
        | YOLOv8l | OpenVINO | FP32      | ✅     | 167.0     | 0.7551              | 347.75                 |
        | YOLOv8l | OpenVINO | INT8      | ✅     | 42.6      | 0.7675              | 91.66                  |
        | YOLOv8x | PyTorch  | FP32      | ✅     | 130.5     | 0.7759              | 603.63                 |
        | YOLOv8x | OpenVINO | FP32      | ✅     | 260.6     | 0.7479              | 516.39                 |
        | YOLOv8x | OpenVINO | INT8      | ✅     | 66.0      | 0.8119              | 142.42                 |

        <div align="center">
        <img width="800" src="https://github.com/ultralytics/docs/releases/download/0/intel-ultra-cpu.avif" alt="Intel Core Ultra CPU benchmarks">
        </div>

    === "Integrated Intel® AI Boost NPU"

        | Model   | Format   | Precision | Status | Size (MB) | metrics/mAP50-95(B) | Inference time (ms/im) |
        | ------- | -------- | --------- | ------ | --------- | ------------------- | ---------------------- |
        | YOLOv8n | PyTorch  | FP32      | ✅     | 6.2       | 0.6381              | 36.98                  |
        | YOLOv8n | OpenVINO | FP32      | ✅     | 12.3      | 0.6103              | 16.68                  |
        | YOLOv8n | OpenVINO | INT8      | ✅     | 3.6       | 0.5941              | 14.6                   |
        | YOLOv8s | PyTorch  | FP32      | ✅     | 21.5      | 0.6967              | 79.76                  |
        | YOLOv8s | OpenVINO | FP32      | ✅     | 42.9      | 0.7144              | 32.89                  |
        | YOLOv8s | OpenVINO | INT8      | ✅     | 11.2      | 0.7062              | 26.13                  |
        | YOLOv8m | PyTorch  | FP32      | ✅     | 49.7      | 0.737               | 201.44                 |
        | YOLOv8m | OpenVINO | FP32      | ✅     | 99.1      | 0.7284              | 54.4                   |
        | YOLOv8m | OpenVINO | INT8      | ✅     | 25.5      | 0.7268              | 30.76                  |
        | YOLOv8l | PyTorch  | FP32      | ✅     | 83.7      | 0.7769              | 385.46                 |
        | YOLOv8l | OpenVINO | FP32      | ✅     | 167.0     | 0.7539              | 80.1                   |
        | YOLOv8l | OpenVINO | INT8      | ✅     | 42.6      | 0.7508              | 52.25                  |
        | YOLOv8x | PyTorch  | FP32      | ✅     | 130.5     | 0.7759              | 609.4                  |
        | YOLOv8x | OpenVINO | FP32      | ✅     | 260.6     | 0.7637              | 104.79                 |
        | YOLOv8x | OpenVINO | INT8      | ✅     | 66.0      | 0.8077              | 64.96                  |

        <div align="center">
        <img width="800" src="https://github.com/ultralytics/docs/releases/download/0/intel-ultra-npu.avif" alt="Intel Core Ultra NPU benchmarks">
        </div>

## Reproduce Our Results

To reproduce the Ultralytics benchmarks above on all export [formats](../modes/export.md) run this code:

!!! example

    === "Python"

        ```python
        from ultralytics import YOLO

        # Load a YOLOv8n PyTorch model
        model = YOLO("yolov8n.pt")

        # Benchmark YOLOv8n speed and accuracy on the COCO8 dataset for all export formats
        results = model.benchmark(data="coco8.yaml")
        ```

    === "CLI"

        ```bash
        # Benchmark YOLOv8n speed and accuracy on the COCO8 dataset for all export formats
        yolo benchmark model=yolov8n.pt data=coco8.yaml
        ```

    Note that benchmarking results might vary based on the exact hardware and software configuration of a system, as well as the current workload of the system at the time the benchmarks are run. For the most reliable results use a dataset with a large number of images, i.e. `data='coco128.yaml' (128 val images), or `data='coco.yaml'` (5000 val images).

## Conclusion

The benchmarking results clearly demonstrate the benefits of exporting the YOLOv8 model to the OpenVINO format. Across different models and hardware platforms, the OpenVINO format consistently outperforms other formats in terms of inference speed while maintaining comparable accuracy.

For the Intel® Data Center GPU Flex Series, the OpenVINO format was able to deliver inference speeds almost 10 times faster than the original PyTorch format. On the Xeon CPU, the OpenVINO format was twice as fast as the PyTorch format. The accuracy of the models remained nearly identical across the different formats.

The benchmarks underline the effectiveness of OpenVINO as a tool for deploying deep learning models. By converting models to the OpenVINO format, developers can achieve significant performance improvements, making it easier to deploy these models in real-world applications.

For more detailed information and instructions on using OpenVINO, refer to the [official OpenVINO documentation](https://docs.openvino.ai/).

## FAQ

### How do I export YOLOv8 models to OpenVINO format?

Exporting YOLOv8 models to the OpenVINO format can significantly enhance CPU speed and enable GPU and NPU accelerations on Intel hardware. To export, you can use either Python or CLI as shown below:

!!! example

    === "Python"

        ```python
        from ultralytics import YOLO

        # Load a YOLOv8n PyTorch model
        model = YOLO("yolov8n.pt")

        # Export the model
        model.export(format="openvino")  # creates 'yolov8n_openvino_model/'
        ```

    === "CLI"

        ```bash
        # Export a YOLOv8n PyTorch model to OpenVINO format
        yolo export model=yolov8n.pt format=openvino # creates 'yolov8n_openvino_model/'
        ```

For more information, refer to the [export formats documentation](../modes/export.md).

### What are the benefits of using OpenVINO with YOLOv8 models?

Using Intel's OpenVINO toolkit with YOLOv8 models offers several benefits:

1. **Performance**: Achieve up to 3x speedup on CPU inference and leverage Intel GPUs and NPUs for acceleration.
2. **Model Optimizer**: Convert, optimize, and execute models from popular frameworks like PyTorch, TensorFlow, and ONNX.
3. **Ease of Use**: Over 80 tutorial notebooks are available to help users get started, including ones for YOLOv8.
4. **Heterogeneous Execution**: Deploy models on various Intel hardware with a unified API.

For detailed performance comparisons, visit our [benchmarks section](#openvino-yolov8-benchmarks).

### How can I run inference using a YOLOv8 model exported to OpenVINO?

After exporting a YOLOv8 model to OpenVINO format, you can run inference using Python or CLI:

!!! example

    === "Python"

        ```python
        from ultralytics import YOLO

        # Load the exported OpenVINO model
        ov_model = YOLO("yolov8n_openvino_model/")

        # Run inference
        results = ov_model("https://ultralytics.com/images/bus.jpg")
        ```

    === "CLI"

        ```bash
        # Run inference with the exported model
        yolo predict model=yolov8n_openvino_model source='https://ultralytics.com/images/bus.jpg'
        ```

Refer to our [predict mode documentation](../modes/predict.md) for more details.

### Why should I choose Ultralytics YOLOv8 over other models for OpenVINO export?

Ultralytics YOLOv8 is optimized for real-time object detection with high accuracy and speed. Specifically, when combined with OpenVINO, YOLOv8 provides:

- Up to 3x speedup on Intel CPUs
- Seamless deployment on Intel GPUs and NPUs
- Consistent and comparable accuracy across various export formats

For in-depth performance analysis, check our detailed [YOLOv8 benchmarks](#openvino-yolov8-benchmarks) on different hardware.

### Can I benchmark YOLOv8 models on different formats such as PyTorch, ONNX, and OpenVINO?

Yes, you can benchmark YOLOv8 models in various formats including PyTorch, TorchScript, ONNX, and OpenVINO. Use the following code snippet to run benchmarks on your chosen dataset:

!!! example

    === "Python"

        ```python
        from ultralytics import YOLO

        # Load a YOLOv8n PyTorch model
        model = YOLO("yolov8n.pt")

        # Benchmark YOLOv8n speed and [accuracy](https://www.ultralytics.com/glossary/accuracy) on the COCO8 dataset for all export formats
        results = model.benchmark(data="coco8.yaml")
        ```

    === "CLI"

        ```bash
        # Benchmark YOLOv8n speed and accuracy on the COCO8 dataset for all export formats
        yolo benchmark model=yolov8n.pt data=coco8.yaml
        ```

For detailed benchmark results, refer to our [benchmarks section](#openvino-yolov8-benchmarks) and [export formats](../modes/export.md) documentation.<|MERGE_RESOLUTION|>--- conflicted
+++ resolved
@@ -78,23 +78,7 @@
 | `fraction` | `float`          | `1.0`          | Specifies the fraction of the dataset to use for INT8 quantization calibration. Allows for calibrating on a subset of the full dataset, useful for experiments or when resources are limited. If not specified with INT8 enabled, the full dataset will be used. |
 | `device`   | `str`            | `None`         | Specifies the device for exporting: GPU (`device=0`), CPU (`device=cpu`), MPS for Apple silicon (`device=mps`).                                                                                                                                                  |
 
-<<<<<<< HEAD
-| Key       | Value        | Description                                                                                 |
-| --------- | ------------ | ------------------------------------------------------------------------------------------- |
-| `format`  | `'openvino'` | format to export to                                                                         |
-| `imgsz`   | `640`        | image size as scalar or (h, w) list, i.e. (640, 480)                                        |
-| `half`    | `False`      | FP16 quantization                                                                           |
-| `int8`    | `False`      | INT8 quantization                                                                           |
-| `batch`   | `1`          | [batch size](https://www.ultralytics.com/glossary/batch-size) for inference                 |
-| `dynamic` | `False`      | allows dynamic input sizes                                                                  |
-| `data`    | `coco8.yaml` | Path to the dataset configuration file (default: `coco8.yaml`), essential for quantization. |
-
-!!! note
-
-    When using `data` argument for quantization, please check [Dataset Guide](https://docs.ultralytics.com/datasets/detect) to learn more about the dataset format.
-=======
 For more details about the export process, visit the [Ultralytics documentation page on exporting](../modes/export.md).
->>>>>>> 242d332c
 
 ## Benefits of OpenVINO
 
