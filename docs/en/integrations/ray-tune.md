--- conflicted
+++ resolved
@@ -4,11 +4,7 @@
 keywords: YOLO11, Ray Tune, hyperparameter tuning, model optimization, machine learning, deep learning, AI, Ultralytics, Weights & Biases
 ---
 
-<<<<<<< HEAD
-# Efficient [Hyperparameter Tuning](https://www.ultralytics.com/glossary/hyperparameter-tuning) with Ray Tune and YOLO11
-=======
 # Efficient Hyperparameter Tuning with Ray Tune and YOLO11
->>>>>>> 242d332c
 
 Hyperparameter tuning is vital in achieving peak model performance by discovering the optimal set of hyperparameters. This involves running trials with different hyperparameters and evaluating each trial's performance.
 
@@ -79,31 +75,6 @@
 
 The following table lists the default search space parameters for hyperparameter tuning in YOLO11 with Ray Tune. Each parameter has a specific value range defined by `tune.uniform()`.
 
-<<<<<<< HEAD
-| Parameter         | Value Range                | Description                                                                 |
-| ----------------- | -------------------------- | --------------------------------------------------------------------------- |
-| `lr0`             | `tune.uniform(1e-5, 1e-1)` | Initial [learning rate](https://www.ultralytics.com/glossary/learning-rate) |
-| `lrf`             | `tune.uniform(0.01, 1.0)`  | Final learning rate factor                                                  |
-| `momentum`        | `tune.uniform(0.6, 0.98)`  | Momentum                                                                    |
-| `weight_decay`    | `tune.uniform(0.0, 0.001)` | Weight decay                                                                |
-| `warmup_epochs`   | `tune.uniform(0.0, 5.0)`   | Warmup epochs                                                               |
-| `warmup_momentum` | `tune.uniform(0.0, 0.95)`  | Warmup momentum                                                             |
-| `box`             | `tune.uniform(0.02, 0.2)`  | Box loss weight                                                             |
-| `cls`             | `tune.uniform(0.2, 4.0)`   | Class loss weight                                                           |
-| `hsv_h`           | `tune.uniform(0.0, 0.1)`   | Hue augmentation range                                                      |
-| `hsv_s`           | `tune.uniform(0.0, 0.9)`   | Saturation augmentation range                                               |
-| `hsv_v`           | `tune.uniform(0.0, 0.9)`   | Value (brightness) augmentation range                                       |
-| `degrees`         | `tune.uniform(0.0, 45.0)`  | Rotation augmentation range (degrees)                                       |
-| `translate`       | `tune.uniform(0.0, 0.9)`   | Translation augmentation range                                              |
-| `scale`           | `tune.uniform(0.0, 0.9)`   | Scaling augmentation range                                                  |
-| `shear`           | `tune.uniform(0.0, 10.0)`  | Shear augmentation range (degrees)                                          |
-| `perspective`     | `tune.uniform(0.0, 0.001)` | Perspective augmentation range                                              |
-| `flipud`          | `tune.uniform(0.0, 1.0)`   | Vertical flip augmentation probability                                      |
-| `fliplr`          | `tune.uniform(0.0, 1.0)`   | Horizontal flip augmentation probability                                    |
-| `mosaic`          | `tune.uniform(0.0, 1.0)`   | Mosaic augmentation probability                                             |
-| `mixup`           | `tune.uniform(0.0, 1.0)`   | Mixup augmentation probability                                              |
-| `copy_paste`      | `tune.uniform(0.0, 1.0)`   | Copy-paste augmentation probability                                         |
-=======
 | Parameter         | Range                      | Description                                                                                                                                      |
 | ----------------- | -------------------------- | ------------------------------------------------------------------------------------------------------------------------------------------------ |
 | `lr0`             | `tune.uniform(1e-5, 1e-1)` | Initial learning rate that controls the step size during optimization. Higher values speed up training but may cause instability.                |
@@ -128,7 +99,6 @@
 | `mixup`           | `tune.uniform(0.0, 1.0)`   | Mixup augmentation probability that blends two images and their labels together.                                                                 |
 | `cutmix`          | `tune.uniform(0.0, 1.0)`   | Cutmix augmentation probability that combines image regions while maintaining local features, improving detection of partially occluded objects. |
 | `copy_paste`      | `tune.uniform(0.0, 1.0)`   | Copy-paste augmentation probability that transfers objects between images to increase instance diversity.                                        |
->>>>>>> 242d332c
 
 ## Custom Search Space Example
 
@@ -154,8 +124,6 @@
     ```
 
 In the code snippet above, we create a YOLO model with the "yolo11n.pt" pretrained weights. Then, we call the `tune()` method, specifying the dataset configuration with "coco8.yaml". We provide a custom search space for the initial learning rate `lr0` using a dictionary with the key "lr0" and the value `tune.uniform(1e-5, 1e-1)`. Finally, we pass additional training arguments, such as the number of epochs directly to the tune method as `epochs=50`.
-<<<<<<< HEAD
-=======
 
 ## Resuming An Interrupted Hyperparameter Tuning Session With Ray Tune
 
@@ -175,7 +143,6 @@
     # Resume Ray Tune run with name 'tune_exp_2'
     results = model.tune(use_ray=True, data="coco8.yaml", epochs=50, name="tune_exp_2", resume=True)
     ```
->>>>>>> 242d332c
 
 ## Processing Ray Tune Results
 
@@ -320,11 +287,7 @@
 - **Parallelism:** Supports parallel execution of multiple trials, significantly speeding up the tuning process.
 - **Early Stopping:** Employs strategies like ASHA to terminate under-performing trials early, saving computational resources.
 
-<<<<<<< HEAD
-Ray Tune seamlessly integrates with Ultralytics YOLO11, providing an easy-to-use interface for tuning hyperparameters effectively. To get started, check out the [Efficient Hyperparameter Tuning with Ray Tune and YOLO11](../guides/hyperparameter-tuning.md) guide.
-=======
 Ray Tune seamlessly integrates with Ultralytics YOLO11, providing an easy-to-use interface for tuning hyperparameters effectively. To get started, check out the [Hyperparameter Tuning](../guides/hyperparameter-tuning.md) guide.
->>>>>>> 242d332c
 
 ### How can I define a custom search space for YOLO11 hyperparameter tuning?
 
