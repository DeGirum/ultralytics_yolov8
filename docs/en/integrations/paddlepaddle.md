---
comments: true
description: Learn how to export YOLO11 models to PaddlePaddle format for enhanced performance, flexibility, and deployment across various platforms and devices.
keywords: YOLO11, PaddlePaddle, export models, computer vision, deep learning, model deployment, performance optimization
---

# How to Export to PaddlePaddle Format from YOLO11 Models

Bridging the gap between developing and deploying [computer vision](https://www.ultralytics.com/glossary/computer-vision-cv) models in real-world scenarios with varying conditions can be difficult. PaddlePaddle makes this process easier with its focus on flexibility, performance, and its capability for parallel processing in distributed environments. This means you can use your YOLO11 computer vision models on a wide variety of devices and platforms, from smartphones to cloud-based servers.

<p align="center">
  <br>
  <iframe loading="lazy" width="720" height="405" src="https://www.youtube.com/embed/c5eFrt2KuzY"
    title="YouTube video player" frameborder="0"
    allow="accelerometer; autoplay; clipboard-write; encrypted-media; gyroscope; picture-in-picture; web-share"
    allowfullscreen>
  </iframe>
  <br>
  <strong>Watch:</strong> How to Export Ultralytics YOLO11 Models to PaddlePaddle Format | Key Features of PaddlePaddle Format
</p>

The ability to export to PaddlePaddle model format allows you to optimize your [Ultralytics YOLO11](https://github.com/ultralytics/ultralytics) models for use within the PaddlePaddle framework. PaddlePaddle is known for facilitating industrial deployments and is a good choice for deploying computer vision applications in real-world settings across various domains.

## Why should you export to PaddlePaddle?

<p align="center">
  <img width="75%" src="https://github.com/PaddlePaddle/Paddle/blob/develop/doc/imgs/logo.png" alt="PaddlePaddle Logo">
</p>

Developed by Baidu, [PaddlePaddle](https://www.paddlepaddle.org.cn/en) (**PA**rallel **D**istributed **D**eep **LE**arning) is China's first open-source [deep learning](https://www.ultralytics.com/glossary/deep-learning-dl) platform. Unlike some frameworks built mainly for research, PaddlePaddle prioritizes ease of use and smooth integration across industries.

It offers tools and resources similar to popular frameworks like [TensorFlow](https://www.ultralytics.com/glossary/tensorflow) and [PyTorch](https://www.ultralytics.com/glossary/pytorch), making it accessible for developers of all experience levels. From farming and factories to service businesses, PaddlePaddle's large developer community of over 4.77 million is helping create and deploy AI applications.

By exporting your Ultralytics YOLO11 models to PaddlePaddle format, you can tap into PaddlePaddle's strengths in performance optimization. PaddlePaddle prioritizes efficient model execution and reduced memory usage. As a result, your YOLO11 models can potentially achieve even better performance, delivering top-notch results in practical scenarios.

## Key Features of PaddlePaddle Models

PaddlePaddle models offer a range of key features that contribute to their flexibility, performance, and scalability across diverse deployment scenarios:

- **Dynamic-to-Static Graph**: PaddlePaddle supports [dynamic-to-static compilation](https://www.paddlepaddle.org.cn/documentation/docs/en/guides/jit/index_en.html), where models can be translated into a static computational graph. This enables optimizations that reduce runtime overhead and boost inference performance.

- **Operator Fusion**: PaddlePaddle, like [TensorRT](../integrations/tensorrt.md), uses [operator fusion](https://developer.nvidia.com/gtc/2020/video/s21436-vid) to streamline computation and reduce overhead. The framework minimizes memory transfers and computational steps by merging compatible operations, resulting in faster inference.

- **Quantization**: PaddlePaddle supports [quantization techniques](https://www.paddlepaddle.org.cn/documentation/docs/en/api/paddle/quantization/PTQ_en.html), including post-training quantization and quantization-aware training. These techniques allow for the use of lower-precision data representations, effectively boosting performance and reducing model size.

## Deployment Options in PaddlePaddle

Before diving into the code for exporting YOLO11 models to PaddlePaddle, let's take a look at the different deployment scenarios in which PaddlePaddle models excel.

PaddlePaddle provides a range of options, each offering a distinct balance of ease of use, flexibility, and performance:

- **Paddle Serving**: This framework simplifies the deployment of PaddlePaddle models as high-performance RESTful APIs. Paddle Serving is ideal for production environments, providing features like model versioning, online A/B testing, and scalability for handling large volumes of requests.

- **Paddle Inference API**: The Paddle Inference API gives you low-level control over model execution. This option is well-suited for scenarios where you need to integrate the model tightly within a custom application or optimize performance for specific hardware.

- **Paddle Lite**: Paddle Lite is designed for deployment on mobile and embedded devices where resources are limited. It optimizes models for smaller sizes and faster inference on ARM CPUs, GPUs, and other specialized hardware.

- **Paddle.js**: Paddle.js enables you to deploy PaddlePaddle models directly within web browsers. Paddle.js can either load a pre-trained model or transform a model from [paddle-hub](https://github.com/PaddlePaddle/PaddleHub) with model transforming tools provided by Paddle.js. It can run in browsers that support WebGL/WebGPU/WebAssembly.

## Export to PaddlePaddle: Converting Your YOLO11 Model

Converting YOLO11 models to the PaddlePaddle format can improve execution flexibility and optimize performance for various deployment scenarios.

### Installation

To install the required package, run:

!!! tip "Installation"

    === "CLI"

        ```bash
        # Install the required package for YOLO11
        pip install ultralytics
        ```

For detailed instructions and best practices related to the installation process, check our [Ultralytics Installation guide](../quickstart.md). While installing the required packages for YOLO11, if you encounter any difficulties, consult our [Common Issues guide](../guides/yolo-common-issues.md) for solutions and tips.

### Usage

<<<<<<< HEAD
Before diving into the usage instructions, it's important to note that while all [Ultralytics YOLO11 models](../models/index.md) are available for exporting, you can ensure that the model you select supports export functionality [here](../modes/export.md).
=======
All [Ultralytics YOLO11 models](../models/yolo11.md) support export, and you can [browse the full list of export formats and options](../modes/export.md) to find the best fit for your deployment needs.
>>>>>>> 242d332c

!!! example "Usage"

    === "Python"

        ```python
        from ultralytics import YOLO

        # Load the YOLO11 model
        model = YOLO("yolo11n.pt")

        # Export the model to PaddlePaddle format
        model.export(format="paddle")  # creates '/yolo11n_paddle_model'

        # Load the exported PaddlePaddle model
        paddle_model = YOLO("./yolo11n_paddle_model")

        # Run inference
        results = paddle_model("https://ultralytics.com/images/bus.jpg")
        ```

    === "CLI"

        ```bash
        # Export a YOLO11n PyTorch model to PaddlePaddle format
<<<<<<< HEAD
        yolo export model=yolo11n.pt format=paddle  # creates '/yolo11n_paddle_model'
=======
        yolo export model=yolo11n.pt format=paddle # creates '/yolo11n_paddle_model'
>>>>>>> 242d332c

        # Run inference with the exported model
        yolo predict model='./yolo11n_paddle_model' source='https://ultralytics.com/images/bus.jpg'
        ```

### Export Arguments

<<<<<<< HEAD
## Deploying Exported YOLO11 PaddlePaddle Models

=======
| Argument | Type             | Default    | Description                                                                                                                             |
| -------- | ---------------- | ---------- | --------------------------------------------------------------------------------------------------------------------------------------- |
| `format` | `str`            | `'paddle'` | Target format for the exported model, defining compatibility with various deployment environments.                                      |
| `imgsz`  | `int` or `tuple` | `640`      | Desired image size for the model input. Can be an integer for square images or a tuple `(height, width)` for specific dimensions.       |
| `batch`  | `int`            | `1`        | Specifies export model batch inference size or the max number of images the exported model will process concurrently in `predict` mode. |
| `device` | `str`            | `None`     | Specifies the device for exporting: CPU (`device=cpu`), MPS for Apple silicon (`device=mps`).                                           |

For more details about the export process, visit the [Ultralytics documentation page on exporting](../modes/export.md).

## Deploying Exported YOLO11 PaddlePaddle Models

>>>>>>> 242d332c
After successfully exporting your Ultralytics YOLO11 models to PaddlePaddle format, you can now deploy them. The primary and recommended first step for running a PaddlePaddle model is to use the YOLO("yolo11n_paddle_model/") method, as outlined in the previous usage code snippet.

However, for in-depth instructions on deploying your PaddlePaddle models in various other settings, take a look at the following resources:

- **[Paddle Serving](https://github.com/PaddlePaddle/Serving/blob/v0.9.0/README_CN.md)**: Learn how to deploy your PaddlePaddle models as performant services using Paddle Serving.

- **[Paddle Lite](https://github.com/PaddlePaddle/Paddle-Lite/blob/develop/README_en.md)**: Explore how to optimize and deploy models on mobile and embedded devices using Paddle Lite.

- **[Paddle.js](https://github.com/PaddlePaddle/Paddle.js)**: Discover how to run PaddlePaddle models in web browsers for client-side AI using Paddle.js.

## Summary

In this guide, we explored the process of exporting Ultralytics YOLO11 models to the PaddlePaddle format. By following these steps, you can leverage PaddlePaddle's strengths in diverse deployment scenarios, optimizing your models for different hardware and software environments.

For further details on usage, visit the [PaddlePaddle official documentation](https://www.paddlepaddle.org.cn/documentation/docs/en/guides/index_en.html)

Want to explore more ways to integrate your Ultralytics YOLO11 models? Our [integration guide page](index.md) explores various options, equipping you with valuable resources and insights.

## FAQ

### How do I export Ultralytics YOLO11 models to PaddlePaddle format?

Exporting Ultralytics YOLO11 models to PaddlePaddle format is straightforward. You can use the `export` method of the YOLO class to perform this exportation. Here is an example using Python:

!!! example "Usage"

    === "Python"

        ```python
        from ultralytics import YOLO

        # Load the YOLO11 model
        model = YOLO("yolo11n.pt")

        # Export the model to PaddlePaddle format
        model.export(format="paddle")  # creates '/yolo11n_paddle_model'

        # Load the exported PaddlePaddle model
        paddle_model = YOLO("./yolo11n_paddle_model")

        # Run inference
        results = paddle_model("https://ultralytics.com/images/bus.jpg")
        ```

    === "CLI"

        ```bash
        # Export a YOLO11n PyTorch model to PaddlePaddle format
<<<<<<< HEAD
        yolo export model=yolo11n.pt format=paddle  # creates '/yolo11n_paddle_model'
=======
        yolo export model=yolo11n.pt format=paddle # creates '/yolo11n_paddle_model'
>>>>>>> 242d332c

        # Run inference with the exported model
        yolo predict model='./yolo11n_paddle_model' source='https://ultralytics.com/images/bus.jpg'
        ```

For more detailed setup and troubleshooting, check the [Ultralytics Installation Guide](../quickstart.md) and [Common Issues Guide](../guides/yolo-common-issues.md).

### What are the advantages of using PaddlePaddle for [model deployment](https://www.ultralytics.com/glossary/model-deployment)?

PaddlePaddle offers several key advantages for model deployment:

- **Performance Optimization**: PaddlePaddle excels in efficient model execution and reduced memory usage.
- **Dynamic-to-Static Graph Compilation**: It supports dynamic-to-static compilation, allowing for runtime optimizations.
- **Operator Fusion**: By merging compatible operations, it reduces computational overhead.
- **Quantization Techniques**: Supports both post-training and quantization-aware training, enabling lower-[precision](https://www.ultralytics.com/glossary/precision) data representations for improved performance.

<<<<<<< HEAD
You can achieve enhanced results by exporting your Ultralytics YOLO11 models to PaddlePaddle, ensuring flexibility and high performance across various applications and hardware platforms. Learn more about PaddlePaddle's features [here](https://www.paddlepaddle.org.cn/en).
=======
You can achieve enhanced results by exporting your Ultralytics YOLO11 models to PaddlePaddle, ensuring flexibility and high performance across various applications and hardware platforms. Explore PaddlePaddle's key features and capabilities in the [official PaddlePaddle documentation](https://www.paddlepaddle.org.cn/en)..
>>>>>>> 242d332c

### Why should I choose PaddlePaddle for deploying my YOLO11 models?

PaddlePaddle, developed by Baidu, is optimized for industrial and commercial AI deployments. Its large developer community and robust framework provide extensive tools similar to TensorFlow and PyTorch. By exporting your YOLO11 models to PaddlePaddle, you leverage:

- **Enhanced Performance**: Optimal execution speed and reduced memory footprint.
- **Flexibility**: Wide compatibility with various devices from smartphones to cloud servers.
- **Scalability**: Efficient parallel processing capabilities for distributed environments.

These features make PaddlePaddle a compelling choice for deploying YOLO11 models in production settings.

### How does PaddlePaddle improve model performance over other frameworks?

PaddlePaddle employs several advanced techniques to optimize model performance:

- **Dynamic-to-Static Graph**: Converts models into a static computational graph for runtime optimizations.
- **Operator Fusion**: Combines compatible operations to minimize memory transfer and increase inference speed.
- **Quantization**: Reduces model size and increases efficiency using lower-precision data while maintaining [accuracy](https://www.ultralytics.com/glossary/accuracy).

These techniques prioritize efficient model execution, making PaddlePaddle an excellent option for deploying high-performance YOLO11 models. For more on optimization, see the [PaddlePaddle official documentation](https://www.paddlepaddle.org.cn/documentation/docs/en/guides/index_en.html).

### What deployment options does PaddlePaddle offer for YOLO11 models?

PaddlePaddle provides flexible deployment options:

- **Paddle Serving**: Deploys models as RESTful APIs, ideal for production with features like model versioning and online A/B testing.
- **Paddle Inference API**: Gives low-level control over model execution for custom applications.
- **Paddle Lite**: Optimizes models for mobile and embedded devices' limited resources.
- **Paddle.js**: Enables deploying models directly within web browsers.

These options cover a broad range of deployment scenarios, from on-device inference to scalable cloud services. Explore more deployment strategies on the [Ultralytics Model Deployment Options page](../guides/model-deployment-options.md).<|MERGE_RESOLUTION|>--- conflicted
+++ resolved
@@ -78,11 +78,7 @@
 
 ### Usage
 
-<<<<<<< HEAD
-Before diving into the usage instructions, it's important to note that while all [Ultralytics YOLO11 models](../models/index.md) are available for exporting, you can ensure that the model you select supports export functionality [here](../modes/export.md).
-=======
 All [Ultralytics YOLO11 models](../models/yolo11.md) support export, and you can [browse the full list of export formats and options](../modes/export.md) to find the best fit for your deployment needs.
->>>>>>> 242d332c
 
 !!! example "Usage"
 
@@ -108,11 +104,7 @@
 
         ```bash
         # Export a YOLO11n PyTorch model to PaddlePaddle format
-<<<<<<< HEAD
-        yolo export model=yolo11n.pt format=paddle  # creates '/yolo11n_paddle_model'
-=======
         yolo export model=yolo11n.pt format=paddle # creates '/yolo11n_paddle_model'
->>>>>>> 242d332c
 
         # Run inference with the exported model
         yolo predict model='./yolo11n_paddle_model' source='https://ultralytics.com/images/bus.jpg'
@@ -120,10 +112,6 @@
 
 ### Export Arguments
 
-<<<<<<< HEAD
-## Deploying Exported YOLO11 PaddlePaddle Models
-
-=======
 | Argument | Type             | Default    | Description                                                                                                                             |
 | -------- | ---------------- | ---------- | --------------------------------------------------------------------------------------------------------------------------------------- |
 | `format` | `str`            | `'paddle'` | Target format for the exported model, defining compatibility with various deployment environments.                                      |
@@ -135,7 +123,6 @@
 
 ## Deploying Exported YOLO11 PaddlePaddle Models
 
->>>>>>> 242d332c
 After successfully exporting your Ultralytics YOLO11 models to PaddlePaddle format, you can now deploy them. The primary and recommended first step for running a PaddlePaddle model is to use the YOLO("yolo11n_paddle_model/") method, as outlined in the previous usage code snippet.
 
 However, for in-depth instructions on deploying your PaddlePaddle models in various other settings, take a look at the following resources:
@@ -184,11 +171,7 @@
 
         ```bash
         # Export a YOLO11n PyTorch model to PaddlePaddle format
-<<<<<<< HEAD
-        yolo export model=yolo11n.pt format=paddle  # creates '/yolo11n_paddle_model'
-=======
         yolo export model=yolo11n.pt format=paddle # creates '/yolo11n_paddle_model'
->>>>>>> 242d332c
 
         # Run inference with the exported model
         yolo predict model='./yolo11n_paddle_model' source='https://ultralytics.com/images/bus.jpg'
@@ -205,11 +188,7 @@
 - **Operator Fusion**: By merging compatible operations, it reduces computational overhead.
 - **Quantization Techniques**: Supports both post-training and quantization-aware training, enabling lower-[precision](https://www.ultralytics.com/glossary/precision) data representations for improved performance.
 
-<<<<<<< HEAD
-You can achieve enhanced results by exporting your Ultralytics YOLO11 models to PaddlePaddle, ensuring flexibility and high performance across various applications and hardware platforms. Learn more about PaddlePaddle's features [here](https://www.paddlepaddle.org.cn/en).
-=======
 You can achieve enhanced results by exporting your Ultralytics YOLO11 models to PaddlePaddle, ensuring flexibility and high performance across various applications and hardware platforms. Explore PaddlePaddle's key features and capabilities in the [official PaddlePaddle documentation](https://www.paddlepaddle.org.cn/en)..
->>>>>>> 242d332c
 
 ### Why should I choose PaddlePaddle for deploying my YOLO11 models?
 
