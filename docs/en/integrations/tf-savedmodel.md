---
comments: true
description: Learn how to export Ultralytics YOLO11 models to TensorFlow SavedModel format for easy deployment across various platforms and environments.
keywords: YOLO11, TF SavedModel, Ultralytics, TensorFlow, model export, model deployment, machine learning, AI
---

# Understand How to Export to TF SavedModel Format From YOLO11

Deploying [machine learning](https://www.ultralytics.com/glossary/machine-learning-ml) models can be challenging. However, using an efficient and flexible model format can make your job easier. TF SavedModel is an open-source machine-learning framework used by TensorFlow to load machine-learning models in a consistent way. It is like a suitcase for TensorFlow models, making them easy to carry and use on different devices and systems.

Learning how to export to TF SavedModel from [Ultralytics YOLO11](https://github.com/ultralytics/ultralytics) models can help you deploy models easily across different platforms and environments. In this guide, we'll walk through how to convert your models to the TF SavedModel format, simplifying the process of running inferences with your models on different devices.

## Why Should You Export to TF SavedModel?

The TensorFlow SavedModel format is a part of the TensorFlow ecosystem developed by Google as shown below. It is designed to save and serialize TensorFlow models seamlessly. It encapsulates the complete details of models like the architecture, weights, and even compilation information. This makes it straightforward to share, deploy, and continue training across different environments.

<p align="center">
  <img width="100%" src="https://github.com/ultralytics/docs/releases/download/0/tf-savedmodel-overview.avif" alt="TF SavedModel">
</p>

The TF SavedModel has a key advantage: its compatibility. It works well with [TensorFlow Serving](https://www.tensorflow.org/tfx/guide/serving), TensorFlow Lite, and TensorFlow.js. This compatibility makes it easier to share and deploy models across various platforms, including web and mobile applications. The TF SavedModel format is useful both for research and production. It provides a unified way to manage your models, ensuring they are ready for any application.

## Key Features of TF SavedModels

Here are the key features that make TF SavedModel a great option for AI developers:

- **Portability**: TF SavedModel provides a language-neutral, recoverable, hermetic serialization format. They enable higher-level systems and tools to produce, consume, and transform TensorFlow models. SavedModels can be easily shared and deployed across different platforms and environments.

- **Ease of Deployment**: TF SavedModel bundles the computational graph, trained parameters, and necessary metadata into a single package. They can be easily loaded and used for inference without requiring the original code that built the model. This makes the deployment of TensorFlow models straightforward and efficient in various production environments.

- **Asset Management**: TF SavedModel supports the inclusion of external assets such as vocabularies, [embeddings](https://www.ultralytics.com/glossary/embeddings), or lookup tables. These assets are stored alongside the graph definition and variables, ensuring they are available when the model is loaded. This feature simplifies the management and distribution of models that rely on external resources.

## Deployment Options with TF SavedModel

Before we dive into the process of exporting YOLO11 models to the TF SavedModel format, let's explore some typical deployment scenarios where this format is used.

TF SavedModel provides a range of options to deploy your machine learning models:

- **TensorFlow Serving:** TensorFlow Serving is a flexible, high-performance serving system designed for production environments. It natively supports TF SavedModels, making it easy to deploy and serve your models on cloud platforms, on-premises servers, or [edge devices](https://docs.ultralytics.com/guides/raspberry-pi/).

- **Cloud Platforms:** Major cloud providers like [Google Cloud Platform (GCP)](https://cloud.google.com/vertex-ai), [Amazon Web Services (AWS)](https://aws.amazon.com/sagemaker/), and [Microsoft Azure](https://azure.microsoft.com/en-us/services/machine-learning/) offer services for deploying and running TensorFlow models, including TF SavedModels. These services provide scalable and managed infrastructure, allowing you to deploy and scale your models easily.

- **Mobile and Embedded Devices:** [TensorFlow Lite](https://docs.ultralytics.com/integrations/tflite/), a lightweight solution for running machine learning models on mobile, embedded, and IoT devices, supports converting TF SavedModels to the TensorFlow Lite format. This allows you to deploy your models on a wide range of devices, from smartphones and tablets to microcontrollers and edge devices.

- **TensorFlow Runtime:** TensorFlow Runtime (`tfrt`) is a high-performance runtime for executing [TensorFlow](https://www.ultralytics.com/glossary/tensorflow) graphs. It provides lower-level APIs for loading and running TF SavedModels in C++ environments. TensorFlow Runtime offers better performance compared to the standard TensorFlow runtime. It is suitable for deployment scenarios that require low-latency inference and tight integration with existing C++ codebases.

## Exporting YOLO11 Models to TF SavedModel

By exporting YOLO11 models to the TF SavedModel format, you enhance their adaptability and ease of deployment across various platforms.

### Installation

To install the required package, run:

!!! tip "Installation"

    === "CLI"

        ```bash
        # Install the required package for YOLO11
        pip install ultralytics
        ```

For detailed instructions and best practices related to the installation process, check our [Ultralytics Installation guide](../quickstart.md). While installing the required packages for YOLO11, if you encounter any difficulties, consult our [Common Issues guide](../guides/yolo-common-issues.md) for solutions and tips.

### Usage

<<<<<<< HEAD
Before diving into the usage instructions, it's important to note that while all [Ultralytics YOLO11 models](../models/index.md) are available for exporting, you can ensure that the model you select supports export functionality [here](../modes/export.md).
=======
All [Ultralytics YOLO11 models](../models/index.md) are designed to support export out of the box, making it easy to integrate them into your preferred deployment workflow. You can [view the full list of supported export formats and configuration options](../modes/export.md) to choose the best setup for your application.
>>>>>>> 242d332c

!!! example "Usage"

    === "Python"

        ```python
        from ultralytics import YOLO

        # Load the YOLO11 model
        model = YOLO("yolo11n.pt")

        # Export the model to TF SavedModel format
        model.export(format="saved_model")  # creates '/yolo11n_saved_model'

        # Load the exported TF SavedModel model
        tf_savedmodel_model = YOLO("./yolo11n_saved_model")

        # Run inference
        results = tf_savedmodel_model("https://ultralytics.com/images/bus.jpg")
        ```

    === "CLI"

        ```bash
        # Export a YOLO11n PyTorch model to TF SavedModel format
<<<<<<< HEAD
        yolo export model=yolo11n.pt format=saved_model  # creates '/yolo11n_saved_model'
=======
        yolo export model=yolo11n.pt format=saved_model # creates '/yolo11n_saved_model'
>>>>>>> 242d332c

        # Run inference with the exported model
        yolo predict model='./yolo11n_saved_model' source='https://ultralytics.com/images/bus.jpg'
        ```

### Export Arguments

<<<<<<< HEAD
## Deploying Exported YOLO11 TF SavedModel Models

Now that you have exported your YOLO11 model to the TF SavedModel format, the next step is to deploy it. The primary and recommended first step for running a TF GraphDef model is to use the YOLO("yolo11n_saved_model/") method, as previously shown in the usage code snippet.
=======
| Argument | Type             | Default         | Description                                                                                                                                                                                   |
| -------- | ---------------- | --------------- | --------------------------------------------------------------------------------------------------------------------------------------------------------------------------------------------- |
| `format` | `str`            | `'saved_model'` | Target format for the exported model, defining compatibility with various deployment environments.                                                                                            |
| `imgsz`  | `int` or `tuple` | `640`           | Desired image size for the model input. Can be an integer for square images or a tuple `(height, width)` for specific dimensions.                                                             |
| `keras`  | `bool`           | `False`         | Enables export to Keras format, providing compatibility with TensorFlow serving and APIs.                                                                                                     |
| `int8`   | `bool`           | `False`         | Activates INT8 quantization, further compressing the model and speeding up inference with minimal [accuracy](https://www.ultralytics.com/glossary/accuracy) loss, primarily for edge devices. |
| `nms`    | `bool`           | `False`         | Adds Non-Maximum Suppression (NMS), essential for accurate and efficient detection post-processing.                                                                                           |
| `batch`  | `int`            | `1`             | Specifies export model batch inference size or the max number of images the exported model will process concurrently in `predict` mode.                                                       |
| `device` | `str`            | `None`          | Specifies the device for exporting: CPU (`device=cpu`), MPS for Apple silicon (`device=mps`).                                                                                                 |

For more details about the export process, visit the [Ultralytics documentation page on exporting](../modes/export.md).

## Deploying Exported YOLO11 TF SavedModel Models

Now that you have exported your YOLO11 model to the TF SavedModel format, the next step is to deploy it. The primary and recommended first step for running a TF SavedModel model is to use the `YOLO("yolo11n_saved_model/")` method, as previously shown in the usage code snippet.
>>>>>>> 242d332c

However, for in-depth instructions on deploying your TF SavedModel models, take a look at the following resources:

- **[TensorFlow Serving](https://www.tensorflow.org/tfx/guide/serving)**: Here's the developer documentation for how to deploy your TF SavedModel models using TensorFlow Serving.

- **[Run a TensorFlow SavedModel in Node.js](https://blog.tensorflow.org/2020/01/run-tensorflow-savedmodel-in-nodejs-directly-without-conversion.html)**: A TensorFlow blog post on running a TensorFlow SavedModel in Node.js directly without conversion.

- **[Deploying on Cloud](https://blog.tensorflow.org/2020/04/how-to-deploy-tensorflow-2-models-on-cloud-ai-platform.html)**: A TensorFlow blog post on deploying a TensorFlow SavedModel model on the Cloud AI Platform.

## Summary

In this guide, we explored how to export Ultralytics YOLO11 models to the TF SavedModel format. By exporting to TF SavedModel, you gain the flexibility to optimize, deploy, and scale your YOLO11 models on a wide range of platforms.

For further details on usage, visit the [TF SavedModel official documentation](https://www.tensorflow.org/guide/saved_model).

For more information on integrating Ultralytics YOLO11 with other platforms and frameworks, don't forget to check out our [integration guide page](index.md). It's packed with great resources to help you make the most of YOLO11 in your projects.

## FAQ

### How do I export an Ultralytics YOLO model to TensorFlow SavedModel format?

Exporting an Ultralytics YOLO model to the TensorFlow SavedModel format is straightforward. You can use either Python or CLI to achieve this:

!!! example "Exporting YOLO11 to TF SavedModel"

    === "Python"

        ```python
        from ultralytics import YOLO

        # Load the YOLO11 model
        model = YOLO("yolo11n.pt")

        # Export the model to TF SavedModel format
        model.export(format="saved_model")  # creates '/yolo11n_saved_model'

        # Load the exported TF SavedModel for inference
        tf_savedmodel_model = YOLO("./yolo11n_saved_model")
        results = tf_savedmodel_model("https://ultralytics.com/images/bus.jpg")
        ```

    === "CLI"

        ```bash
        # Export the YOLO11 model to TF SavedModel format
<<<<<<< HEAD
        yolo export model=yolo11n.pt format=saved_model  # creates '/yolo11n_saved_model'
=======
        yolo export model=yolo11n.pt format=saved_model # creates '/yolo11n_saved_model'
>>>>>>> 242d332c

        # Run inference with the exported model
        yolo predict model='./yolo11n_saved_model' source='https://ultralytics.com/images/bus.jpg'
        ```

Refer to the [Ultralytics Export documentation](../modes/export.md) for more details.

### Why should I use the TensorFlow SavedModel format?

The TensorFlow SavedModel format offers several advantages for [model deployment](https://www.ultralytics.com/glossary/model-deployment):

- **Portability:** It provides a language-neutral format, making it easy to share and deploy models across different environments.
- **Compatibility:** Integrates seamlessly with tools like TensorFlow Serving, TensorFlow Lite, and TensorFlow.js, which are essential for deploying models on various platforms, including web and mobile applications.
- **Complete encapsulation:** Encodes the model architecture, weights, and compilation information, allowing for straightforward sharing and training continuation.

For more benefits and deployment options, check out the [Ultralytics YOLO model deployment options](../guides/model-deployment-options.md).

### What are the typical deployment scenarios for TF SavedModel?

TF SavedModel can be deployed in various environments, including:

- **TensorFlow Serving:** Ideal for production environments requiring scalable and high-performance model serving.
- **Cloud Platforms:** Supports major cloud services like Google Cloud Platform (GCP), Amazon Web Services (AWS), and Microsoft Azure for scalable model deployment.
- **Mobile and Embedded Devices:** Using [TensorFlow Lite](https://docs.ultralytics.com/integrations/tflite/) to convert TF SavedModels allows for deployment on mobile devices, IoT devices, and microcontrollers.
- **TensorFlow Runtime:** For C++ environments needing low-latency inference with better performance.

For detailed deployment options, visit the official guides on [deploying TensorFlow models](https://www.tensorflow.org/tfx/guide/serving).

### How can I install the necessary packages to export YOLO11 models?

To export YOLO11 models, you need to install the `ultralytics` package. Run the following command in your terminal:

```bash
pip install ultralytics
```

For more detailed installation instructions and best practices, refer to our [Ultralytics Installation guide](../quickstart.md). If you encounter any issues, consult our [Common Issues guide](../guides/yolo-common-issues.md).

### What are the key features of the TensorFlow SavedModel format?

TF SavedModel format is beneficial for AI developers due to the following features:

- **Portability:** Allows sharing and deployment across various environments effortlessly.
- **Ease of Deployment:** Encapsulates the computational graph, trained parameters, and metadata into a single package, which simplifies loading and inference.
- **Asset Management:** Supports external assets like vocabularies, ensuring they are available when the model loads.

For further details, explore the [official TensorFlow documentation](https://www.tensorflow.org/guide/saved_model).<|MERGE_RESOLUTION|>--- conflicted
+++ resolved
@@ -65,11 +65,7 @@
 
 ### Usage
 
-<<<<<<< HEAD
-Before diving into the usage instructions, it's important to note that while all [Ultralytics YOLO11 models](../models/index.md) are available for exporting, you can ensure that the model you select supports export functionality [here](../modes/export.md).
-=======
 All [Ultralytics YOLO11 models](../models/index.md) are designed to support export out of the box, making it easy to integrate them into your preferred deployment workflow. You can [view the full list of supported export formats and configuration options](../modes/export.md) to choose the best setup for your application.
->>>>>>> 242d332c
 
 !!! example "Usage"
 
@@ -95,11 +91,7 @@
 
         ```bash
         # Export a YOLO11n PyTorch model to TF SavedModel format
-<<<<<<< HEAD
-        yolo export model=yolo11n.pt format=saved_model  # creates '/yolo11n_saved_model'
-=======
         yolo export model=yolo11n.pt format=saved_model # creates '/yolo11n_saved_model'
->>>>>>> 242d332c
 
         # Run inference with the exported model
         yolo predict model='./yolo11n_saved_model' source='https://ultralytics.com/images/bus.jpg'
@@ -107,11 +99,6 @@
 
 ### Export Arguments
 
-<<<<<<< HEAD
-## Deploying Exported YOLO11 TF SavedModel Models
-
-Now that you have exported your YOLO11 model to the TF SavedModel format, the next step is to deploy it. The primary and recommended first step for running a TF GraphDef model is to use the YOLO("yolo11n_saved_model/") method, as previously shown in the usage code snippet.
-=======
 | Argument | Type             | Default         | Description                                                                                                                                                                                   |
 | -------- | ---------------- | --------------- | --------------------------------------------------------------------------------------------------------------------------------------------------------------------------------------------- |
 | `format` | `str`            | `'saved_model'` | Target format for the exported model, defining compatibility with various deployment environments.                                                                                            |
@@ -127,7 +114,6 @@
 ## Deploying Exported YOLO11 TF SavedModel Models
 
 Now that you have exported your YOLO11 model to the TF SavedModel format, the next step is to deploy it. The primary and recommended first step for running a TF SavedModel model is to use the `YOLO("yolo11n_saved_model/")` method, as previously shown in the usage code snippet.
->>>>>>> 242d332c
 
 However, for in-depth instructions on deploying your TF SavedModel models, take a look at the following resources:
 
@@ -173,11 +159,7 @@
 
         ```bash
         # Export the YOLO11 model to TF SavedModel format
-<<<<<<< HEAD
-        yolo export model=yolo11n.pt format=saved_model  # creates '/yolo11n_saved_model'
-=======
         yolo export model=yolo11n.pt format=saved_model # creates '/yolo11n_saved_model'
->>>>>>> 242d332c
 
         # Run inference with the exported model
         yolo predict model='./yolo11n_saved_model' source='https://ultralytics.com/images/bus.jpg'
