--- conflicted
+++ resolved
@@ -4,11 +4,7 @@
 keywords: YOLO11, Weights & Biases, model training, experiment tracking, Ultralytics, machine learning, computer vision, model visualization
 ---
 
-<<<<<<< HEAD
-# Enhancing YOLO11 Experiment Tracking and Visualization with Weights & Biases
-=======
 # YOLO Experiment Tracking and Visualization with Weights & Biases
->>>>>>> 242d332c
 
 [Object detection](https://www.ultralytics.com/glossary/object-detection) models like [Ultralytics YOLO11](https://github.com/ultralytics/ultralytics) have become integral to many [computer vision](https://www.ultralytics.com/glossary/computer-vision-cv) applications. However, training, evaluating, and deploying these complex models introduce several challenges. Tracking key training metrics, comparing model variants, analyzing model behavior, and detecting issues require significant instrumentation and experiment management.
 
@@ -35,11 +31,7 @@
 
 ## YOLO11 Training with Weights & Biases
 
-<<<<<<< HEAD
-You can use Weights & Biases to bring efficiency and automation to your YOLO11 training process.
-=======
 You can use Weights & Biases to bring efficiency and automation to your YOLO11 training process. The integration allows you to track experiments, compare models, and make data-driven decisions to improve your [computer vision](https://www.ultralytics.com/glossary/computer-vision-cv) projects.
->>>>>>> 242d332c
 
 ## Installation
 
@@ -73,22 +65,14 @@
         import wandb
 
         # Initialize your Weights & Biases environment
-<<<<<<< HEAD
-        wandb.login(key="<API_KEY>")
-=======
         wandb.login(key="YOUR_API_KEY")
->>>>>>> 242d332c
         ```
 
     === "CLI"
 
         ```bash
         # Initialize your Weights & Biases environment
-<<<<<<< HEAD
-        wandb login <API_KEY>
-=======
         wandb login YOUR_API_KEY
->>>>>>> 242d332c
         ```
 
 Navigate to the [Weights & Biases authorization page](https://wandb.ai/authorize) to create and retrieve your API key. Use this key to authenticate your environment with W&B.
@@ -145,11 +129,7 @@
 
 - The setup of a new run with its unique ID, indicating the start of the training process.
 - A concise summary of the model's structure, including the number of layers and parameters.
-<<<<<<< HEAD
-- Regular updates on important metrics such as box loss, cls loss, dfl loss, [precision](https://www.ultralytics.com/glossary/precision), [recall](https://www.ultralytics.com/glossary/recall), and mAP scores during each training [epoch](https://www.ultralytics.com/glossary/epoch).
-=======
 - Regular updates on important metrics such as box loss, cls loss, dfl loss, [precision](https://www.ultralytics.com/glossary/precision), [recall](https://www.ultralytics.com/glossary/recall), and [mAP scores](https://www.ultralytics.com/glossary/mean-average-precision-map) during each training [epoch](https://www.ultralytics.com/glossary/epoch).
->>>>>>> 242d332c
 - At the end of training, detailed metrics including the model's inference speed, and overall [accuracy](https://www.ultralytics.com/glossary/accuracy) metrics are displayed.
 - Links to the Weights & Biases dashboard for in-depth analysis and visualization of the training process, along with information on local log file locations.
 
@@ -161,11 +141,7 @@
 
 - **Real-Time Metrics Tracking**: Observe metrics like loss, accuracy, and validation scores as they evolve during the training, offering immediate insights for model tuning. [See how experiments are tracked using Weights & Biases](https://imgur.com/D6NVnmN).
 
-<<<<<<< HEAD
-- **Hyperparameter Optimization**: Weights & Biases aids in fine-tuning critical parameters such as [learning rate](https://www.ultralytics.com/glossary/learning-rate), [batch size](https://www.ultralytics.com/glossary/batch-size), and more, enhancing the performance of YOLO11.
-=======
 - **Hyperparameter Optimization**: Weights & Biases aids in fine-tuning critical parameters such as [learning rate](https://www.ultralytics.com/glossary/learning-rate), [batch size](https://www.ultralytics.com/glossary/batch-size), and more, enhancing the performance of YOLO11. This helps you find the optimal configuration for your specific dataset and task.
->>>>>>> 242d332c
 
 - **Comparative Analysis**: The platform allows side-by-side comparisons of different training runs, essential for assessing the impact of various model configurations and understanding which changes improve performance.
 
@@ -177,19 +153,11 @@
 
 - **Viewing Inference Results with Image Overlay**: Visualize the prediction results on images using interactive overlays in Weights & Biases, providing a clear and detailed view of model performance on real-world data. For more detailed information see Weights & Biases' [image overlay capabilities](https://docs.wandb.ai/guides/track/log/media/#image-overlays).
 
-<<<<<<< HEAD
-By using these features, you can effectively track, analyze, and optimize your YOLO11 model's training, ensuring the best possible performance and efficiency.
+By using these features, you can effectively track, analyze, and optimize your YOLO11 model's training, ensuring the best possible performance and efficiency for your [object detection](https://www.ultralytics.com/glossary/object-detection) tasks.
 
 ## Summary
 
-This guide helped you explore the Ultralytics YOLO integration with Weights & Biases. It illustrates the ability of this integration to efficiently track and visualize model training and prediction results.
-=======
-By using these features, you can effectively track, analyze, and optimize your YOLO11 model's training, ensuring the best possible performance and efficiency for your [object detection](https://www.ultralytics.com/glossary/object-detection) tasks.
-
-## Summary
-
 This guide helped you explore the Ultralytics YOLO integration with Weights & Biases. It illustrates the ability of this integration to efficiently track and visualize model training and prediction results. By leveraging W&B's powerful features, you can streamline your [machine learning](https://www.ultralytics.com/glossary/machine-learning-ml) workflow, make data-driven decisions, and improve your model's performance.
->>>>>>> 242d332c
 
 For further details on usage, visit [Weights & Biases' official documentation](https://docs.wandb.ai/guides/integrations/ultralytics/) or explore [Soumik Rakshit's presentation](https://www.ultralytics.com/blog/supercharging-ultralytics-with-weights-biases) from YOLO VISION 2023 on this integration.
 
@@ -213,11 +181,7 @@
     ```python
     import wandb
 
-<<<<<<< HEAD
-    wandb.login(key="<API_KEY>")
-=======
     wandb.login(key="YOUR_API_KEY")
->>>>>>> 242d332c
     ```
 
 3. Train your YOLO11 model with W&B logging enabled:
@@ -260,21 +224,13 @@
 Yes, you can disable W&B logging using the following command:
 
 ```bash
-<<<<<<< HEAD
+yolo settings wandb=False
+```
+
+To re-enable logging, use:
+
+```bash
 yolo settings wandb=True
-=======
-yolo settings wandb=False
->>>>>>> 242d332c
-```
-
-To re-enable logging, use:
-
-```bash
-<<<<<<< HEAD
-yolo settings wandb=False
-=======
-yolo settings wandb=True
->>>>>>> 242d332c
 ```
 
 This allows you to control when you want to use W&B logging without modifying your training scripts.
