--- conflicted
+++ resolved
@@ -63,11 +63,7 @@
 
 ### Usage
 
-<<<<<<< HEAD
-Before diving into the usage instructions, it's important to note that while all [Ultralytics YOLO11 models](../models/index.md) are available for exporting, you can ensure that the model you select supports export functionality [here](../modes/export.md).
-=======
 All [Ultralytics YOLO11 models](../models/index.md) are designed to support export out of the box, making it easy to integrate them into your preferred deployment workflow. You can [view the full list of supported export formats and configuration options](../modes/export.md) to choose the best setup for your application.
->>>>>>> 242d332c
 
 !!! example "Usage"
 
@@ -93,11 +89,7 @@
 
         ```bash
         # Export a YOLO11n PyTorch model to TFLite Edge TPU format
-<<<<<<< HEAD
-        yolo export model=yolo11n.pt format=edgetpu  # creates 'yolo11n_full_integer_quant_edgetpu.tflite'
-=======
         yolo export model=yolo11n.pt format=edgetpu # creates 'yolo11n_full_integer_quant_edgetpu.tflite'
->>>>>>> 242d332c
 
         # Run inference with the exported model
         yolo predict model=yolo11n_full_integer_quant_edgetpu.tflite source='https://ultralytics.com/images/bus.jpg'
@@ -105,10 +97,6 @@
 
 ### Export Arguments
 
-<<<<<<< HEAD
-## Deploying Exported YOLO11 TFLite Edge TPU Models
-
-=======
 | Argument | Type             | Default     | Description                                                                                                                       |
 | -------- | ---------------- | ----------- | --------------------------------------------------------------------------------------------------------------------------------- |
 | `format` | `str`            | `'edgetpu'` | Target format for the exported model, defining compatibility with various deployment environments.                                |
@@ -123,7 +111,6 @@
 
 ## Deploying Exported YOLO11 TFLite Edge TPU Models
 
->>>>>>> 242d332c
 After successfully exporting your Ultralytics YOLO11 models to TFLite Edge TPU format, you can now deploy them. The primary and recommended first step for running a TFLite Edge TPU model is to use the YOLO("model_edgetpu.tflite") method, as outlined in the previous usage code snippet.
 
 However, for in-depth instructions on deploying your TFLite Edge TPU models, take a look at the following resources:
@@ -172,11 +159,7 @@
 
         ```bash
         # Export a YOLO11n PyTorch model to TFLite Edge TPU format
-<<<<<<< HEAD
-        yolo export model=yolo11n.pt format=edgetpu  # creates 'yolo11n_full_integer_quant_edgetpu.tflite'
-=======
         yolo export model=yolo11n.pt format=edgetpu # creates 'yolo11n_full_integer_quant_edgetpu.tflite'
->>>>>>> 242d332c
 
         # Run inference with the exported model
         yolo predict model=yolo11n_full_integer_quant_edgetpu.tflite source='https://ultralytics.com/images/bus.jpg'
