---
comments: true
description: Learn to convert YOLO11 models to TensorRT for high-speed NVIDIA GPU inference. Boost efficiency and deploy optimized models with our step-by-step guide.
keywords: YOLOv8, YOLO11, TensorRT, NVIDIA, GPU, deep learning, model optimization, high-speed inference, model export
---

# TensorRT Export for YOLO11 Models

Deploying [computer vision](https://www.ultralytics.com/glossary/computer-vision-cv) models in high-performance environments can require a format that maximizes speed and efficiency. This is especially true when you are deploying your model on NVIDIA GPUs.

By using the TensorRT export format, you can enhance your [Ultralytics YOLO11](https://github.com/ultralytics/ultralytics) models for swift and efficient inference on NVIDIA hardware. This guide will give you easy-to-follow steps for the conversion process and help you make the most of NVIDIA's advanced technology in your [deep learning](https://www.ultralytics.com/glossary/deep-learning-dl) projects.

## TensorRT

<p align="center">
  <img width="100%" src="https://github.com/ultralytics/docs/releases/download/0/tensorrt-overview.avif" alt="TensorRT Overview">
</p>

[TensorRT](https://developer.nvidia.com/tensorrt), developed by NVIDIA, is an advanced software development kit (SDK) designed for high-speed deep learning inference. It's well-suited for real-time applications like [object detection](https://www.ultralytics.com/glossary/object-detection).

This toolkit optimizes deep learning models for NVIDIA GPUs and results in faster and more efficient operations. TensorRT models undergo TensorRT optimization, which includes techniques like layer fusion, precision calibration (INT8 and FP16), dynamic tensor memory management, and kernel auto-tuning. Converting deep learning models into the TensorRT format allows developers to realize the potential of NVIDIA GPUs fully.

TensorRT is known for its compatibility with various model formats, including TensorFlow, [PyTorch](https://www.ultralytics.com/glossary/pytorch), and ONNX, providing developers with a flexible solution for integrating and optimizing models from different frameworks. This versatility enables efficient [model deployment](https://www.ultralytics.com/glossary/model-deployment) across diverse hardware and software environments.

## Key Features of TensorRT Models

TensorRT models offer a range of key features that contribute to their efficiency and effectiveness in high-speed deep learning inference:

- **Precision Calibration**: TensorRT supports precision calibration, allowing models to be fine-tuned for specific accuracy requirements. This includes support for reduced precision formats like INT8 and FP16, which can further boost inference speed while maintaining acceptable accuracy levels.

- **Layer Fusion**: The TensorRT optimization process includes layer fusion, where multiple layers of a [neural network](https://www.ultralytics.com/glossary/neural-network-nn) are combined into a single operation. This reduces computational overhead and improves inference speed by minimizing memory access and computation.

<p align="center">
  <img width="100%" src="https://github.com/ultralytics/docs/releases/download/0/tensorrt-layer-fusion.avif" alt="TensorRT Layer Fusion">
</p>

- **Dynamic Tensor Memory Management**: TensorRT efficiently manages tensor memory usage during inference, reducing memory overhead and optimizing memory allocation. This results in more efficient GPU memory utilization.

- **Automatic Kernel Tuning**: TensorRT applies automatic kernel tuning to select the most optimized GPU kernel for each layer of the model. This adaptive approach ensures that the model takes full advantage of the GPUs computational power.

## Deployment Options in TensorRT

Before we look at the code for exporting YOLO11 models to the TensorRT format, let's understand where TensorRT models are normally used.

TensorRT offers several deployment options, and each option balances ease of integration, performance optimization, and flexibility differently:

- **Deploying within [TensorFlow](https://www.ultralytics.com/glossary/tensorflow)**: This method integrates TensorRT into TensorFlow, allowing optimized models to run in a familiar TensorFlow environment. It's useful for models with a mix of supported and unsupported layers, as TF-TRT can handle these efficiently.

<p align="center">
  <img width="100%" src="https://github.com/ultralytics/docs/releases/download/0/tf-trt-workflow.avif" alt="TensorRT Overview">
</p>

- **Standalone TensorRT Runtime API**: Offers granular control, ideal for performance-critical applications. It's more complex but allows for custom implementation of unsupported operators.

- **NVIDIA Triton Inference Server**: An option that supports models from various frameworks. Particularly suited for cloud or edge inference, it provides features like concurrent model execution and model analysis.

## Exporting YOLO11 Models to TensorRT

You can improve execution efficiency and optimize performance by converting YOLO11 models to TensorRT format.

### Installation

To install the required package, run:

!!! tip "Installation"

    === "CLI"

        ```bash
        # Install the required package for YOLO11
        pip install ultralytics
        ```

For detailed instructions and best practices related to the installation process, check our [YOLO11 Installation guide](../quickstart.md). While installing the required packages for YOLO11, if you encounter any difficulties, consult our [Common Issues guide](../guides/yolo-common-issues.md) for solutions and tips.

### Usage

Before diving into the usage instructions, be sure to check out the range of [YOLO11 models offered by Ultralytics](../models/index.md). This will help you choose the most appropriate model for your project requirements.

!!! example "Usage"

    === "Python"

        ```python
        from ultralytics import YOLO

        # Load the YOLO11 model
        model = YOLO("yolo11n.pt")

        # Export the model to TensorRT format
        model.export(format="engine")  # creates 'yolo11n.engine'

        # Load the exported TensorRT model
        tensorrt_model = YOLO("yolo11n.engine")

        # Run inference
        results = tensorrt_model("https://ultralytics.com/images/bus.jpg")
        ```

    === "CLI"

        ```bash
        # Export a YOLO11n PyTorch model to TensorRT format
<<<<<<< HEAD
        yolo export model=yolo11n.pt format=engine  # creates 'yolo11n.engine''
=======
        yolo export model=yolo11n.pt format=engine # creates 'yolo11n.engine''
>>>>>>> 242d332c

        # Run inference with the exported model
        yolo predict model=yolo11n.engine source='https://ultralytics.com/images/bus.jpg'
        ```

### Export Arguments

| Argument    | Type              | Default        | Description                                                                                                                                                                                                                                                      |
| ----------- | ----------------- | -------------- | ---------------------------------------------------------------------------------------------------------------------------------------------------------------------------------------------------------------------------------------------------------------- |
| `format`    | `str`             | `'engine'`     | Target format for the exported model, defining compatibility with various deployment environments.                                                                                                                                                               |
| `imgsz`     | `int` or `tuple`  | `640`          | Desired image size for the model input. Can be an integer for square images or a tuple `(height, width)` for specific dimensions.                                                                                                                                |
| `half`      | `bool`            | `False`        | Enables FP16 (half-precision) quantization, reducing model size and potentially speeding up inference on supported hardware.                                                                                                                                     |
| `int8`      | `bool`            | `False`        | Activates INT8 quantization, further compressing the model and speeding up inference with minimal [accuracy](https://www.ultralytics.com/glossary/accuracy) loss, primarily for edge devices.                                                                    |
| `dynamic`   | `bool`            | `False`        | Allows dynamic input sizes, enhancing flexibility in handling varying image dimensions.                                                                                                                                                                          |
| `simplify`  | `bool`            | `True`         | Simplifies the model graph with `onnxslim`, potentially improving performance and compatibility.                                                                                                                                                                 |
| `workspace` | `float` or `None` | `None`         | Sets the maximum workspace size in GiB for TensorRT optimizations, balancing memory usage and performance; use `None` for auto-allocation by TensorRT up to device maximum.                                                                                      |
| `nms`       | `bool`            | `False`        | Adds Non-Maximum Suppression (NMS), essential for accurate and efficient detection post-processing.                                                                                                                                                              |
| `batch`     | `int`             | `1`            | Specifies export model batch inference size or the max number of images the exported model will process concurrently in `predict` mode.                                                                                                                          |
| `data`      | `str`             | `'coco8.yaml'` | Path to the [dataset](https://docs.ultralytics.com/datasets/) configuration file (default: `coco8.yaml`), essential for quantization.                                                                                                                            |
| `fraction`  | `float`           | `1.0`          | Specifies the fraction of the dataset to use for INT8 quantization calibration. Allows for calibrating on a subset of the full dataset, useful for experiments or when resources are limited. If not specified with INT8 enabled, the full dataset will be used. |
| `device`    | `str`             | `None`         | Specifies the device for exporting: GPU (`device=0`), DLA for NVIDIA Jetson (`device=dla:0` or `device=dla:1`).                                                                                                                                                  |

!!! tip

    Please make sure to use a GPU with CUDA support when exporting to TensorRT.

For more details about the export process, visit the [Ultralytics documentation page on exporting](../modes/export.md).

### Exporting TensorRT with INT8 Quantization

Exporting Ultralytics YOLO models using TensorRT with INT8 [precision](https://www.ultralytics.com/glossary/precision) executes post-training quantization (PTQ). TensorRT uses calibration for PTQ, which measures the distribution of activations within each activation tensor as the YOLO model processes inference on representative input data, and then uses that distribution to estimate scale values for each tensor. Each activation tensor that is a candidate for quantization has an associated scale that is deduced by a calibration process.

When processing implicitly quantized networks TensorRT uses INT8 opportunistically to optimize layer execution time. If a layer runs faster in INT8 and has assigned quantization scales on its data inputs and outputs, then a kernel with INT8 precision is assigned to that layer, otherwise TensorRT selects a precision of either FP32 or FP16 for the kernel based on whichever results in faster execution time for that layer.

!!! tip

    It is **critical** to ensure that the same device that will use the TensorRT model weights for deployment is used for exporting with INT8 precision, as the calibration results can vary across devices.

#### Configuring INT8 Export

The arguments provided when using [export](../modes/export.md) for an Ultralytics YOLO model will **greatly** influence the performance of the exported model. They will also need to be selected based on the device resources available, however the default arguments _should_ work for most [Ampere (or newer) NVIDIA discrete GPUs](https://developer.nvidia.com/blog/nvidia-ampere-architecture-in-depth/). The calibration algorithm used is `"ENTROPY_CALIBRATION_2"` and you can read more details about the options available [in the TensorRT Developer Guide](https://docs.nvidia.com/deeplearning/tensorrt/developer-guide/index.html#enable_int8_c). Ultralytics tests found that `"ENTROPY_CALIBRATION_2"` was the best choice and exports are fixed to using this algorithm.

- `workspace` : Controls the size (in GiB) of the device memory allocation while converting the model weights.

    - Adjust the `workspace` value according to your calibration needs and resource availability. While a larger `workspace` may increase calibration time, it allows TensorRT to explore a wider range of optimization tactics, potentially enhancing model performance and [accuracy](https://www.ultralytics.com/glossary/accuracy). Conversely, a smaller `workspace` can reduce calibration time but may limit the optimization strategies, affecting the quality of the quantized model.

    - Default is `workspace=None`, which will allow for TensorRT to automatically allocate memory, when configuring manually, this value may need to be increased if calibration crashes (exits without warning).

    - TensorRT will report `UNSUPPORTED_STATE` during export if the value for `workspace` is larger than the memory available to the device, which means the value for `workspace` should be lowered or set to `None`.

    - If `workspace` is set to max value and calibration fails/crashes, consider using `None` for auto-allocation or by reducing the values for `imgsz` and `batch` to reduce memory requirements.

    - <u><b>Remember</b> calibration for INT8 is specific to each device</u>, borrowing a "high-end" GPU for calibration, might result in poor performance when inference is run on another device.

- `batch` : The maximum batch-size that will be used for inference. During inference smaller batches can be used, but inference will not accept batches any larger than what is specified.

!!! note

    During calibration, twice the `batch` size provided will be used. Using small batches can lead to inaccurate scaling during calibration. This is because the process adjusts based on the data it sees. Small batches might not capture the full range of values, leading to issues with the final calibration, so the `batch` size is doubled automatically. If no [batch size](https://www.ultralytics.com/glossary/batch-size) is specified `batch=1`, calibration will be run at `batch=1 * 2` to reduce calibration scaling errors.

Experimentation by NVIDIA led them to recommend using at least 500 calibration images that are representative of the data for your model, with INT8 quantization calibration. This is a guideline and not a _hard_ requirement, and <u>**you will need to experiment with what is required to perform well for your dataset**.</u> Since the calibration data is required for INT8 calibration with TensorRT, make certain to use the `data` argument when `int8=True` for TensorRT and use `data="my_dataset.yaml"`, which will use the images from [validation](../modes/val.md) to calibrate with. When no value is passed for `data` with export to TensorRT with INT8 quantization, the default will be to use one of the ["small" example datasets based on the model task](../datasets/index.md) instead of throwing an error.

!!! example

    === "Python"

        ```{ .py .annotate }
        from ultralytics import YOLO

        model = YOLO("yolov8n.pt")
        model.export(
            format="engine",
            dynamic=True,  # (1)!
            batch=8,  # (2)!
            workspace=4,  # (3)!
            int8=True,
            data="coco.yaml",  # (4)!
        )

        # Load the exported TensorRT INT8 model
        model = YOLO("yolov8n.engine", task="detect")

        # Run inference
        result = model.predict("https://ultralytics.com/images/bus.jpg")
        ```

        1. Exports with dynamic axes, this will be enabled by default when exporting with `int8=True` even when not explicitly set. See [export arguments](../modes/export.md#arguments) for additional information.
        2. Sets max batch size of 8 for exported model, which calibrates with `batch = 2 * 8` to avoid scaling errors during calibration.
        3. Allocates 4 GiB of memory instead of allocating the entire device for conversion process.
        4. Uses [COCO dataset](../datasets/detect/coco.md) for calibration, specifically the images used for [validation](../modes/val.md) (5,000 total).


    === "CLI"

        ```bash
        # Export a YOLO11n PyTorch model to TensorRT format with INT8 quantization
<<<<<<< HEAD
        yolo export model=yolo11n.pt format=engine batch=8 workspace=4 int8=True data=coco.yaml  # creates 'yolov8n.engine''
=======
        yolo export model=yolo11n.pt format=engine batch=8 workspace=4 int8=True data=coco.yaml # creates 'yolov8n.engine''
>>>>>>> 242d332c

        # Run inference with the exported TensorRT quantized model
        yolo predict model=yolov8n.engine source='https://ultralytics.com/images/bus.jpg'
        ```

???+ warning "Calibration Cache"

    TensorRT will generate a calibration `.cache` which can be reused to speed up export of future model weights using the same data, but this may result in poor calibration when the data is vastly different or if the `batch` value is changed drastically. In these circumstances, the existing `.cache` should be renamed and moved to a different directory or deleted entirely.

#### Advantages of using YOLO with TensorRT INT8

- **Reduced model size:** Quantization from FP32 to INT8 can reduce the model size by 4x (on disk or in memory), leading to faster download times. lower storage requirements, and reduced memory footprint when deploying a model.

- **Lower power consumption:** Reduced precision operations for INT8 exported YOLO models can consume less power compared to FP32 models, especially for battery-powered devices.

- **Improved inference speeds:** TensorRT optimizes the model for the target hardware, potentially leading to faster inference speeds on GPUs, embedded devices, and accelerators.

??? note "Note on Inference Speeds"

    The first few inference calls with a model exported to TensorRT INT8 can be expected to have longer than usual preprocessing, inference, and/or postprocessing times. This may also occur when changing `imgsz` during inference, especially when `imgsz` is not the same as what was specified during export (export `imgsz` is set as TensorRT "optimal" profile).

#### Drawbacks of using YOLO with TensorRT INT8

- **Decreases in evaluation metrics:** Using a lower precision will mean that `mAP`, `Precision`, `Recall` or any [other metric used to evaluate model performance](../guides/yolo-performance-metrics.md) is likely to be somewhat worse. See the [Performance results section](#ultralytics-yolo-tensorrt-export-performance) to compare the differences in `mAP50` and `mAP50-95` when exporting with INT8 on small sample of various devices.

- **Increased development times:** Finding the "optimal" settings for INT8 calibration for dataset and device can take a significant amount of testing.

- **Hardware dependency:** Calibration and performance gains could be highly hardware dependent and model weights are less transferable.

## Ultralytics YOLO TensorRT Export Performance

### NVIDIA A100

!!! tip "Performance"

    Tested with Ubuntu 22.04.3 LTS, `python 3.10.12`, `ultralytics==8.2.4`, `tensorrt==8.6.1.post1`

    === "Detection (COCO)"

        See [Detection Docs](../tasks/detect.md) for usage examples with these models trained on [COCO](../datasets/detect/coco.md), which include 80 pre-trained classes.

        !!! note
            Inference times shown for `mean`, `min` (fastest), and `max` (slowest) for each test using pre-trained weights `yolov8n.engine`

        | Precision | Eval test    | mean<br>(ms) | min \| max<br>(ms) | mAP<sup>val<br>50(B) | mAP<sup>val<br>50-95(B) | `batch` | size<br><sup>(pixels) |
        |-----------|--------------|--------------|--------------------|----------------------|-------------------------|---------|-----------------------|
        | FP32      | Predict      | 0.52         | 0.51 \| 0.56       |                      |                         | 8       | 640                   |
        | FP32      | COCO<sup>val | 0.52         |                    | 0.52                 | 0.37                    | 1       | 640                   |
        | FP16      | Predict      | 0.34         | 0.34 \| 0.41       |                      |                         | 8       | 640                   |
        | FP16      | COCO<sup>val | 0.33         |                    | 0.52                 | 0.37                    | 1       | 640                   |
        | INT8      | Predict      | 0.28         | 0.27 \| 0.31       |                      |                         | 8       | 640                   |
        | INT8      | COCO<sup>val | 0.29         |                    | 0.47                 | 0.33                    | 1       | 640                   |

    === "Segmentation (COCO)"

        See [Segmentation Docs](../tasks/segment.md) for usage examples with these models trained on [COCO](../datasets/segment/coco.md), which include 80 pre-trained classes.

        !!! note
            Inference times shown for `mean`, `min` (fastest), and `max` (slowest) for each test using pre-trained weights `yolov8n-seg.engine`

        | Precision | Eval test    | mean<br>(ms) | min \| max<br>(ms) | mAP<sup>val<br>50(B) | mAP<sup>val<br>50-95(B) | mAP<sup>val<br>50(M) | mAP<sup>val<br>50-95(M) | `batch` | size<br><sup>(pixels) |
        |-----------|--------------|--------------|--------------------|----------------------|-------------------------|----------------------|-------------------------|---------|-----------------------|
        | FP32      | Predict      | 0.62         | 0.61 \| 0.68       |                      |                         |                      |                         | 8       | 640                   |
        | FP32      | COCO<sup>val | 0.63         |                    | 0.52                 | 0.36                    | 0.49                 | 0.31                    | 1       | 640                   |
        | FP16      | Predict      | 0.40         | 0.39 \| 0.44       |                      |                         |                      |                         | 8       | 640                   |
        | FP16      | COCO<sup>val | 0.43         |                    | 0.52                 | 0.36                    | 0.49                 | 0.30                    | 1       | 640                   |
        | INT8      | Predict      | 0.34         | 0.33 \| 0.37       |                      |                         |                      |                         | 8       | 640                   |
        | INT8      | COCO<sup>val | 0.36         |                    | 0.46                 | 0.32                    | 0.43                 | 0.27                    | 1       | 640                   |

    === "Classification (ImageNet)"

        See [Classification Docs](../tasks/classify.md) for usage examples with these models trained on [ImageNet](../datasets/classify/imagenet.md), which include 1000 pre-trained classes.

        !!! note
            Inference times shown for `mean`, `min` (fastest), and `max` (slowest) for each test using pre-trained weights `yolov8n-cls.engine`

        | Precision | Eval test        | mean<br>(ms) | min \| max<br>(ms) | top-1 | top-5 | `batch` | size<br><sup>(pixels) |
        |-----------|------------------|--------------|--------------------|-------|-------|---------|-----------------------|
        | FP32      | Predict          | 0.26         | 0.25 \| 0.28       |       |       | 8       | 640                   |
        | FP32      | ImageNet<sup>val | 0.26         |                    | 0.35  | 0.61  | 1       | 640                   |
        | FP16      | Predict          | 0.18         | 0.17 \| 0.19       |       |       | 8       | 640                   |
        | FP16      | ImageNet<sup>val | 0.18         |                    | 0.35  | 0.61  | 1       | 640                   |
        | INT8      | Predict          | 0.16         | 0.15 \| 0.57       |       |       | 8       | 640                   |
        | INT8      | ImageNet<sup>val | 0.15         |                    | 0.32  | 0.59  | 1       | 640                   |

    === "Pose (COCO)"

        See [Pose Estimation Docs](../tasks/pose.md) for usage examples with these models trained on [COCO](../datasets/pose/coco.md), which include 1 pre-trained class, "person".

        !!! note
            Inference times shown for `mean`, `min` (fastest), and `max` (slowest) for each test using pre-trained weights `yolov8n-pose.engine`

        | Precision | Eval test    | mean<br>(ms) | min \| max<br>(ms) | mAP<sup>val<br>50(B) | mAP<sup>val<br>50-95(B) | mAP<sup>val<br>50(P) | mAP<sup>val<br>50-95(P) | `batch` | size<br><sup>(pixels) |
        |-----------|--------------|--------------|--------------------|----------------------|-------------------------|----------------------|-------------------------|---------|-----------------------|
        | FP32      | Predict      | 0.54         | 0.53 \| 0.58       |                      |                         |                      |                         | 8       | 640                   |
        | FP32      | COCO<sup>val | 0.55         |                    | 0.91                 | 0.69                    | 0.80                 | 0.51                    | 1       | 640                   |
        | FP16      | Predict      | 0.37         | 0.35 \| 0.41       |                      |                         |                      |                         | 8       | 640                   |
        | FP16      | COCO<sup>val | 0.36         |                    | 0.91                 | 0.69                    | 0.80                 | 0.51                    | 1       | 640                   |
        | INT8      | Predict      | 0.29         | 0.28 \| 0.33       |                      |                         |                      |                         | 8       | 640                   |
        | INT8      | COCO<sup>val | 0.30         |                    | 0.90                 | 0.68                    | 0.78                 | 0.47                    | 1       | 640                   |

    === "OBB (DOTAv1)"

        See [Oriented Detection Docs](../tasks/obb.md) for usage examples with these models trained on [DOTAv1](../datasets/obb/dota-v2.md#dota-v10), which include 15 pre-trained classes.

        !!! note
            Inference times shown for `mean`, `min` (fastest), and `max` (slowest) for each test using pre-trained weights `yolov8n-obb.engine`

        | Precision | Eval test      | mean<br>(ms) | min \| max<br>(ms) | mAP<sup>val<br>50(B) | mAP<sup>val<br>50-95(B) | `batch` | size<br><sup>(pixels) |
        |-----------|----------------|--------------|--------------------|----------------------|-------------------------|---------|-----------------------|
        | FP32      | Predict        | 0.52         | 0.51 \| 0.59       |                      |                         | 8       | 640                   |
        | FP32      | DOTAv1<sup>val | 0.76         |                    | 0.50                 | 0.36                    | 1       | 640                   |
        | FP16      | Predict        | 0.34         | 0.33 \| 0.42       |                      |                         | 8       | 640                   |
        | FP16      | DOTAv1<sup>val | 0.59         |                    | 0.50                 | 0.36                    | 1       | 640                   |
        | INT8      | Predict        | 0.29         | 0.28 \| 0.33       |                      |                         | 8       | 640                   |
        | INT8      | DOTAv1<sup>val | 0.32         |                    | 0.45                 | 0.32                    | 1       | 640                   |

### Consumer GPUs

!!! tip "Detection Performance (COCO)"

    === "RTX 3080 12 GB"

        Tested with Windows 10.0.19045, `python 3.10.9`, `ultralytics==8.2.4`, `tensorrt==10.0.0b6`

        !!! note
            Inference times shown for `mean`, `min` (fastest), and `max` (slowest) for each test using pre-trained weights `yolov8n.engine`

        | Precision | Eval test    | mean<br>(ms) | min \| max<br>(ms) | mAP<sup>val<br>50(B) | mAP<sup>val<br>50-95(B) | `batch` | size<br><sup>(pixels) |
        |-----------|--------------|--------------|--------------------|----------------------|-------------------------|---------|-----------------------|
        | FP32      | Predict      | 1.06         | 0.75 \| 1.88       |                      |                         | 8       | 640                   |
        | FP32      | COCO<sup>val | 1.37         |                    | 0.52                 | 0.37                    | 1       | 640                   |
        | FP16      | Predict      | 0.62         | 0.75 \| 1.13       |                      |                         | 8       | 640                   |
        | FP16      | COCO<sup>val | 0.85         |                    | 0.52                 | 0.37                    | 1       | 640                   |
        | INT8      | Predict      | 0.52         | 0.38 \| 1.00       |                      |                         | 8       | 640                   |
        | INT8      | COCO<sup>val | 0.74         |                    | 0.47                 | 0.33                    | 1       | 640                   |

    === "RTX 3060 12 GB"

        Tested with Windows 10.0.22631, `python 3.11.9`, `ultralytics==8.2.4`, `tensorrt==10.0.1`

        !!! note
            Inference times shown for `mean`, `min` (fastest), and `max` (slowest) for each test using pre-trained weights `yolov8n.engine`


        | Precision | Eval test    | mean<br>(ms) | min \| max<br>(ms) | mAP<sup>val<br>50(B) | mAP<sup>val<br>50-95(B) | `batch` | size<br><sup>(pixels) |
        |-----------|--------------|--------------|--------------------|----------------------|-------------------------|---------|-----------------------|
        | FP32      | Predict      | 1.76         | 1.69 \| 1.87       |                      |                         | 8       | 640                   |
        | FP32      | COCO<sup>val | 1.94         |                    | 0.52                 | 0.37                    | 1       | 640                   |
        | FP16      | Predict      | 0.86         | 0.75 \| 1.00       |                      |                         | 8       | 640                   |
        | FP16      | COCO<sup>val | 1.43         |                    | 0.52                 | 0.37                    | 1       | 640                   |
        | INT8      | Predict      | 0.80         | 0.75 \| 1.00       |                      |                         | 8       | 640                   |
        | INT8      | COCO<sup>val | 1.35         |                    | 0.47                 | 0.33                    | 1       | 640                   |

    === "RTX 2060 6 GB"

        Tested with Pop!_OS 22.04 LTS, `python 3.10.12`, `ultralytics==8.2.4`, `tensorrt==8.6.1.post1`

        !!! note
            Inference times shown for `mean`, `min` (fastest), and `max` (slowest) for each test using pre-trained weights `yolov8n.engine`

        | Precision | Eval test    | mean<br>(ms) | min \| max<br>(ms) | mAP<sup>val<br>50(B) | mAP<sup>val<br>50-95(B) | `batch` | size<br><sup>(pixels) |
        |-----------|--------------|--------------|--------------------|----------------------|-------------------------|---------|-----------------------|
        | FP32      | Predict      | 2.84         | 2.84 \| 2.85       |                      |                         | 8       | 640                   |
        | FP32      | COCO<sup>val | 2.94         |                    | 0.52                 | 0.37                    | 1       | 640                   |
        | FP16      | Predict      | 1.09         | 1.09 \| 1.10       |                      |                         | 8       | 640                   |
        | FP16      | COCO<sup>val | 1.20         |                    | 0.52                 | 0.37                    | 1       | 640                   |
        | INT8      | Predict      | 0.75         | 0.74 \| 0.75       |                      |                         | 8       | 640                   |
        | INT8      | COCO<sup>val | 0.76         |                    | 0.47                 | 0.33                    | 1       | 640                   |

### Embedded Devices

!!! tip "Detection Performance (COCO)"

    === "Jetson Orin NX 16GB"

        Tested with JetPack 6.0 (L4T 36.3) Ubuntu 22.04.4 LTS, `python 3.10.12`, `ultralytics==8.2.16`, `tensorrt==10.0.1`

        !!! note
            Inference times shown for `mean`, `min` (fastest), and `max` (slowest) for each test using pre-trained weights `yolov8n.engine`

        | Precision | Eval test    | mean<br>(ms) | min \| max<br>(ms) | mAP<sup>val<br>50(B) | mAP<sup>val<br>50-95(B) | `batch` | size<br><sup>(pixels) |
        |-----------|--------------|--------------|--------------------|----------------------|-------------------------|---------|-----------------------|
        | FP32      | Predict      | 6.11         | 6.10 \| 6.29       |                      |                         | 8       | 640                   |
        | FP32      | COCO<sup>val | 6.17         |                    | 0.52                 | 0.37                    | 1       | 640                   |
        | FP16      | Predict      | 3.18         | 3.18 \| 3.20       |                      |                         | 8       | 640                   |
        | FP16      | COCO<sup>val | 3.19         |                    | 0.52                 | 0.37                    | 1       | 640                   |
        | INT8      | Predict      | 2.30         | 2.29 \| 2.35       |                      |                         | 8       | 640                   |
        | INT8      | COCO<sup>val | 2.32         |                    | 0.46                 | 0.32                    | 1       | 640                   |

!!! info

    See our [quickstart guide on NVIDIA Jetson with Ultralytics YOLO](../guides/nvidia-jetson.md) to learn more about setup and configuration.

#### Evaluation methods

Expand sections below for information on how these models were exported and tested.

??? example "Export configurations"

    See [export mode](../modes/export.md) for details regarding export configuration arguments.

    ```python
    from ultralytics import YOLO

    model = YOLO("yolov8n.pt")

    # TensorRT FP32
    out = model.export(format="engine", imgsz=640, dynamic=True, verbose=False, batch=8, workspace=2)

    # TensorRT FP16
    out = model.export(format="engine", imgsz=640, dynamic=True, verbose=False, batch=8, workspace=2, half=True)

    # TensorRT INT8 with calibration `data` (i.e. COCO, ImageNet, or DOTAv1 for appropriate model task)
    out = model.export(
        format="engine", imgsz=640, dynamic=True, verbose=False, batch=8, workspace=2, int8=True, data="coco8.yaml"
    )
    ```

??? example "Predict loop"

    See [predict mode](../modes/predict.md) for additional information.

    ```python
    import cv2

    from ultralytics import YOLO

    model = YOLO("yolov8n.engine")
    img = cv2.imread("path/to/image.jpg")

    for _ in range(100):
        result = model.predict(
            [img] * 8,  # batch=8 of the same image
            verbose=False,
            device="cuda",
        )
    ```

??? example "Validation configuration"

    See [`val` mode](../modes/val.md) to learn more about validation configuration arguments.

    ```python
    from ultralytics import YOLO

    model = YOLO("yolov8n.engine")
    results = model.val(
        data="data.yaml",  # COCO, ImageNet, or DOTAv1 for appropriate model task
        batch=1,
        imgsz=640,
        verbose=False,
        device="cuda",
    )
    ```

## Deploying Exported YOLO11 TensorRT Models

Having successfully exported your Ultralytics YOLO11 models to TensorRT format, you're now ready to deploy them. For in-depth instructions on deploying your TensorRT models in various settings, take a look at the following resources:

- **[Deploy Ultralytics with a Triton Server](../guides/triton-inference-server.md)**: Our guide on how to use NVIDIA's Triton Inference (formerly TensorRT Inference) Server specifically for use with Ultralytics YOLO models.

- **[Deploying Deep Neural Networks with NVIDIA TensorRT](https://developer.nvidia.com/blog/deploying-deep-learning-nvidia-tensorrt/)**: This article explains how to use NVIDIA TensorRT to deploy deep neural networks on GPU-based deployment platforms efficiently.

- **[End-to-End AI for NVIDIA-Based PCs: NVIDIA TensorRT Deployment](https://developer.nvidia.com/blog/end-to-end-ai-for-nvidia-based-pcs-nvidia-tensorrt-deployment/)**: This blog post explains the use of NVIDIA TensorRT for optimizing and deploying AI models on NVIDIA-based PCs.

- **[GitHub Repository for NVIDIA TensorRT:](https://github.com/NVIDIA/TensorRT)**: This is the official GitHub repository that contains the source code and documentation for NVIDIA TensorRT.

## Summary

In this guide, we focused on converting Ultralytics YOLO11 models to NVIDIA's TensorRT model format. This conversion step is crucial for improving the efficiency and speed of YOLO11 models, making them more effective and suitable for diverse deployment environments.

For more information on usage details, take a look at the [TensorRT official documentation](https://docs.nvidia.com/deeplearning/tensorrt/).

If you're curious about additional Ultralytics YOLO11 integrations, our [integration guide page](../integrations/index.md) provides an extensive selection of informative resources and insights.

## FAQ

### How do I convert YOLO11 models to TensorRT format?

To convert your Ultralytics YOLO11 models to TensorRT format for optimized NVIDIA GPU inference, follow these steps:

1. **Install the required package**:

    ```bash
    pip install ultralytics
    ```

2. **Export your YOLO11 model**:

    ```python
    from ultralytics import YOLO

    model = YOLO("yolo11n.pt")
<<<<<<< HEAD
    model.export(format="engine")  # creates 'yolov8n.engine'
=======
    model.export(format="engine")  # creates 'yolo11n.engine'
>>>>>>> 242d332c

    # Run inference
    model = YOLO("yolo11n.engine")
    results = model("https://ultralytics.com/images/bus.jpg")
    ```

For more details, visit the [YOLO11 Installation guide](../quickstart.md) and the [export documentation](../modes/export.md).

### What are the benefits of using TensorRT for YOLO11 models?

Using TensorRT to optimize YOLO11 models offers several benefits:

- **Faster Inference Speed**: TensorRT optimizes the model layers and uses precision calibration (INT8 and FP16) to speed up inference without significantly sacrificing accuracy.
- **Memory Efficiency**: TensorRT manages tensor memory dynamically, reducing overhead and improving GPU memory utilization.
- **Layer Fusion**: Combines multiple layers into single operations, reducing computational complexity.
- **Kernel Auto-Tuning**: Automatically selects optimized GPU kernels for each model layer, ensuring maximum performance.

To learn more, explore the [official TensorRT documentation from NVIDIA](https://developer.nvidia.com/tensorrt) and our [in-depth TensorRT overview](#tensorrt).

### Can I use INT8 quantization with TensorRT for YOLO11 models?

Yes, you can export YOLO11 models using TensorRT with INT8 quantization. This process involves post-training quantization (PTQ) and calibration:

1. **Export with INT8**:

    ```python
    from ultralytics import YOLO

    model = YOLO("yolov8n.pt")
    model.export(format="engine", batch=8, workspace=4, int8=True, data="coco.yaml")
    ```

2. **Run inference**:

    ```python
    from ultralytics import YOLO

    model = YOLO("yolov8n.engine", task="detect")
    result = model.predict("https://ultralytics.com/images/bus.jpg")
    ```

For more details, refer to the [exporting TensorRT with INT8 quantization section](#exporting-tensorrt-with-int8-quantization).

### How do I deploy YOLO11 TensorRT models on an NVIDIA Triton Inference Server?

Deploying YOLO11 TensorRT models on an NVIDIA Triton Inference Server can be done using the following resources:

- **[Deploy Ultralytics YOLOv8 with Triton Server](../guides/triton-inference-server.md)**: Step-by-step guidance on setting up and using Triton Inference Server.
- **[NVIDIA Triton Inference Server Documentation](https://developer.nvidia.com/blog/deploying-deep-learning-nvidia-tensorrt/)**: Official NVIDIA documentation for detailed deployment options and configurations.

These guides will help you integrate YOLOv8 models efficiently in various deployment environments.

### What are the performance improvements observed with YOLOv8 models exported to TensorRT?

Performance improvements with TensorRT can vary based on the hardware used. Here are some typical benchmarks:

- **NVIDIA A100**:

    - **FP32** Inference: ~0.52 ms / image
    - **FP16** Inference: ~0.34 ms / image
    - **INT8** Inference: ~0.28 ms / image
    - Slight reduction in mAP with INT8 precision, but significant improvement in speed.

- **Consumer GPUs (e.g., RTX 3080)**:
    - **FP32** Inference: ~1.06 ms / image
    - **FP16** Inference: ~0.62 ms / image
    - **INT8** Inference: ~0.52 ms / image

Detailed performance benchmarks for different hardware configurations can be found in the [performance section](#ultralytics-yolo-tensorrt-export-performance).

For more comprehensive insights into TensorRT performance, refer to the [Ultralytics documentation](../modes/export.md) and our performance analysis reports.<|MERGE_RESOLUTION|>--- conflicted
+++ resolved
@@ -101,11 +101,7 @@
 
         ```bash
         # Export a YOLO11n PyTorch model to TensorRT format
-<<<<<<< HEAD
-        yolo export model=yolo11n.pt format=engine  # creates 'yolo11n.engine''
-=======
         yolo export model=yolo11n.pt format=engine # creates 'yolo11n.engine''
->>>>>>> 242d332c
 
         # Run inference with the exported model
         yolo predict model=yolo11n.engine source='https://ultralytics.com/images/bus.jpg'
@@ -202,11 +198,7 @@
 
         ```bash
         # Export a YOLO11n PyTorch model to TensorRT format with INT8 quantization
-<<<<<<< HEAD
-        yolo export model=yolo11n.pt format=engine batch=8 workspace=4 int8=True data=coco.yaml  # creates 'yolov8n.engine''
-=======
         yolo export model=yolo11n.pt format=engine batch=8 workspace=4 int8=True data=coco.yaml # creates 'yolov8n.engine''
->>>>>>> 242d332c
 
         # Run inference with the exported TensorRT quantized model
         yolo predict model=yolov8n.engine source='https://ultralytics.com/images/bus.jpg'
@@ -501,11 +493,7 @@
     from ultralytics import YOLO
 
     model = YOLO("yolo11n.pt")
-<<<<<<< HEAD
-    model.export(format="engine")  # creates 'yolov8n.engine'
-=======
     model.export(format="engine")  # creates 'yolo11n.engine'
->>>>>>> 242d332c
 
     # Run inference
     model = YOLO("yolo11n.engine")
