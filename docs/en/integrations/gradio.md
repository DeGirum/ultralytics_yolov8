---
comments: true
description: Discover an interactive way to perform object detection with Ultralytics YOLO11 using Gradio. Upload images and adjust settings for real-time results.
keywords: Ultralytics, YOLO11, Gradio, object detection, interactive, real-time, image processing, AI
---

<<<<<<< HEAD
# Interactive [Object Detection](https://www.ultralytics.com/glossary/object-detection): Gradio & Ultralytics YOLO11 🚀

## Introduction to Interactive Object Detection

This Gradio interface provides an easy and interactive way to perform object detection using the [Ultralytics YOLO11](https://github.com/ultralytics/ultralytics/) model. Users can upload images and adjust parameters like confidence threshold and intersection-over-union (IoU) threshold to get real-time detection results.
=======
# Interactive Object Detection: Gradio & Ultralytics YOLO11 🚀

## Introduction to Interactive Object Detection

This Gradio interface provides an easy and interactive way to perform [object detection](https://www.ultralytics.com/glossary/object-detection) using the [Ultralytics YOLO11](https://github.com/ultralytics/ultralytics/) model. Users can upload images and adjust parameters like confidence threshold and intersection-over-union (IoU) threshold to get real-time detection results.
>>>>>>> 242d332c

<p align="center">
  <br>
  <iframe loading="lazy" width="720" height="405" src="https://www.youtube.com/embed/pWYiene9lYw"
    title="YouTube video player" frameborder="0"
    allow="accelerometer; autoplay; clipboard-write; encrypted-media; gyroscope; picture-in-picture; web-share"
    allowfullscreen>
  </iframe>
  <br>
  <strong>Watch:</strong> Gradio Integration with Ultralytics YOLO11
</p>

## Why Use Gradio for Object Detection?

- **User-Friendly Interface:** Gradio offers a straightforward platform for users to upload images and visualize detection results without any coding requirement.
- **Real-Time Adjustments:** Parameters such as confidence and IoU thresholds can be adjusted on the fly, allowing for immediate feedback and optimization of detection results.
- **Broad Accessibility:** The Gradio web interface can be accessed by anyone, making it an excellent tool for demonstrations, educational purposes, and quick experiments.

<p align="center">
   <img width="800" alt="Gradio example screenshot" src="https://github.com/ultralytics/docs/releases/download/0/gradio-example-screenshot.avif">
</p>

## How to Install Gradio

```bash
pip install gradio
```

## How to Use the Interface

1. **Upload Image:** Click on 'Upload Image' to choose an image file for object detection.
2. **Adjust Parameters:**
    - **Confidence Threshold:** Slider to set the minimum confidence level for detecting objects.
    - **IoU Threshold:** Slider to set the IoU threshold for distinguishing different objects.
3. **View Results:** The processed image with detected objects and their labels will be displayed.

## Example Use Cases

- **Sample Image 1:** Bus detection with default thresholds.
- **Sample Image 2:** Detection on a sports image with default thresholds.

## Usage Example

<<<<<<< HEAD
This section provides the Python code used to create the Gradio interface with the Ultralytics YOLO11 model. Supports classification tasks, detection tasks, segmentation tasks, and key point tasks.
=======
This section provides the Python code used to create the Gradio interface with the Ultralytics YOLO11 model. The code supports classification tasks, detection tasks, segmentation tasks, and key point tasks.
>>>>>>> 242d332c

```python
import gradio as gr
import PIL.Image as Image

from ultralytics import ASSETS, YOLO

model = YOLO("yolo11n.pt")


def predict_image(img, conf_threshold, iou_threshold):
    """Predicts objects in an image using a YOLO11 model with adjustable confidence and IOU thresholds."""
    results = model.predict(
        source=img,
        conf=conf_threshold,
        iou=iou_threshold,
        show_labels=True,
        show_conf=True,
        imgsz=640,
    )

    for r in results:
        im_array = r.plot()
        im = Image.fromarray(im_array[..., ::-1])

    return im


iface = gr.Interface(
    fn=predict_image,
    inputs=[
        gr.Image(type="pil", label="Upload Image"),
        gr.Slider(minimum=0, maximum=1, value=0.25, label="Confidence threshold"),
        gr.Slider(minimum=0, maximum=1, value=0.45, label="IoU threshold"),
    ],
    outputs=gr.Image(type="pil", label="Result"),
    title="Ultralytics Gradio",
    description="Upload images for inference. The Ultralytics YOLO11n model is used by default.",
    examples=[
        [ASSETS / "bus.jpg", 0.25, 0.45],
        [ASSETS / "zidane.jpg", 0.25, 0.45],
    ],
)

if __name__ == "__main__":
    iface.launch()
```

## Parameters Explanation

| Parameter Name   | Type    | Description                                              |
| ---------------- | ------- | -------------------------------------------------------- |
| `img`            | `Image` | The image on which object detection will be performed.   |
| `conf_threshold` | `float` | Confidence threshold for detecting objects.              |
| `iou_threshold`  | `float` | Intersection-over-union threshold for object separation. |

### Gradio Interface Components

| Component    | Description                              |
| ------------ | ---------------------------------------- |
| Image Input  | To upload the image for detection.       |
| Sliders      | To adjust confidence and IoU thresholds. |
| Image Output | To display the detection results.        |

## FAQ

### How do I use Gradio with Ultralytics YOLO11 for object detection?

To use Gradio with Ultralytics YOLO11 for object detection, you can follow these steps:

1. **Install Gradio:** Use the command `pip install gradio`.
2. **Create Interface:** Write a Python script to initialize the Gradio interface. You can refer to the provided code example in the [documentation](#usage-example) for details.
3. **Upload and Adjust:** Upload your image and adjust the confidence and IoU thresholds on the Gradio interface to get real-time object detection results.

Here's a minimal code snippet for reference:

```python
import gradio as gr

from ultralytics import YOLO

model = YOLO("yolo11n.pt")


def predict_image(img, conf_threshold, iou_threshold):
    results = model.predict(
        source=img,
        conf=conf_threshold,
        iou=iou_threshold,
        show_labels=True,
        show_conf=True,
    )
    return results[0].plot() if results else None


iface = gr.Interface(
    fn=predict_image,
    inputs=[
        gr.Image(type="pil", label="Upload Image"),
        gr.Slider(minimum=0, maximum=1, value=0.25, label="Confidence threshold"),
        gr.Slider(minimum=0, maximum=1, value=0.45, label="IoU threshold"),
    ],
    outputs=gr.Image(type="pil", label="Result"),
    title="Ultralytics Gradio YOLO11",
    description="Upload images for YOLO11 object detection.",
)
iface.launch()
```

### What are the benefits of using Gradio for Ultralytics YOLO11 object detection?

Using Gradio for Ultralytics YOLO11 object detection offers several benefits:

- **User-Friendly Interface:** Gradio provides an intuitive interface for users to upload images and visualize detection results without any coding effort.
- **Real-Time Adjustments:** You can dynamically adjust detection parameters such as confidence and IoU thresholds and see the effects immediately.
- **Accessibility:** The web interface is accessible to anyone, making it useful for quick experiments, educational purposes, and demonstrations.

For more details, you can read this [blog post on AI in radiology](https://www.ultralytics.com/blog/ai-and-radiology-a-new-era-of-precision-and-efficiency) that showcases similar interactive visualization techniques.

### Can I use Gradio and Ultralytics YOLO11 together for educational purposes?

Yes, Gradio and Ultralytics YOLO11 can be utilized together for educational purposes effectively. Gradio's intuitive web interface makes it easy for students and educators to interact with state-of-the-art [deep learning](https://www.ultralytics.com/glossary/deep-learning-dl) models like Ultralytics YOLO11 without needing advanced programming skills. This setup is ideal for demonstrating key concepts in object detection and [computer vision](https://www.ultralytics.com/glossary/computer-vision-cv), as Gradio provides immediate visual feedback which helps in understanding the impact of different parameters on the detection performance.

### How do I adjust the confidence and IoU thresholds in the Gradio interface for YOLO11?

In the Gradio interface for YOLO11, you can adjust the confidence and IoU thresholds using the sliders provided. These thresholds help control the prediction [accuracy](https://www.ultralytics.com/glossary/accuracy) and object separation:

- **Confidence Threshold:** Determines the minimum confidence level for detecting objects. Slide to increase or decrease the confidence required.
- **IoU Threshold:** Sets the intersection-over-union threshold for distinguishing between overlapping objects. Adjust this value to refine object separation.

For more information on these parameters, visit the [parameters explanation section](#parameters-explanation).

### What are some practical applications of using Ultralytics YOLO11 with Gradio?

Practical applications of combining Ultralytics YOLO11 with Gradio include:

- **Real-Time Object Detection Demonstrations:** Ideal for showcasing how object detection works in real-time.
- **Educational Tools:** Useful in academic settings to teach object detection and computer vision concepts.
- **Prototype Development:** Efficient for developing and testing prototype object detection applications quickly.
- **Community and Collaborations:** Making it easy to share models with the community for feedback and collaboration.

<<<<<<< HEAD
For examples of similar use cases, check out the [Ultralytics blog](https://www.ultralytics.com/blog/monitoring-animal-behavior-using-ultralytics-yolov8).

Providing this information within the documentation will help in enhancing the usability and accessibility of Ultralytics YOLO11, making it more approachable for users at all levels of expertise.
=======
For examples of similar use cases, check out the [Ultralytics blog on animal behavior monitoring](https://www.ultralytics.com/blog/monitoring-animal-behavior-using-ultralytics-yolov8) which demonstrates how interactive visualization can enhance wildlife conservation efforts.
>>>>>>> 242d332c
<|MERGE_RESOLUTION|>--- conflicted
+++ resolved
@@ -4,19 +4,11 @@
 keywords: Ultralytics, YOLO11, Gradio, object detection, interactive, real-time, image processing, AI
 ---
 
-<<<<<<< HEAD
-# Interactive [Object Detection](https://www.ultralytics.com/glossary/object-detection): Gradio & Ultralytics YOLO11 🚀
-
-## Introduction to Interactive Object Detection
-
-This Gradio interface provides an easy and interactive way to perform object detection using the [Ultralytics YOLO11](https://github.com/ultralytics/ultralytics/) model. Users can upload images and adjust parameters like confidence threshold and intersection-over-union (IoU) threshold to get real-time detection results.
-=======
 # Interactive Object Detection: Gradio & Ultralytics YOLO11 🚀
 
 ## Introduction to Interactive Object Detection
 
 This Gradio interface provides an easy and interactive way to perform [object detection](https://www.ultralytics.com/glossary/object-detection) using the [Ultralytics YOLO11](https://github.com/ultralytics/ultralytics/) model. Users can upload images and adjust parameters like confidence threshold and intersection-over-union (IoU) threshold to get real-time detection results.
->>>>>>> 242d332c
 
 <p align="center">
   <br>
@@ -60,11 +52,7 @@
 
 ## Usage Example
 
-<<<<<<< HEAD
-This section provides the Python code used to create the Gradio interface with the Ultralytics YOLO11 model. Supports classification tasks, detection tasks, segmentation tasks, and key point tasks.
-=======
 This section provides the Python code used to create the Gradio interface with the Ultralytics YOLO11 model. The code supports classification tasks, detection tasks, segmentation tasks, and key point tasks.
->>>>>>> 242d332c
 
 ```python
 import gradio as gr
@@ -206,10 +194,4 @@
 - **Prototype Development:** Efficient for developing and testing prototype object detection applications quickly.
 - **Community and Collaborations:** Making it easy to share models with the community for feedback and collaboration.
 
-<<<<<<< HEAD
-For examples of similar use cases, check out the [Ultralytics blog](https://www.ultralytics.com/blog/monitoring-animal-behavior-using-ultralytics-yolov8).
-
-Providing this information within the documentation will help in enhancing the usability and accessibility of Ultralytics YOLO11, making it more approachable for users at all levels of expertise.
-=======
-For examples of similar use cases, check out the [Ultralytics blog on animal behavior monitoring](https://www.ultralytics.com/blog/monitoring-animal-behavior-using-ultralytics-yolov8) which demonstrates how interactive visualization can enhance wildlife conservation efforts.
->>>>>>> 242d332c
+For examples of similar use cases, check out the [Ultralytics blog on animal behavior monitoring](https://www.ultralytics.com/blog/monitoring-animal-behavior-using-ultralytics-yolov8) which demonstrates how interactive visualization can enhance wildlife conservation efforts.