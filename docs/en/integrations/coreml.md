---
comments: true
description: Learn how to export YOLO11 models to CoreML for optimized, on-device machine learning on iOS and macOS. Follow step-by-step instructions.
keywords: CoreML export, YOLO11 models, CoreML conversion, Ultralytics, iOS object detection, macOS machine learning, AI deployment, machine learning integration
---

# CoreML Export for YOLO11 Models

Deploying [computer vision](https://www.ultralytics.com/glossary/computer-vision-cv) models on Apple devices like iPhones and Macs requires a format that ensures seamless performance.

The CoreML export format allows you to optimize your [Ultralytics YOLO11](https://github.com/ultralytics/ultralytics) models for efficient [object detection](https://www.ultralytics.com/glossary/object-detection) in iOS and macOS applications. In this guide, we'll walk you through the steps for converting your models to the CoreML format, making it easier for your models to perform well on Apple devices.

## CoreML

<p align="center">
  <img width="100%" src="https://github.com/ultralytics/docs/releases/download/0/coreml-overview.avif" alt="CoreML Overview">
</p>

[CoreML](https://developer.apple.com/documentation/coreml) is Apple's foundational machine learning framework that builds upon Accelerate, BNNS, and Metal Performance Shaders. It provides a machine-learning model format that seamlessly integrates into iOS applications and supports tasks such as image analysis, [natural language processing](https://www.ultralytics.com/glossary/natural-language-processing-nlp), audio-to-text conversion, and sound analysis.

Applications can take advantage of Core ML without the need to have a network connection or API calls because the Core ML framework works using on-device computing. This means model inference can be performed locally on the user's device.

## Key Features of CoreML Models

Apple's CoreML framework offers robust features for on-device machine learning. Here are the key features that make CoreML a powerful tool for developers:

- **Comprehensive Model Support**: Converts and runs models from popular frameworks like TensorFlow, [PyTorch](https://www.ultralytics.com/glossary/pytorch), scikit-learn, XGBoost, and LibSVM.

<p align="center">
  <img width="100%" src="https://github.com/ultralytics/docs/releases/download/0/coreml-supported-models.avif" alt="CoreML Supported Models">
</p>

- **On-device [Machine Learning](https://www.ultralytics.com/glossary/machine-learning-ml)**: Ensures data privacy and swift processing by executing models directly on the user's device, eliminating the need for network connectivity.

- **Performance and Optimization**: Uses the device's CPU, GPU, and Neural Engine for optimal performance with minimal power and memory usage. Offers tools for model compression and optimization while maintaining [accuracy](https://www.ultralytics.com/glossary/accuracy).

- **Ease of Integration**: Provides a unified format for various model types and a user-friendly API for seamless integration into apps. Supports domain-specific tasks through frameworks like Vision and Natural Language.

- **Advanced Features**: Includes on-device training capabilities for personalized experiences, asynchronous predictions for interactive ML experiences, and model inspection and validation tools.

## CoreML Deployment Options

Before we look at the code for exporting YOLO11 models to the CoreML format, let's understand where CoreML models are usually used.

CoreML offers various deployment options for machine learning models, including:

- **On-Device Deployment**: This method directly integrates CoreML models into your iOS app. It's particularly advantageous for ensuring low latency, enhanced privacy (since data remains on the device), and offline functionality. This approach, however, may be limited by the device's hardware capabilities, especially for larger and more complex models. On-device deployment can be executed in the following two ways.

    - **Embedded Models**: These models are included in the app bundle and are immediately accessible. They are ideal for small models that do not require frequent updates.

    - **Downloaded Models**: These models are fetched from a server as needed. This approach is suitable for larger models or those needing regular updates. It helps keep the app bundle size smaller.

- **Cloud-Based Deployment**: CoreML models are hosted on servers and accessed by the iOS app through API requests. This scalable and flexible option enables easy model updates without app revisions. It's ideal for complex models or large-scale apps requiring regular updates. However, it does require an internet connection and may pose latency and security issues.

## Exporting YOLO11 Models to CoreML

Exporting YOLO11 to CoreML enables optimized, on-device machine learning performance within Apple's ecosystem, offering benefits in terms of efficiency, security, and seamless integration with iOS, macOS, watchOS, and tvOS platforms.

### Installation

To install the required package, run:

!!! tip "Installation"

    === "CLI"

        ```bash
        # Install the required package for YOLO11
        pip install ultralytics
        ```

For detailed instructions and best practices related to the installation process, check our [YOLO11 Installation guide](../quickstart.md). While installing the required packages for YOLO11, if you encounter any difficulties, consult our [Common Issues guide](../guides/yolo-common-issues.md) for solutions and tips.

### Usage

Before diving into the usage instructions, be sure to check out the range of [YOLO11 models offered by Ultralytics](../models/index.md). This will help you choose the most appropriate model for your project requirements.

!!! example "Usage"

    === "Python"

        ```python
        from ultralytics import YOLO

        # Load the YOLO11 model
        model = YOLO("yolo11n.pt")

        # Export the model to CoreML format
        model.export(format="coreml")  # creates 'yolo11n.mlpackage'

        # Load the exported CoreML model
        coreml_model = YOLO("yolo11n.mlpackage")

        # Run inference
        results = coreml_model("https://ultralytics.com/images/bus.jpg")
        ```

    === "CLI"

        ```bash
        # Export a YOLO11n PyTorch model to CoreML format
<<<<<<< HEAD
        yolo export model=yolo11n.pt format=coreml  # creates 'yolo11n.mlpackage''
=======
        yolo export model=yolo11n.pt format=coreml # creates 'yolo11n.mlpackage''
>>>>>>> 242d332c

        # Run inference with the exported model
        yolo predict model=yolo11n.mlpackage source='https://ultralytics.com/images/bus.jpg'
        ```

### Export Arguments

| Argument | Type             | Default    | Description                                                                                                                                                                                   |
| -------- | ---------------- | ---------- | --------------------------------------------------------------------------------------------------------------------------------------------------------------------------------------------- |
| `format` | `str`            | `'coreml'` | Target format for the exported model, defining compatibility with various deployment environments.                                                                                            |
| `imgsz`  | `int` or `tuple` | `640`      | Desired image size for the model input. Can be an integer for square images or a tuple `(height, width)` for specific dimensions.                                                             |
| `half`   | `bool`           | `False`    | Enables FP16 (half-precision) quantization, reducing model size and potentially speeding up inference on supported hardware.                                                                  |
| `int8`   | `bool`           | `False`    | Activates INT8 quantization, further compressing the model and speeding up inference with minimal [accuracy](https://www.ultralytics.com/glossary/accuracy) loss, primarily for edge devices. |
| `nms`    | `bool`           | `False`    | Adds Non-Maximum Suppression (NMS), essential for accurate and efficient detection post-processing.                                                                                           |
| `batch`  | `int`            | `1`        | Specifies export model batch inference size or the max number of images the exported model will process concurrently in `predict` mode.                                                       |
| `device` | `str`            | `None`     | Specifies the device for exporting: GPU (`device=0`), CPU (`device=cpu`), MPS for Apple silicon (`device=mps`).                                                                               |

!!! tip

    Please make sure to use a macOS or x86 Linux machine when exporting to CoreML.

For more details about the export process, visit the [Ultralytics documentation page on exporting](../modes/export.md).

## Deploying Exported YOLO11 CoreML Models

Having successfully exported your Ultralytics YOLO11 models to CoreML, the next critical phase is deploying these models effectively. For detailed guidance on deploying CoreML models in various environments, check out these resources:

- **[CoreML Tools](https://apple.github.io/coremltools/docs-guides/)**: This guide includes instructions and examples to convert models from [TensorFlow](https://www.ultralytics.com/glossary/tensorflow), PyTorch, and other libraries to Core ML.

- **[ML and Vision](https://developer.apple.com/videos/)**: A collection of comprehensive videos that cover various aspects of using and implementing CoreML models.

- **[Integrating a Core ML Model into Your App](https://developer.apple.com/documentation/coreml/integrating-a-core-ml-model-into-your-app)**: A comprehensive guide on integrating a CoreML model into an iOS application, detailing steps from preparing the model to implementing it in the app for various functionalities.

## Summary

In this guide, we went over how to export Ultralytics YOLO11 models to CoreML format. By following the steps outlined in this guide, you can ensure maximum compatibility and performance when exporting YOLO11 models to CoreML.

For further details on usage, visit the [CoreML official documentation](https://developer.apple.com/documentation/coreml).

Also, if you'd like to know more about other Ultralytics YOLO11 integrations, visit our [integration guide page](../integrations/index.md). You'll find plenty of valuable resources and insights there.

## FAQ

### How do I export YOLO11 models to CoreML format?

To export your [Ultralytics YOLO11](https://github.com/ultralytics/ultralytics) models to CoreML format, you'll first need to ensure you have the `ultralytics` package installed. You can install it using:

!!! example "Installation"

    === "CLI"

        ```bash
        pip install ultralytics
        ```

Next, you can export the model using the following Python or CLI commands:

!!! example "Usage"

    === "Python"

        ```python
        from ultralytics import YOLO

        model = YOLO("yolo11n.pt")
        model.export(format="coreml")
        ```

    === "CLI"

        ```bash
        yolo export model=yolo11n.pt format=coreml
        ```

For further details, refer to the [Exporting YOLO11 Models to CoreML](../modes/export.md) section of our documentation.

### What are the benefits of using CoreML for deploying YOLO11 models?

CoreML provides numerous advantages for deploying [Ultralytics YOLO11](https://github.com/ultralytics/ultralytics) models on Apple devices:

- **On-device Processing**: Enables local model inference on devices, ensuring [data privacy](https://www.ultralytics.com/glossary/data-privacy) and minimizing latency.
- **Performance Optimization**: Leverages the full potential of the device's CPU, GPU, and Neural Engine, optimizing both speed and efficiency.
- **Ease of Integration**: Offers a seamless integration experience with Apple's ecosystems, including iOS, macOS, watchOS, and tvOS.
- **Versatility**: Supports a wide range of machine learning tasks such as image analysis, audio processing, and natural language processing using the CoreML framework.

For more details on integrating your CoreML model into an iOS app, check out the guide on [Integrating a Core ML Model into Your App](https://developer.apple.com/documentation/coreml/integrating-a-core-ml-model-into-your-app).

### What are the deployment options for YOLO11 models exported to CoreML?

Once you export your YOLO11 model to CoreML format, you have multiple deployment options:

1. **On-Device Deployment**: Directly integrate CoreML models into your app for enhanced privacy and offline functionality. This can be done as:

    - **Embedded Models**: Included in the app bundle, accessible immediately.
    - **Downloaded Models**: Fetched from a server as needed, keeping the app bundle size smaller.

2. **Cloud-Based Deployment**: Host CoreML models on servers and access them via API requests. This approach supports easier updates and can handle more complex models.

For detailed guidance on deploying CoreML models, refer to [CoreML Deployment Options](#coreml-deployment-options).

### How does CoreML ensure optimized performance for YOLO11 models?

CoreML ensures optimized performance for [Ultralytics YOLO11](https://github.com/ultralytics/ultralytics) models by utilizing various optimization techniques:

- **Hardware Acceleration**: Uses the device's CPU, GPU, and Neural Engine for efficient computation.
- **Model Compression**: Provides tools for compressing models to reduce their footprint without compromising accuracy.
- **Adaptive Inference**: Adjusts inference based on the device's capabilities to maintain a balance between speed and performance.

For more information on performance optimization, visit the [CoreML official documentation](https://developer.apple.com/documentation/coreml).

### Can I run inference directly with the exported CoreML model?

Yes, you can run inference directly using the exported CoreML model. Below are the commands for Python and CLI:

!!! example "Running Inference"

    === "Python"

        ```python
        from ultralytics import YOLO

        coreml_model = YOLO("yolo11n.mlpackage")
        results = coreml_model("https://ultralytics.com/images/bus.jpg")
        ```

    === "CLI"

        ```bash
        yolo predict model=yolo11n.mlpackage source='https://ultralytics.com/images/bus.jpg'
        ```

For additional information, refer to the [Usage section](#usage) of the CoreML export guide.<|MERGE_RESOLUTION|>--- conflicted
+++ resolved
@@ -99,11 +99,7 @@
 
         ```bash
         # Export a YOLO11n PyTorch model to CoreML format
-<<<<<<< HEAD
-        yolo export model=yolo11n.pt format=coreml  # creates 'yolo11n.mlpackage''
-=======
         yolo export model=yolo11n.pt format=coreml # creates 'yolo11n.mlpackage''
->>>>>>> 242d332c
 
         # Run inference with the exported model
         yolo predict model=yolo11n.mlpackage source='https://ultralytics.com/images/bus.jpg'
