---
comments: true
description: Explore common questions and solutions related to Ultralytics YOLO, from hardware requirements to model fine-tuning and real-time detection.
keywords: Ultralytics, YOLO, FAQ, object detection, hardware requirements, fine-tuning, ONNX, TensorFlow, real-time detection, model accuracy
---

# Ultralytics YOLO Frequently Asked Questions (FAQ)

This FAQ section addresses common questions and issues users might encounter while working with [Ultralytics](https://www.ultralytics.com/) YOLO repositories.

## FAQ

### What is Ultralytics and what does it offer?

Ultralytics is a [computer vision](https://www.ultralytics.com/glossary/computer-vision-cv) AI company specializing in state-of-the-art object detection and [image segmentation](https://www.ultralytics.com/glossary/image-segmentation) models, with a focus on the YOLO (You Only Look Once) family. Their offerings include:

<<<<<<< HEAD
- Open-source implementations of [YOLO11](https://docs.ultralytics.com/models/yolov8/) and [YOLO11](https://docs.ultralytics.com/models/yolo11/)
=======
- Open-source implementations of [YOLOv8](https://docs.ultralytics.com/models/yolov8/) and [YOLO11](https://docs.ultralytics.com/models/yolo11/)
>>>>>>> 242d332c
- A wide range of [pre-trained models](https://docs.ultralytics.com/models/) for various computer vision tasks
- A comprehensive [Python package](https://docs.ultralytics.com/usage/python/) for seamless integration of YOLO models into projects
- Versatile [tools](https://docs.ultralytics.com/modes/) for training, testing, and deploying models
- [Extensive documentation](https://docs.ultralytics.com/) and a supportive community

### How do I install the Ultralytics package?

Installing the Ultralytics package is straightforward using pip:

```
pip install ultralytics
```

For the latest development version, install directly from the GitHub repository:

```
pip install git+https://github.com/ultralytics/ultralytics.git
```

Detailed installation instructions can be found in the [quickstart guide](https://docs.ultralytics.com/quickstart/).

### What are the system requirements for running Ultralytics models?

Minimum requirements:

- Python 3.7+
- [PyTorch](https://www.ultralytics.com/glossary/pytorch) 1.7+
- CUDA-compatible GPU (for GPU acceleration)

Recommended setup:

- Python 3.8+
- PyTorch 1.10+
- NVIDIA GPU with CUDA 11.2+
- 8GB+ RAM
- 50GB+ free disk space (for dataset storage and model training)

For troubleshooting common issues, visit the [YOLO Common Issues](https://docs.ultralytics.com/guides/yolo-common-issues/) page.

<<<<<<< HEAD
### How can I train a custom YOLO11 model on my own dataset?

To train a custom YOLO11 model:
=======
### How can I train a custom YOLO model on my own dataset?

To train a custom YOLO model:
>>>>>>> 242d332c

1. Prepare your dataset in YOLO format (images and corresponding label txt files).
2. Create a YAML file describing your dataset structure and classes.
3. Use the following Python code to start training:

```python
from ultralytics import YOLO

# Load a model
model = YOLO("yolov8n.yaml")  # build a new model from scratch
model = YOLO("yolov8n.pt")  # load a pretrained model (recommended for training)

# Train the model
results = model.train(data="path/to/your/data.yaml", epochs=100, imgsz=640)
```

For a more in-depth guide, including data preparation and advanced training options, refer to the comprehensive [training guide](https://docs.ultralytics.com/modes/train/).

### What pretrained models are available in Ultralytics?

<<<<<<< HEAD
Ultralytics offers a diverse range of pretrained YOLO11 models for various tasks:
=======
Ultralytics offers a diverse range of pretrained models for various tasks:
>>>>>>> 242d332c

- Object Detection: YOLO11n, YOLO11s, YOLO11m, YOLO11l, YOLO11x
- [Instance Segmentation](https://www.ultralytics.com/glossary/instance-segmentation): YOLO11n-seg, YOLO11s-seg, YOLO11m-seg, YOLO11l-seg, YOLO11x-seg
- Classification: YOLO11n-cls, YOLO11s-cls, YOLO11m-cls, YOLO11l-cls, YOLO11x-cls
<<<<<<< HEAD
=======
- Pose Estimation: YOLO11n-pose, YOLO11s-pose, YOLO11m-pose, YOLO11l-pose, YOLO11x-pose
>>>>>>> 242d332c

These models vary in size and complexity, offering different trade-offs between speed and [accuracy](https://www.ultralytics.com/glossary/accuracy). Explore the full range of [pretrained models](https://docs.ultralytics.com/models/) to find the best fit for your project.

### How do I perform inference using a trained Ultralytics model?

To perform inference with a trained model:

```python
from ultralytics import YOLO

# Load a model
model = YOLO("path/to/your/model.pt")

# Perform inference
results = model("path/to/image.jpg")

# Process results
for r in results:
    print(r.boxes)  # print bbox predictions
    print(r.masks)  # print mask predictions
    print(r.probs)  # print class probabilities
```

For advanced inference options, including batch processing and video inference, check out the detailed [prediction guide](https://docs.ultralytics.com/modes/predict/).

### Can Ultralytics models be deployed on edge devices or in production environments?

Absolutely! Ultralytics models are designed for versatile deployment across various platforms:

- Edge devices: Optimize inference on devices like NVIDIA Jetson or Intel Neural Compute Stick using TensorRT, ONNX, or OpenVINO.
- Mobile: Deploy on Android or iOS devices by converting models to TFLite or Core ML.
- Cloud: Leverage frameworks like [TensorFlow](https://www.ultralytics.com/glossary/tensorflow) Serving or PyTorch Serve for scalable cloud deployments.
- Web: Implement in-browser inference using ONNX.js or TensorFlow.js.

Ultralytics provides export functions to convert models to various formats for deployment. Explore the wide range of [deployment options](https://docs.ultralytics.com/guides/model-deployment-options/) to find the best solution for your use case.

### What's the difference between YOLOv8 and YOLO11?

Key distinctions include:

- Architecture: YOLO11 features an improved backbone and head design for enhanced performance.
- Performance: YOLO11 generally offers superior accuracy and speed compared to YOLOv8.
<<<<<<< HEAD
- Tasks: YOLO11 natively supports [object detection](https://www.ultralytics.com/glossary/object-detection), instance segmentation, and classification in a unified framework.
- Codebase: YOLO11 is implemented with a more modular and extensible architecture, facilitating easier customization and extension.
- Training: YOLO11 incorporates advanced training techniques like multi-dataset training and hyperparameter evolution for improved results.

For an in-depth comparison of features and performance metrics, visit the [YOLO](https://www.ultralytics.com/yolo) comparison page.
=======
- Efficiency: YOLO11m achieves higher mean Average Precision (mAP) on the COCO dataset with 22% fewer parameters than YOLOv8m.
- Tasks: Both models support [object detection](https://www.ultralytics.com/glossary/object-detection), instance segmentation, classification, and pose estimation in a unified framework.
- Codebase: YOLO11 is implemented with a more modular and extensible architecture, facilitating easier customization and extension.

For an in-depth comparison of features and performance metrics, visit the [YOLO11 documentation page](https://docs.ultralytics.com/models/yolo11/).
>>>>>>> 242d332c

### How can I contribute to the Ultralytics open-source project?

Contributing to Ultralytics is a great way to improve the project and expand your skills. Here's how you can get involved:

1. Fork the Ultralytics repository on GitHub.
2. Create a new branch for your feature or bug fix.
3. Make your changes and ensure all tests pass.
4. Submit a pull request with a clear description of your changes.
5. Participate in the code review process.

You can also contribute by reporting bugs, suggesting features, or improving documentation. For detailed guidelines and best practices, refer to the [contributing guide](https://docs.ultralytics.com/help/contributing/).

### How do I install the Ultralytics package in Python?

Installing the Ultralytics package in Python is simple. Use pip by running the following command in your terminal or command prompt:

```bash
pip install ultralytics
```

For the cutting-edge development version, install directly from the GitHub repository:

```bash
pip install git+https://github.com/ultralytics/ultralytics.git
```

For environment-specific installation instructions and troubleshooting tips, consult the comprehensive [quickstart guide](https://docs.ultralytics.com/quickstart/).

### What are the main features of Ultralytics YOLO?

Ultralytics YOLO boasts a rich set of features for advanced computer vision tasks:

- Real-Time Detection: Efficiently detect and classify objects in real-time scenarios.
- Multi-Task Capabilities: Perform object detection, instance segmentation, classification, and pose estimation with a unified framework.
- Pre-Trained Models: Access a variety of [pretrained models](https://docs.ultralytics.com/models/) that balance speed and accuracy for different use cases.
- Custom Training: Easily fine-tune models on custom datasets with the flexible [training pipeline](https://docs.ultralytics.com/modes/train/).
- Wide [Deployment Options](https://docs.ultralytics.com/guides/model-deployment-options/): Export models to various formats like TensorRT, ONNX, and CoreML for deployment across different platforms.
- Extensive Documentation: Benefit from comprehensive [documentation](https://docs.ultralytics.com/) and a supportive community to guide you through your computer vision journey.

### How can I improve the performance of my YOLO model?

Enhancing your YOLO model's performance can be achieved through several techniques:

1. [Hyperparameter Tuning](https://www.ultralytics.com/glossary/hyperparameter-tuning): Experiment with different hyperparameters using the [Hyperparameter Tuning Guide](https://docs.ultralytics.com/guides/hyperparameter-tuning/) to optimize model performance.
2. [Data Augmentation](https://www.ultralytics.com/glossary/data-augmentation): Implement techniques like flip, scale, rotate, and color adjustments to enhance your training dataset and improve model generalization.
<<<<<<< HEAD
3. [Transfer Learning](https://www.ultralytics.com/glossary/transfer-learning): Leverage pre-trained models and fine-tune them on your specific dataset using the [Train YOLO11](https://docs.ultralytics.com/modes/train/) guide.
=======
3. [Transfer Learning](https://www.ultralytics.com/glossary/transfer-learning): Leverage pre-trained models and fine-tune them on your specific dataset using the [Train guide](../modes/train.md).
>>>>>>> 242d332c
4. Export to Efficient Formats: Convert your model to optimized formats like TensorRT or ONNX for faster inference using the [Export guide](../modes/export.md).
5. Benchmarking: Utilize the [Benchmark Mode](https://docs.ultralytics.com/modes/benchmark/) to measure and improve inference speed and accuracy systematically.

### Can I deploy Ultralytics YOLO models on mobile and edge devices?

Yes, Ultralytics YOLO models are designed for versatile deployment, including mobile and edge devices:

- Mobile: Convert models to TFLite or CoreML for seamless integration into Android or iOS apps. Refer to the [TFLite Integration Guide](https://docs.ultralytics.com/integrations/tflite/) and [CoreML Integration Guide](https://docs.ultralytics.com/integrations/coreml/) for platform-specific instructions.
- Edge Devices: Optimize inference on devices like NVIDIA Jetson or other edge hardware using TensorRT or ONNX. The [Edge TPU Integration Guide](https://docs.ultralytics.com/integrations/edge-tpu/) provides detailed steps for edge deployment.

For a comprehensive overview of deployment strategies across various platforms, consult the [deployment options guide](https://docs.ultralytics.com/guides/model-deployment-options/).

### How can I perform inference using a trained Ultralytics YOLO model?

Performing inference with a trained Ultralytics YOLO model is straightforward:

1. Load the Model:

    ```python
    from ultralytics import YOLO

    model = YOLO("path/to/your/model.pt")
    ```

2. Run Inference:

    ```python
    results = model("path/to/image.jpg")

    for r in results:
        print(r.boxes)  # print bounding box predictions
        print(r.masks)  # print mask predictions
        print(r.probs)  # print class probabilities
    ```

For advanced inference techniques, including batch processing, video inference, and custom preprocessing, refer to the detailed [prediction guide](https://docs.ultralytics.com/modes/predict/).

### Where can I find examples and tutorials for using Ultralytics?

Ultralytics provides a wealth of resources to help you get started and master their tools:

- 📚 [Official documentation](https://docs.ultralytics.com/): Comprehensive guides, API references, and best practices.
- 💻 [GitHub repository](https://github.com/ultralytics/ultralytics): Source code, example scripts, and community contributions.
- ✍️ [Ultralytics blog](https://www.ultralytics.com/blog): In-depth articles, use cases, and technical insights.
- 💬 [Community forums](https://community.ultralytics.com/): Connect with other users, ask questions, and share your experiences.
- 🎥 [YouTube channel](https://www.youtube.com/ultralytics?sub_confirmation=1): Video tutorials, demos, and webinars on various Ultralytics topics.

These resources provide code examples, real-world use cases, and step-by-step guides for various tasks using Ultralytics models.

If you need further assistance, don't hesitate to consult the Ultralytics documentation or reach out to the community through [GitHub Issues](https://github.com/ultralytics/ultralytics/issues) or the official [discussion forum](https://github.com/orgs/ultralytics/discussions).<|MERGE_RESOLUTION|>--- conflicted
+++ resolved
@@ -14,11 +14,7 @@
 
 Ultralytics is a [computer vision](https://www.ultralytics.com/glossary/computer-vision-cv) AI company specializing in state-of-the-art object detection and [image segmentation](https://www.ultralytics.com/glossary/image-segmentation) models, with a focus on the YOLO (You Only Look Once) family. Their offerings include:
 
-<<<<<<< HEAD
-- Open-source implementations of [YOLO11](https://docs.ultralytics.com/models/yolov8/) and [YOLO11](https://docs.ultralytics.com/models/yolo11/)
-=======
 - Open-source implementations of [YOLOv8](https://docs.ultralytics.com/models/yolov8/) and [YOLO11](https://docs.ultralytics.com/models/yolo11/)
->>>>>>> 242d332c
 - A wide range of [pre-trained models](https://docs.ultralytics.com/models/) for various computer vision tasks
 - A comprehensive [Python package](https://docs.ultralytics.com/usage/python/) for seamless integration of YOLO models into projects
 - Versatile [tools](https://docs.ultralytics.com/modes/) for training, testing, and deploying models
@@ -58,15 +54,9 @@
 
 For troubleshooting common issues, visit the [YOLO Common Issues](https://docs.ultralytics.com/guides/yolo-common-issues/) page.
 
-<<<<<<< HEAD
-### How can I train a custom YOLO11 model on my own dataset?
-
-To train a custom YOLO11 model:
-=======
 ### How can I train a custom YOLO model on my own dataset?
 
 To train a custom YOLO model:
->>>>>>> 242d332c
 
 1. Prepare your dataset in YOLO format (images and corresponding label txt files).
 2. Create a YAML file describing your dataset structure and classes.
@@ -87,19 +77,12 @@
 
 ### What pretrained models are available in Ultralytics?
 
-<<<<<<< HEAD
-Ultralytics offers a diverse range of pretrained YOLO11 models for various tasks:
-=======
 Ultralytics offers a diverse range of pretrained models for various tasks:
->>>>>>> 242d332c
 
 - Object Detection: YOLO11n, YOLO11s, YOLO11m, YOLO11l, YOLO11x
 - [Instance Segmentation](https://www.ultralytics.com/glossary/instance-segmentation): YOLO11n-seg, YOLO11s-seg, YOLO11m-seg, YOLO11l-seg, YOLO11x-seg
 - Classification: YOLO11n-cls, YOLO11s-cls, YOLO11m-cls, YOLO11l-cls, YOLO11x-cls
-<<<<<<< HEAD
-=======
 - Pose Estimation: YOLO11n-pose, YOLO11s-pose, YOLO11m-pose, YOLO11l-pose, YOLO11x-pose
->>>>>>> 242d332c
 
 These models vary in size and complexity, offering different trade-offs between speed and [accuracy](https://www.ultralytics.com/glossary/accuracy). Explore the full range of [pretrained models](https://docs.ultralytics.com/models/) to find the best fit for your project.
 
@@ -142,19 +125,11 @@
 
 - Architecture: YOLO11 features an improved backbone and head design for enhanced performance.
 - Performance: YOLO11 generally offers superior accuracy and speed compared to YOLOv8.
-<<<<<<< HEAD
-- Tasks: YOLO11 natively supports [object detection](https://www.ultralytics.com/glossary/object-detection), instance segmentation, and classification in a unified framework.
-- Codebase: YOLO11 is implemented with a more modular and extensible architecture, facilitating easier customization and extension.
-- Training: YOLO11 incorporates advanced training techniques like multi-dataset training and hyperparameter evolution for improved results.
-
-For an in-depth comparison of features and performance metrics, visit the [YOLO](https://www.ultralytics.com/yolo) comparison page.
-=======
 - Efficiency: YOLO11m achieves higher mean Average Precision (mAP) on the COCO dataset with 22% fewer parameters than YOLOv8m.
 - Tasks: Both models support [object detection](https://www.ultralytics.com/glossary/object-detection), instance segmentation, classification, and pose estimation in a unified framework.
 - Codebase: YOLO11 is implemented with a more modular and extensible architecture, facilitating easier customization and extension.
 
 For an in-depth comparison of features and performance metrics, visit the [YOLO11 documentation page](https://docs.ultralytics.com/models/yolo11/).
->>>>>>> 242d332c
 
 ### How can I contribute to the Ultralytics open-source project?
 
@@ -201,11 +176,7 @@
 
 1. [Hyperparameter Tuning](https://www.ultralytics.com/glossary/hyperparameter-tuning): Experiment with different hyperparameters using the [Hyperparameter Tuning Guide](https://docs.ultralytics.com/guides/hyperparameter-tuning/) to optimize model performance.
 2. [Data Augmentation](https://www.ultralytics.com/glossary/data-augmentation): Implement techniques like flip, scale, rotate, and color adjustments to enhance your training dataset and improve model generalization.
-<<<<<<< HEAD
-3. [Transfer Learning](https://www.ultralytics.com/glossary/transfer-learning): Leverage pre-trained models and fine-tune them on your specific dataset using the [Train YOLO11](https://docs.ultralytics.com/modes/train/) guide.
-=======
 3. [Transfer Learning](https://www.ultralytics.com/glossary/transfer-learning): Leverage pre-trained models and fine-tune them on your specific dataset using the [Train guide](../modes/train.md).
->>>>>>> 242d332c
 4. Export to Efficient Formats: Convert your model to optimized formats like TensorRT or ONNX for faster inference using the [Export guide](../modes/export.md).
 5. Benchmarking: Utilize the [Benchmark Mode](https://docs.ultralytics.com/modes/benchmark/) to measure and improve inference speed and accuracy systematically.
 
