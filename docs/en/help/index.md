---
comments: true
description: Explore the Ultralytics Help Center with guides, FAQs, CI processes, and policies to support your YOLO model experience and contributions.
keywords: Ultralytics, YOLO, help center, documentation, guides, FAQ, contributing, CI, MRE, CLA, code of conduct, security policy, privacy policy
---

# Help

Welcome to the Ultralytics Help page! We are dedicated to providing you with detailed resources to enhance your experience with the Ultralytics YOLO models and repositories. This page serves as your portal to guides and documentation designed to assist you with various tasks and answer questions you may encounter while engaging with our repositories.

- [Frequently Asked Questions (FAQ)](FAQ.md): Find answers to common questions and issues encountered by the community of Ultralytics YOLO users and contributors.
- [Contributing Guide](contributing.md): Discover the protocols for making contributions, including how to submit pull requests, report bugs, and more.
- [Continuous Integration (CI) Guide](CI.md): Gain insights into the CI processes we employ, complete with status reports for each Ultralytics repository.
- [Contributor License Agreement (CLA)](CLA.md): Review the CLA to understand the rights and responsibilities associated with contributing to Ultralytics projects.
- [Minimum Reproducible Example (MRE) Guide](minimum-reproducible-example.md): Learn the process for creating an MRE, which is crucial for the timely and effective resolution of bug reports.
- [Code of Conduct](code-of-conduct.md): Our community guidelines support a respectful and open atmosphere for all collaborators.
- [Environmental, Health and Safety (EHS) Policy](environmental-health-safety.md): Delve into our commitment to sustainability and the well-being of all our stakeholders.
- [Security Policy](security.md): Familiarize yourself with our security protocols and the procedure for reporting vulnerabilities.
- [Privacy Policy](privacy.md): Read our privacy policy to understand how we protect your data and respect your privacy in all our services and operations.

We encourage you to review these resources for a seamless and productive experience. Our aim is to foster a helpful and friendly environment for everyone in the Ultralytics community. Should you require additional support, please feel free to reach out via [GitHub Issues](https://github.com/ultralytics/ultralytics/issues) or our official discussion forums. Happy coding!

## FAQ

### What is Ultralytics YOLO and how does it benefit my [machine learning](https://www.ultralytics.com/glossary/machine-learning-ml) projects?

Ultralytics YOLO (You Only Look Once) is a state-of-the-art, real-time [object detection](https://www.ultralytics.com/glossary/object-detection) model. Its latest version, YOLO11, enhances speed, [accuracy](https://www.ultralytics.com/glossary/accuracy), and versatility, making it ideal for a wide range of applications, from real-time video analytics to advanced machine learning research. YOLO's efficiency in detecting objects in images and videos has made it the go-to solution for businesses and researchers looking to integrate robust [computer vision](https://www.ultralytics.com/glossary/computer-vision-cv) capabilities into their projects.

<<<<<<< HEAD
For more details on YOLO11, visit the [YOLO11 documentation](../tasks/detect.md).

### How do I contribute to Ultralytics YOLO repositories?

Contributing to Ultralytics YOLO repositories is straightforward. Start by reviewing the [Contributing Guide](../help/contributing.md) to understand the protocols for submitting pull requests, reporting bugs, and more. You'll also need to sign the [Contributor License Agreement (CLA)](../help/CLA.md) to ensure your contributions are legally recognized. For effective bug reporting, refer to the [Minimum Reproducible Example (MRE) Guide](../help/minimum-reproducible-example.md).
=======
For more details on YOLO11, visit the [YOLO11 documentation](../models/yolo11.md).

### How do I contribute to Ultralytics YOLO repositories?

Contributing to Ultralytics YOLO repositories is straightforward. Start by reviewing the [Contributing Guide](contributing.md) to understand the protocols for submitting pull requests, reporting bugs, and more. You'll also need to sign the [Contributor License Agreement (CLA)](CLA.md) to ensure your contributions are legally recognized. For effective bug reporting, refer to the [Minimum Reproducible Example (MRE) Guide](minimum-reproducible-example.md).
>>>>>>> 242d332c

### Why should I use Ultralytics HUB for my machine learning projects?

Ultralytics HUB offers a seamless, no-code solution for managing your machine learning projects. It enables you to generate, train, and deploy AI models like YOLO11 effortlessly. Unique features include cloud training, real-time tracking, and intuitive dataset management. Ultralytics HUB simplifies the entire workflow, from data processing to [model deployment](https://www.ultralytics.com/glossary/model-deployment), making it an indispensable tool for both beginners and advanced users.

To get started, visit [Ultralytics HUB Quickstart](../hub/quickstart.md).

### What is Continuous Integration (CI) in Ultralytics, and how does it ensure high-quality code?

Continuous Integration (CI) in Ultralytics involves automated processes that ensure the integrity and quality of the codebase. Our CI setup includes Docker deployment, broken link checks, [CodeQL analysis](https://github.com/github/codeql), and PyPI publishing. These processes help maintain stable and secure repositories by automatically running tests and checks on new code submissions.

Learn more in the [Continuous Integration (CI) Guide](CI.md).

### How is [data privacy](https://www.ultralytics.com/glossary/data-privacy) handled by Ultralytics?

Ultralytics takes data privacy seriously. Our [Privacy Policy](privacy.md) outlines how we collect and use anonymized data to improve the YOLO package while prioritizing user privacy and control. We adhere to strict data protection regulations to ensure your information is secure at all times.

For more information, review our [Privacy Policy](privacy.md).<|MERGE_RESOLUTION|>--- conflicted
+++ resolved
@@ -26,19 +26,11 @@
 
 Ultralytics YOLO (You Only Look Once) is a state-of-the-art, real-time [object detection](https://www.ultralytics.com/glossary/object-detection) model. Its latest version, YOLO11, enhances speed, [accuracy](https://www.ultralytics.com/glossary/accuracy), and versatility, making it ideal for a wide range of applications, from real-time video analytics to advanced machine learning research. YOLO's efficiency in detecting objects in images and videos has made it the go-to solution for businesses and researchers looking to integrate robust [computer vision](https://www.ultralytics.com/glossary/computer-vision-cv) capabilities into their projects.
 
-<<<<<<< HEAD
-For more details on YOLO11, visit the [YOLO11 documentation](../tasks/detect.md).
-
-### How do I contribute to Ultralytics YOLO repositories?
-
-Contributing to Ultralytics YOLO repositories is straightforward. Start by reviewing the [Contributing Guide](../help/contributing.md) to understand the protocols for submitting pull requests, reporting bugs, and more. You'll also need to sign the [Contributor License Agreement (CLA)](../help/CLA.md) to ensure your contributions are legally recognized. For effective bug reporting, refer to the [Minimum Reproducible Example (MRE) Guide](../help/minimum-reproducible-example.md).
-=======
 For more details on YOLO11, visit the [YOLO11 documentation](../models/yolo11.md).
 
 ### How do I contribute to Ultralytics YOLO repositories?
 
 Contributing to Ultralytics YOLO repositories is straightforward. Start by reviewing the [Contributing Guide](contributing.md) to understand the protocols for submitting pull requests, reporting bugs, and more. You'll also need to sign the [Contributor License Agreement (CLA)](CLA.md) to ensure your contributions are legally recognized. For effective bug reporting, refer to the [Minimum Reproducible Example (MRE) Guide](minimum-reproducible-example.md).
->>>>>>> 242d332c
 
 ### Why should I use Ultralytics HUB for my machine learning projects?
 
