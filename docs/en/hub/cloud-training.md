---
comments: true
description: Discover Ultralytics HUB Cloud Training for easy model training. Upgrade to Pro and start training with a single click. Streamline your workflow now!.
keywords: Ultralytics HUB, cloud training, model training, Pro Plan, easy AI setup
---

# Ultralytics HUB Cloud Training

We've listened to the high demand and widespread interest and are thrilled to unveil [Ultralytics HUB](https://www.ultralytics.com/hub) Cloud Training, offering a single-click training experience for our [Pro](./pro.md) users!

[Ultralytics HUB](https://www.ultralytics.com/hub) [Pro](./pro.md) users can finetune [Ultralytics HUB](https://www.ultralytics.com/hub) models on a custom dataset using our Cloud Training solution, making the model training process easy. Say goodbye to complex setups and hello to streamlined workflows with [Ultralytics HUB](https://www.ultralytics.com/hub)'s intuitive interface.

<p align="center">
  <iframe loading="lazy" width="720" height="405" src="https://www.youtube.com/embed/ie3vLUDNYZo"
    title="YouTube video player" frameborder="0"
    allow="accelerometer; autoplay; clipboard-write; encrypted-media; gyroscope; picture-in-picture; web-share"
    allowfullscreen>
  </iframe>
  <br>
  <strong>Watch:</strong> New Feature 🌟 Introducing Ultralytics HUB Cloud Training
</p>

## Train Model

In order to train models using Ultralytics Cloud Training, you need to [upgrade](./pro.md#how-to-upgrade) to the [Pro Plan](./pro.md).

Follow the [Train Model](./models.md#train-model) instructions from the [Models](./models.md) page until you reach the third step ([Train](./models.md#3-train)) of the **Train Model** dialog. Once you are on this step, simply select the training duration (Epochs or Timed), the training instance, the payment method, and click the **Start Training** button. That's it!

![Ultralytics HUB screenshot of the Train Model dialog with arrows pointing to the Cloud Training options and the Start Training button](https://github.com/ultralytics/docs/releases/download/0/ultralytics-hub-train-model-dialog.avif)

??? note

    When you are on this step, you have the option to close the **Train Model** dialog and start training your model from the Model page later.

    ![Ultralytics HUB screenshot of the Model page with an arrow pointing to the Start Training card](https://github.com/ultralytics/docs/releases/download/0/hub-cloud-training-model-page-start-training.avif)

<<<<<<< HEAD
Most of the time, you will use the Epochs training. The number of epochs can be adjusted on this step (if the training didn't start yet) and represents the number of times your dataset needs to go through the cycle of train, label, and test. The exact pricing based on the number of epochs is hard to determine, reason why we only allow the [Account Balance](./pro.md#account-balance) payment method.
=======
Most of the time, you will use the Epochs training. The number of epochs can be adjusted on this step (if the training didn't start yet) and represents the number of times your dataset needs to go through the cycle of train, label, and test. The exact pricing based on the number of epochs is hard to determine, reason why we only allow the [Account Balance](./pro.md#managing-your-account-balance) payment method.
>>>>>>> 242d332c

!!! note

    When using the Epochs training, your [account balance](./pro.md#managing-your-account-balance) needs to be at least US$5.00 to start training. In case you have a low balance, you can top-up directly from this step.

    ![Ultralytics HUB screenshot of the Train Model dialog with an arrow pointing to the Top-Up button](https://github.com/ultralytics/docs/releases/download/0/ultralytics-hub-train-model-dialog-top-up.avif)

!!! note

    When using the Epochs training, the [account balance](./pro.md#managing-your-account-balance) is deducted after every [epoch](https://www.ultralytics.com/glossary/epoch).

    Also, after every epoch, we check if you have enough [account balance](./pro.md#managing-your-account-balance) for the next epoch. In case you don't have enough [account balance](./pro.md#managing-your-account-balance) for the next epoch, we will stop the training session, allowing you to resume training your model from the last checkpoint saved.

    ![Ultralytics HUB screenshot of the Model page with an arrow pointing to the Resume Training button](https://github.com/ultralytics/docs/releases/download/0/hub-cloud-training-resume-training-button.avif)

Alternatively, you can use the Timed training. This option allows you to set the training duration. In this case, we can determine the exact pricing. You can pay upfront or using your [account balance](./pro.md#managing-your-account-balance).

If you have enough [account balance](./pro.md#managing-your-account-balance), you can use the [Account Balance](./pro.md#managing-your-account-balance) payment method.

![Ultralytics HUB screenshot of the Train Model dialog with an arrow pointing to the Start Training button](https://github.com/ultralytics/docs/releases/download/0/ultralytics-hub-train-model-start-training.avif)

If you don't have enough [account balance](./pro.md#managing-your-account-balance), you won't be able to use the [Account Balance](./pro.md#managing-your-account-balance) payment method. You can pay upfront or top-up directly from this step.

![Ultralytics HUB screenshot of the Train Model dialog with an arrow pointing to the Pay Now button](https://github.com/ultralytics/docs/releases/download/0/hub-cloud-training-train-model-pay-now-button.avif)

Before the training session starts, the initialization process spins up a dedicated instance equipped with GPU resources, which can sometimes take a while depending on the current demand and availability of GPU resources.

![Ultralytics HUB screenshot of the Model page during the initialization process](https://github.com/ultralytics/docs/releases/download/0/model-page-initialization-process.avif)

!!! note

    The account balance is not deducted during the initialization process (before the training session starts).

After the training session starts, you can monitor each step of the progress.

If needed, you can stop the training by clicking on the **Stop Training** button.

![Ultralytics HUB screenshot of the Model page of a model that is currently training with an arrow pointing to the Stop Training button](https://github.com/ultralytics/docs/releases/download/0/model-page-training-stop-button.avif)

!!! note

    You can resume training your model from the last checkpoint saved.

    ![Ultralytics HUB screenshot of the Model page with an arrow pointing to the Resume Training button](https://github.com/ultralytics/docs/releases/download/0/hub-cloud-training-resume-training-button.avif)

<p align="center">
  <iframe loading="lazy" width="720" height="405" src="https://www.youtube.com/embed/H3qL8ImCSV8"
    title="YouTube video player" frameborder="0"
    allow="accelerometer; autoplay; clipboard-write; encrypted-media; gyroscope; picture-in-picture; web-share"
    allowfullscreen>
  </iframe>
  <br>
  <strong>Watch:</strong> Pause and Resume Model Training Using Ultralytics HUB
</p>

!!! note

    Unfortunately, at the moment, you can only train one model at a time using Ultralytics Cloud.

    ![Ultralytics HUB screenshot of the Train Model dialog with the Ultralytics Cloud unavailable](https://github.com/ultralytics/docs/releases/download/0/ultralytics-hub-train-model-dialog-1.avif)

## Billing

During training or after training, you can check the cost of your model by clicking on the **Billing** tab. Furthermore, you can download the cost report by clicking on the **Download** button.

![Ultralytics HUB screenshot of the Billing tab inside the Model page with an arrow pointing to the Billing tab and one to the Download button](https://github.com/ultralytics/docs/releases/download/0/hub-cloud-training-billing-tab.avif)<|MERGE_RESOLUTION|>--- conflicted
+++ resolved
@@ -34,11 +34,7 @@
 
     ![Ultralytics HUB screenshot of the Model page with an arrow pointing to the Start Training card](https://github.com/ultralytics/docs/releases/download/0/hub-cloud-training-model-page-start-training.avif)
 
-<<<<<<< HEAD
-Most of the time, you will use the Epochs training. The number of epochs can be adjusted on this step (if the training didn't start yet) and represents the number of times your dataset needs to go through the cycle of train, label, and test. The exact pricing based on the number of epochs is hard to determine, reason why we only allow the [Account Balance](./pro.md#account-balance) payment method.
-=======
 Most of the time, you will use the Epochs training. The number of epochs can be adjusted on this step (if the training didn't start yet) and represents the number of times your dataset needs to go through the cycle of train, label, and test. The exact pricing based on the number of epochs is hard to determine, reason why we only allow the [Account Balance](./pro.md#managing-your-account-balance) payment method.
->>>>>>> 242d332c
 
 !!! note
 
