---
comments: true
description: Discover SAM 2, the next generation of Meta's Segment Anything Model, supporting real-time promptable segmentation in both images and videos with state-of-the-art performance. Learn about its key features, datasets, and how to use it.
keywords: SAM 2, SAM 2.1, Segment Anything, video segmentation, image segmentation, promptable segmentation, zero-shot performance, SA-V dataset, Ultralytics, real-time segmentation, AI, machine learning
---

!!! tip "SAM 2.1"

<<<<<<< HEAD
    We have just supported the more accurate SAM2.1 model. Please give it a try!
=======
    We have just added support for the more accurate SAM2.1 model. Please give it a try!
>>>>>>> 242d332c

# SAM 2: Segment Anything Model 2

<a href="https://colab.research.google.com/github/ultralytics/notebooks/blob/main/notebooks/inference-with-meta-sam-and-sam2-using-ultralytics-python-package.ipynb"><img src="https://colab.research.google.com/assets/colab-badge.svg" alt="Inference with Segment Anything 2 In Colab"></a>

SAM 2, the successor to Meta's [Segment Anything Model (SAM)](sam.md), is a cutting-edge tool designed for comprehensive object segmentation in both images and videos. It excels in handling complex visual data through a unified, promptable model architecture that supports real-time processing and zero-shot generalization.

![SAM 2 Example Results](https://github.com/ultralytics/docs/releases/download/0/sa-v-dataset.avif)

## Key Features

<p align="center">
  <br>
  <iframe loading="lazy" width="720" height="405" src="https://www.youtube.com/embed/yXQPLMrNX2s"
    title="YouTube video player" frameborder="0"
    allow="accelerometer; autoplay; clipboard-write; encrypted-media; gyroscope; picture-in-picture; web-share"
    allowfullscreen>
  </iframe>
  <br>
  <strong>Watch:</strong> How to Run Inference with Meta's SAM2 using Ultralytics | Step-by-Step Guide 🎉
</p>

### Unified Model Architecture

SAM 2 combines the capabilities of image and video segmentation in a single model. This unification simplifies deployment and allows for consistent performance across different media types. It leverages a flexible prompt-based interface, enabling users to specify objects of interest through various prompt types, such as points, bounding boxes, or masks.

### Real-Time Performance

The model achieves real-time inference speeds, processing approximately 44 frames per second. This makes SAM 2 suitable for applications requiring immediate feedback, such as video editing and augmented reality.

### Zero-Shot Generalization

SAM 2 can segment objects it has never encountered before, demonstrating strong zero-shot generalization. This is particularly useful in diverse or evolving visual domains where pre-defined categories may not cover all possible objects.

### Interactive Refinement

Users can iteratively refine the segmentation results by providing additional prompts, allowing for precise control over the output. This interactivity is essential for fine-tuning results in applications like video annotation or medical imaging.

### Advanced Handling of Visual Challenges

SAM 2 includes mechanisms to manage common video segmentation challenges, such as object occlusion and reappearance. It uses a sophisticated memory mechanism to keep track of objects across frames, ensuring continuity even when objects are temporarily obscured or exit and re-enter the scene.

For a deeper understanding of SAM 2's architecture and capabilities, explore the [SAM 2 research paper](https://arxiv.org/abs/2408.00714).

## Performance and Technical Details

SAM 2 sets a new benchmark in the field, outperforming previous models on various metrics:

| Metric                                                                                     | SAM 2         | Previous SOTA |
| ------------------------------------------------------------------------------------------ | ------------- | ------------- |
| **Interactive Video Segmentation**                                                         | **Best**      | -             |
| **Human Interactions Required**                                                            | **3x fewer**  | Baseline      |
| **[Image Segmentation](https://www.ultralytics.com/glossary/image-segmentation) Accuracy** | **Improved**  | SAM           |
| **Inference Speed**                                                                        | **6x faster** | SAM           |

## Model Architecture

### Core Components

- **Image and Video Encoder**: Utilizes a [transformer](https://www.ultralytics.com/glossary/transformer)-based architecture to extract high-level features from both images and video frames. This component is responsible for understanding the visual content at each timestep.
- **Prompt Encoder**: Processes user-provided prompts (points, boxes, masks) to guide the segmentation task. This allows SAM 2 to adapt to user input and target specific objects within a scene.
- **Memory Mechanism**: Includes a memory encoder, memory bank, and memory attention module. These components collectively store and utilize information from past frames, enabling the model to maintain consistent [object tracking](https://www.ultralytics.com/glossary/object-tracking) over time.
- **Mask Decoder**: Generates the final segmentation masks based on the encoded image features and prompts. In video, it also uses memory context to ensure accurate tracking across frames.

![SAM 2 Architecture Diagram](https://raw.githubusercontent.com/facebookresearch/sam2/refs/heads/main/assets/model_diagram.png)

### Memory Mechanism and Occlusion Handling

The memory mechanism allows SAM 2 to handle temporal dependencies and occlusions in video data. As objects move and interact, SAM 2 records their features in a memory bank. When an object becomes occluded, the model can rely on this memory to predict its position and appearance when it reappears. The occlusion head specifically handles scenarios where objects are not visible, predicting the likelihood of an object being occluded.

### Multi-Mask Ambiguity Resolution

In situations with ambiguity (e.g., overlapping objects), SAM 2 can generate multiple mask predictions. This feature is crucial for accurately representing complex scenes where a single mask might not sufficiently describe the scene's nuances.

## SA-V Dataset

The SA-V dataset, developed for SAM 2's training, is one of the largest and most diverse video segmentation datasets available. It includes:

- **51,000+ Videos**: Captured across 47 countries, providing a wide range of real-world scenarios.
- **600,000+ Mask Annotations**: Detailed spatio-temporal mask annotations, referred to as "masklets," covering whole objects and parts.
- **Dataset Scale**: It features 4.5 times more videos and 53 times more annotations than previous largest datasets, offering unprecedented diversity and complexity.

## Benchmarks

### Video Object Segmentation

SAM 2 has demonstrated superior performance across major video segmentation benchmarks:

| Dataset         | J&F  | J    | F    |
| --------------- | ---- | ---- | ---- |
| **DAVIS 2017**  | 82.5 | 79.8 | 85.2 |
| **YouTube-VOS** | 81.2 | 78.9 | 83.5 |

### Interactive Segmentation

In interactive segmentation tasks, SAM 2 shows significant efficiency and accuracy:

| Dataset               | NoC@90 | AUC   |
| --------------------- | ------ | ----- |
| **DAVIS Interactive** | 1.54   | 0.872 |

## Installation

To install SAM 2, use the following command. All SAM 2 models will automatically download on first use.

```bash
pip install ultralytics
```

## How to Use SAM 2: Versatility in Image and Video Segmentation

The following table details the available SAM 2 models, their pre-trained weights, supported tasks, and compatibility with different operating modes like [Inference](../modes/predict.md), [Validation](../modes/val.md), [Training](../modes/train.md), and [Export](../modes/export.md).

| Model Type    | Pre-trained Weights                                                                       | Tasks Supported                              | Inference | Validation | Training | Export |
| ------------- | ----------------------------------------------------------------------------------------- | -------------------------------------------- | --------- | ---------- | -------- | ------ |
| SAM 2 tiny    | [sam2_t.pt](https://github.com/ultralytics/assets/releases/download/v8.3.0/sam2_t.pt)     | [Instance Segmentation](../tasks/segment.md) | ✅        | ❌         | ❌       | ❌     |
| SAM 2 small   | [sam2_s.pt](https://github.com/ultralytics/assets/releases/download/v8.3.0/sam2_s.pt)     | [Instance Segmentation](../tasks/segment.md) | ✅        | ❌         | ❌       | ❌     |
| SAM 2 base    | [sam2_b.pt](https://github.com/ultralytics/assets/releases/download/v8.3.0/sam2_b.pt)     | [Instance Segmentation](../tasks/segment.md) | ✅        | ❌         | ❌       | ❌     |
| SAM 2 large   | [sam2_l.pt](https://github.com/ultralytics/assets/releases/download/v8.3.0/sam2_l.pt)     | [Instance Segmentation](../tasks/segment.md) | ✅        | ❌         | ❌       | ❌     |
| SAM 2.1 tiny  | [sam2.1_t.pt](https://github.com/ultralytics/assets/releases/download/v8.3.0/sam2.1_t.pt) | [Instance Segmentation](../tasks/segment.md) | ✅        | ❌         | ❌       | ❌     |
| SAM 2.1 small | [sam2.1_s.pt](https://github.com/ultralytics/assets/releases/download/v8.3.0/sam2.1_s.pt) | [Instance Segmentation](../tasks/segment.md) | ✅        | ❌         | ❌       | ❌     |
| SAM 2.1 base  | [sam2.1_b.pt](https://github.com/ultralytics/assets/releases/download/v8.3.0/sam2.1_b.pt) | [Instance Segmentation](../tasks/segment.md) | ✅        | ❌         | ❌       | ❌     |
| SAM 2.1 large | [sam2.1_l.pt](https://github.com/ultralytics/assets/releases/download/v8.3.0/sam2.1_l.pt) | [Instance Segmentation](../tasks/segment.md) | ✅        | ❌         | ❌       | ❌     |

### SAM 2 Prediction Examples

SAM 2 can be utilized across a broad spectrum of tasks, including real-time video editing, medical imaging, and autonomous systems. Its ability to segment both static and dynamic visual data makes it a versatile tool for researchers and developers.

#### Segment with Prompts

!!! example "Segment with Prompts"

    Use prompts to segment specific objects in images or videos.

    === "Python"

        ```python
        from ultralytics import SAM

        # Load a model
        model = SAM("sam2.1_b.pt")

        # Display model information (optional)
        model.info()

        # Run inference with bboxes prompt
        results = model("path/to/image.jpg", bboxes=[100, 100, 200, 200])

        # Run inference with single point
        results = model(points=[900, 370], labels=[1])

        # Run inference with multiple points
        results = model(points=[[400, 370], [900, 370]], labels=[1, 1])

        # Run inference with multiple points prompt per object
        results = model(points=[[[400, 370], [900, 370]]], labels=[[1, 1]])

        # Run inference with negative points prompt
        results = model(points=[[[400, 370], [900, 370]]], labels=[[1, 0]])
        ```

#### Segment Everything

!!! example "Segment Everything"

    Segment the entire image or video content without specific prompts.

    === "Python"

        ```python
        from ultralytics import SAM

        # Load a model
        model = SAM("sam2.1_b.pt")

        # Display model information (optional)
        model.info()

        # Run inference
        model("path/to/video.mp4")
        ```

    === "CLI"

        ```bash
        # Run inference with a SAM 2 model
        yolo predict model=sam2.1_b.pt source=path/to/video.mp4
        ```

#### Segment Video and Track objects

!!! example "Segment Video"

    Segment the entire video content with specific prompts and track objects.

    === "Python"

        ```python
        from ultralytics.models.sam import SAM2VideoPredictor

        # Create SAM2VideoPredictor
        overrides = dict(conf=0.25, task="segment", mode="predict", imgsz=1024, model="sam2_b.pt")
        predictor = SAM2VideoPredictor(overrides=overrides)

        # Run inference with single point
<<<<<<< HEAD
        results = predictor(source="test.mp4", points=[920, 470], labels=1)
=======
        results = predictor(source="test.mp4", points=[920, 470], labels=[1])
>>>>>>> 242d332c

        # Run inference with multiple points
        results = predictor(source="test.mp4", points=[[920, 470], [909, 138]], labels=[1, 1])

        # Run inference with multiple points prompt per object
        results = predictor(source="test.mp4", points=[[[920, 470], [909, 138]]], labels=[[1, 1]])

        # Run inference with negative points prompt
        results = predictor(source="test.mp4", points=[[[920, 470], [909, 138]]], labels=[[1, 0]])
        ```

- This example demonstrates how SAM 2 can be used to segment the entire content of an image or video if no prompts (bboxes/points/masks) are provided.

## SAM 2 Comparison vs YOLO

Here we compare Meta's SAM 2 models, including the smallest SAM2-t variant, with Ultralytics smallest segmentation model, [YOLO11n-seg](../tasks/segment.md):

| Model                                                                                          | Size<br><sup>(MB)</sup> | Parameters<br><sup>(M)</sup> | Speed (CPU)<br><sup>(ms/im)</sup> |
| ---------------------------------------------------------------------------------------------- | ----------------------- | ---------------------------- | --------------------------------- |
| [Meta SAM-b](sam.md)                                                                           | 375                     | 93.7                         | 49401                             |
| Meta SAM2-b                                                                                    | 162                     | 80.8                         | 31901                             |
| Meta SAM2-t                                                                                    | 78.1                    | 38.9                         | 25997                             |
| [MobileSAM](mobile-sam.md)                                                                     | 40.7                    | 10.1                         | 25381                             |
| [FastSAM-s](fast-sam.md) with YOLOv8 [backbone](https://www.ultralytics.com/glossary/backbone) | 23.7                    | 11.8                         | 55.9                              |
| Ultralytics [YOLOv8n-seg](yolov8.md)                                                           | **6.7** (11.7x smaller) | **3.4** (11.4x less)         | **24.5** (1061x faster)           |
| Ultralytics [YOLO11n-seg](yolo11.md)                                                           | **5.9** (13.2x smaller) | **2.9** (13.4x less)         | **30.1** (864x faster)            |

This comparison demonstrates the substantial differences in model sizes and speeds between SAM variants and YOLO segmentation models. While SAM provides unique automatic segmentation capabilities, YOLO models, particularly YOLOv8n-seg and YOLO11n-seg, are significantly smaller, faster, and more computationally efficient.

<<<<<<< HEAD
Tests run on a 2023 Apple M2 Macbook with 16GB of RAM using `torch==2.3.1` and `ultralytics==8.2.82`. To reproduce this test:
=======
Tests run on a 2025 Apple M4 Pro with 24GB of RAM using `torch==2.6.0` and `ultralytics==8.3.90`. To reproduce this test:
>>>>>>> 242d332c

!!! example

    === "Python"

        ```python
        from ultralytics import ASSETS, SAM, YOLO, FastSAM

        # Profile SAM2-t, SAM2-b, SAM-b, MobileSAM
        for file in ["sam_b.pt", "sam2_b.pt", "sam2_t.pt", "mobile_sam.pt"]:
            model = SAM(file)
            model.info()
            model(ASSETS)

        # Profile FastSAM-s
        model = FastSAM("FastSAM-s.pt")
        model.info()
        model(ASSETS)

        # Profile YOLO models
        for file_name in ["yolov8n-seg.pt", "yolo11n-seg.pt"]:
            model = YOLO(file_name)
            model.info()
            model(ASSETS)
        ```

## Auto-Annotation: Efficient Dataset Creation

Auto-annotation is a powerful feature of SAM 2, enabling users to generate segmentation datasets quickly and accurately by leveraging pre-trained models. This capability is particularly useful for creating large, high-quality datasets without extensive manual effort.

### How to Auto-Annotate with SAM 2

<p align="center">
  <br>
  <iframe loading="lazy" width="720" height="405" src="https://www.youtube.com/embed/M7xWw4Iodhg"
    title="YouTube video player" frameborder="0"
    allow="accelerometer; autoplay; clipboard-write; encrypted-media; gyroscope; picture-in-picture; web-share"
    allowfullscreen>
  </iframe>
  <br>
  <strong>Watch:</strong> Auto Annotation with Meta's Segment Anything 2 Model using Ultralytics | Data Labeling
</p>

To auto-annotate your dataset using SAM 2, follow this example:

!!! example "Auto-Annotation Example"

    ```python
    from ultralytics.data.annotator import auto_annotate

    auto_annotate(data="path/to/images", det_model="yolo11x.pt", sam_model="sam2_b.pt")
    ```

{% include "macros/sam-auto-annotate.md" %}

This function facilitates the rapid creation of high-quality segmentation datasets, ideal for researchers and developers aiming to accelerate their projects.

## Limitations

Despite its strengths, SAM 2 has certain limitations:

- **Tracking Stability**: SAM 2 may lose track of objects during extended sequences or significant viewpoint changes.
- **Object Confusion**: The model can sometimes confuse similar-looking objects, particularly in crowded scenes.
- **Efficiency with Multiple Objects**: Segmentation efficiency decreases when processing multiple objects simultaneously due to the lack of inter-object communication.
- **Detail [Accuracy](https://www.ultralytics.com/glossary/accuracy)**: May miss fine details, especially with fast-moving objects. Additional prompts can partially address this issue, but temporal smoothness is not guaranteed.

## Citations and Acknowledgements

If SAM 2 is a crucial part of your research or development work, please cite it using the following reference:

!!! quote ""

    === "BibTeX"

        ```bibtex
        @article{ravi2024sam2,
          title={SAM 2: Segment Anything in Images and Videos},
          author={Ravi, Nikhila and Gabeur, Valentin and Hu, Yuan-Ting and Hu, Ronghang and Ryali, Chaitanya and Ma, Tengyu and Khedr, Haitham and R{\"a}dle, Roman and Rolland, Chloe and Gustafson, Laura and Mintun, Eric and Pan, Junting and Alwala, Kalyan Vasudev and Carion, Nicolas and Wu, Chao-Yuan and Girshick, Ross and Doll{\'a}r, Piotr and Feichtenhofer, Christoph},
          journal={arXiv preprint},
          year={2024}
        }
        ```

We extend our gratitude to Meta AI for their contributions to the AI community with this groundbreaking model and dataset.

## FAQ

### What is SAM 2 and how does it improve upon the original Segment Anything Model (SAM)?

SAM 2, the successor to Meta's [Segment Anything Model (SAM)](sam.md), is a cutting-edge tool designed for comprehensive object segmentation in both images and videos. It excels in handling complex visual data through a unified, promptable model architecture that supports real-time processing and zero-shot generalization. SAM 2 offers several improvements over the original SAM, including:

- **Unified Model Architecture**: Combines image and video segmentation capabilities in a single model.
- **Real-Time Performance**: Processes approximately 44 frames per second, making it suitable for applications requiring immediate feedback.
- **Zero-Shot Generalization**: Segments objects it has never encountered before, useful in diverse visual domains.
- **Interactive Refinement**: Allows users to iteratively refine segmentation results by providing additional prompts.
- **Advanced Handling of Visual Challenges**: Manages common video segmentation challenges like object occlusion and reappearance.

For more details on SAM 2's architecture and capabilities, explore the [SAM 2 research paper](https://arxiv.org/abs/2408.00714).

### How can I use SAM 2 for real-time video segmentation?

SAM 2 can be utilized for real-time video segmentation by leveraging its promptable interface and real-time inference capabilities. Here's a basic example:

!!! example "Segment with Prompts"

    Use prompts to segment specific objects in images or videos.

    === "Python"

        ```python
        from ultralytics import SAM

        # Load a model
        model = SAM("sam2_b.pt")

        # Display model information (optional)
        model.info()

        # Segment with bounding box prompt
        results = model("path/to/image.jpg", bboxes=[100, 100, 200, 200])

        # Segment with point prompt
        results = model("path/to/image.jpg", points=[150, 150], labels=[1])
        ```

For more comprehensive usage, refer to the [How to Use SAM 2](#how-to-use-sam-2-versatility-in-image-and-video-segmentation) section.

### What datasets are used to train SAM 2, and how do they enhance its performance?

SAM 2 is trained on the SA-V dataset, one of the largest and most diverse video segmentation datasets available. The SA-V dataset includes:

- **51,000+ Videos**: Captured across 47 countries, providing a wide range of real-world scenarios.
- **600,000+ Mask Annotations**: Detailed spatio-temporal mask annotations, referred to as "masklets," covering whole objects and parts.
- **Dataset Scale**: Features 4.5 times more videos and 53 times more annotations than previous largest datasets, offering unprecedented diversity and complexity.

This extensive dataset allows SAM 2 to achieve superior performance across major video segmentation benchmarks and enhances its zero-shot generalization capabilities. For more information, see the [SA-V Dataset](#sa-v-dataset) section.

### How does SAM 2 handle occlusions and object reappearances in video segmentation?

SAM 2 includes a sophisticated memory mechanism to manage temporal dependencies and occlusions in video data. The memory mechanism consists of:

- **Memory Encoder and Memory Bank**: Stores features from past frames.
- **Memory Attention Module**: Utilizes stored information to maintain consistent object tracking over time.
- **Occlusion Head**: Specifically handles scenarios where objects are not visible, predicting the likelihood of an object being occluded.

This mechanism ensures continuity even when objects are temporarily obscured or exit and re-enter the scene. For more details, refer to the [Memory Mechanism and Occlusion Handling](#memory-mechanism-and-occlusion-handling) section.

### How does SAM 2 compare to other segmentation models like YOLO11?

SAM 2 models, such as Meta's SAM2-t and SAM2-b, offer powerful zero-shot segmentation capabilities but are significantly larger and slower compared to YOLO11 models. For instance, YOLO11n-seg is approximately **13 times smaller** and over **860 times faster** than SAM2-b. While SAM 2 excels in versatile, prompt-based, and zero-shot segmentation scenarios, YOLO11 is optimized for speed, efficiency, and real-time applications, making it better suited for deployment in resource-constrained environments.<|MERGE_RESOLUTION|>--- conflicted
+++ resolved
@@ -6,11 +6,7 @@
 
 !!! tip "SAM 2.1"
 
-<<<<<<< HEAD
-    We have just supported the more accurate SAM2.1 model. Please give it a try!
-=======
     We have just added support for the more accurate SAM2.1 model. Please give it a try!
->>>>>>> 242d332c
 
 # SAM 2: Segment Anything Model 2
 
@@ -216,11 +212,7 @@
         predictor = SAM2VideoPredictor(overrides=overrides)
 
         # Run inference with single point
-<<<<<<< HEAD
-        results = predictor(source="test.mp4", points=[920, 470], labels=1)
-=======
         results = predictor(source="test.mp4", points=[920, 470], labels=[1])
->>>>>>> 242d332c
 
         # Run inference with multiple points
         results = predictor(source="test.mp4", points=[[920, 470], [909, 138]], labels=[1, 1])
@@ -250,11 +242,7 @@
 
 This comparison demonstrates the substantial differences in model sizes and speeds between SAM variants and YOLO segmentation models. While SAM provides unique automatic segmentation capabilities, YOLO models, particularly YOLOv8n-seg and YOLO11n-seg, are significantly smaller, faster, and more computationally efficient.
 
-<<<<<<< HEAD
-Tests run on a 2023 Apple M2 Macbook with 16GB of RAM using `torch==2.3.1` and `ultralytics==8.2.82`. To reproduce this test:
-=======
 Tests run on a 2025 Apple M4 Pro with 24GB of RAM using `torch==2.6.0` and `ultralytics==8.3.90`. To reproduce this test:
->>>>>>> 242d332c
 
 !!! example
 
