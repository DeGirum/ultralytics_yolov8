---
comments: true
description: Explore Baidu's RT-DETR, a Vision Transformer-based real-time object detector offering high accuracy and adaptable inference speed. Learn more with Ultralytics.
keywords: RT-DETR, Baidu, Vision Transformer, real-time object detection, PaddlePaddle, Ultralytics, pre-trained models, AI, machine learning, computer vision
---

# Baidu's RT-DETR: A Vision [Transformer](https://www.ultralytics.com/glossary/transformer)-Based Real-Time Object Detector

## Overview

Real-Time Detection Transformer (RT-DETR), developed by Baidu, is a cutting-edge end-to-end object detector that provides real-time performance while maintaining high [accuracy](https://www.ultralytics.com/glossary/accuracy). It is based on the idea of DETR (the NMS-free framework), meanwhile introducing conv-based [backbone](https://www.ultralytics.com/glossary/backbone) and an efficient hybrid encoder to gain real-time speed. RT-DETR efficiently processes multiscale features by decoupling intra-scale interaction and cross-scale fusion. The model is highly adaptable, supporting flexible adjustment of inference speed using different decoder layers without retraining. RT-DETR excels on accelerated backends like CUDA with TensorRT, outperforming many other real-time object detectors.

<p align="center">
  <br>
  <iframe loading="lazy" width="720" height="405" src="https://www.youtube.com/embed/SArFQs6CHwk"
    title="YouTube video player" frameborder="0"
    allow="accelerometer; autoplay; clipboard-write; encrypted-media; gyroscope; picture-in-picture; web-share"
    allowfullscreen>
  </iframe>
  <br>
  <strong>Watch:</strong> Real-Time Detection Transformer (RT-DETR)
</p>

![Model example image](https://github.com/ultralytics/docs/releases/download/0/baidu-rtdetr-model-overview.avif) **Overview of Baidu's RT-DETR.** The RT-DETR model architecture diagram shows the last three stages of the backbone {S3, S4, S5} as the input to the encoder. The efficient hybrid encoder transforms multiscale features into a sequence of image features through intrascale feature interaction (AIFI) and cross-scale feature-fusion module (CCFM). The IoU-aware query selection is employed to select a fixed number of image features to serve as initial object queries for the decoder. Finally, the decoder with auxiliary prediction heads iteratively optimizes object queries to generate boxes and confidence scores ([source](https://arxiv.org/pdf/2304.08069)).

### Key Features

- **Efficient Hybrid Encoder:** Baidu's RT-DETR uses an efficient hybrid encoder that processes multiscale features by decoupling intra-scale interaction and cross-scale fusion. This unique Vision Transformers-based design reduces computational costs and allows for real-time [object detection](https://www.ultralytics.com/glossary/object-detection).
- **IoU-aware Query Selection:** Baidu's RT-DETR improves object query initialization by utilizing IoU-aware query selection. This allows the model to focus on the most relevant objects in the scene, enhancing the detection accuracy.
- **Adaptable Inference Speed:** Baidu's RT-DETR supports flexible adjustments of inference speed by using different decoder layers without the need for retraining. This adaptability facilitates practical application in various real-time object detection scenarios.
- **NMS-Free Framework:** Based on DETR, RT-DETR eliminates the need for [non-maximum suppression](https://www.ultralytics.com/glossary/non-maximum-suppression-nms) post-processing, simplifying the detection pipeline and potentially improving efficiency.
- **Anchor-Free Detection:** As an [anchor-free detector](https://www.ultralytics.com/glossary/anchor-free-detectors), RT-DETR simplifies the detection process and may improve generalization across different datasets.

## Pre-trained Models

The Ultralytics Python API provides pre-trained PaddlePaddle RT-DETR models with different scales:

- RT-DETR-L: 53.0% AP on COCO val2017, 114 FPS on T4 GPU
- RT-DETR-X: 54.8% AP on COCO val2017, 74 FPS on T4 GPU

<<<<<<< HEAD
<script async src="https://cdn.jsdelivr.net/npm/chart.js@3.9.1/dist/chart.min.js"></script>
=======
Additionally, Baidu has released RTDETRv2 in July 2024, which further improves upon the original architecture with enhanced performance metrics.

<script async src="https://cdn.jsdelivr.net/npm/chart.js"></script>
>>>>>>> 242d332c
<script defer src="../../javascript/benchmark.js"></script>

<canvas id="modelComparisonChart" width="1024" height="400" active-models='["RTDETRv2"]'></canvas>

## Usage Examples

This example provides simple RT-DETR training and inference examples. For full documentation on these and other [modes](../modes/index.md) see the [Predict](../modes/predict.md), [Train](../modes/train.md), [Val](../modes/val.md) and [Export](../modes/export.md) docs pages.

!!! example

    === "Python"

        ```python
        from ultralytics import RTDETR

        # Load a COCO-pretrained RT-DETR-l model
        model = RTDETR("rtdetr-l.pt")

        # Display model information (optional)
        model.info()

        # Train the model on the COCO8 example dataset for 100 epochs
        results = model.train(data="coco8.yaml", epochs=100, imgsz=640)

        # Run inference with the RT-DETR-l model on the 'bus.jpg' image
        results = model("path/to/bus.jpg")
        ```

    === "CLI"

        ```bash
        # Load a COCO-pretrained RT-DETR-l model and train it on the COCO8 example dataset for 100 epochs
        yolo train model=rtdetr-l.pt data=coco8.yaml epochs=100 imgsz=640

        # Load a COCO-pretrained RT-DETR-l model and run inference on the 'bus.jpg' image
        yolo predict model=rtdetr-l.pt source=path/to/bus.jpg
        ```

## Supported Tasks and Modes

This table presents the model types, the specific pre-trained weights, the tasks supported by each model, and the various modes ([Train](../modes/train.md) , [Val](../modes/val.md), [Predict](../modes/predict.md), [Export](../modes/export.md)) that are supported, indicated by ✅ emojis.

| Model Type          | Pre-trained Weights                                                                       | Tasks Supported                        | Inference | Validation | Training | Export |
| ------------------- | ----------------------------------------------------------------------------------------- | -------------------------------------- | --------- | ---------- | -------- | ------ |
| RT-DETR Large       | [rtdetr-l.pt](https://github.com/ultralytics/assets/releases/download/v8.3.0/rtdetr-l.pt) | [Object Detection](../tasks/detect.md) | ✅        | ✅         | ✅       | ✅     |
| RT-DETR Extra-Large | [rtdetr-x.pt](https://github.com/ultralytics/assets/releases/download/v8.3.0/rtdetr-x.pt) | [Object Detection](../tasks/detect.md) | ✅        | ✅         | ✅       | ✅     |

## Ideal Use Cases

RT-DETR is particularly well-suited for applications requiring both high accuracy and real-time performance:

- **Autonomous Driving**: For reliable environmental perception in self-driving systems where both speed and accuracy are critical. [Learn more about AI in self-driving cars](https://www.ultralytics.com/solutions/ai-in-automotive).
- **Advanced Robotics**: Enabling robots to perform complex tasks requiring accurate object recognition and interaction in dynamic environments. [Explore AI's role in robotics](https://www.ultralytics.com/blog/from-algorithms-to-automation-ais-role-in-robotics).
- **Medical Imaging**: For applications in healthcare where precision in object detection can be crucial for diagnostics. [Discover AI in healthcare](https://www.ultralytics.com/solutions/ai-in-healthcare).
- **Surveillance Systems**: For security applications requiring real-time monitoring with high detection accuracy. [Learn about security alarm systems](https://docs.ultralytics.com/guides/security-alarm-system/).
- **Satellite Image Analysis**: For detailed analysis of high-resolution imagery where global context understanding is important. [Read about computer vision in satellite imagery](https://www.ultralytics.com/blog/using-computer-vision-to-analyse-satellite-imagery).

## Citations and Acknowledgements

If you use Baidu's RT-DETR in your research or development work, please cite the [original paper](https://arxiv.org/abs/2304.08069):

!!! quote ""

    === "BibTeX"

        ```bibtex
        @misc{lv2023detrs,
              title={DETRs Beat YOLOs on Real-time Object Detection},
              author={Wenyu Lv and Shangliang Xu and Yian Zhao and Guanzhong Wang and Jinman Wei and Cheng Cui and Yuning Du and Qingqing Dang and Yi Liu},
              year={2023},
              eprint={2304.08069},
              archivePrefix={arXiv},
              primaryClass={cs.CV}
        }
        ```

For RTDETRv2, you can cite the [2024 paper](https://arxiv.org/abs/2407.17140):

!!! quote ""

    === "BibTeX"

        ```bibtex
        @misc{lv2024rtdetrv2,
              title={RTDETRv2: All-in-One Detection Transformer Beats YOLO and DINO},
              author={Wenyu Lv and Yian Zhao and Qinyao Chang and Kui Huang and Guanzhong Wang and Yi Liu},
              year={2024},
              eprint={2407.17140},
              archivePrefix={arXiv},
              primaryClass={cs.CV}
        }
        ```

We would like to acknowledge Baidu and the [PaddlePaddle](https://github.com/PaddlePaddle/PaddleDetection) team for creating and maintaining this valuable resource for the [computer vision](https://www.ultralytics.com/glossary/computer-vision-cv) community. Their contribution to the field with the development of the Vision Transformers-based real-time object detector, RT-DETR, is greatly appreciated.

## FAQ

### What is Baidu's RT-DETR model and how does it work?

<<<<<<< HEAD
Baidu's RT-DETR (Real-Time Detection Transformer) is an advanced real-time object detector built upon the Vision Transformer architecture. It efficiently processes multiscale features by decoupling intra-scale interaction and cross-scale fusion through its efficient hybrid encoder. By employing IoU-aware query selection, the model focuses on the most relevant objects, enhancing detection accuracy. Its adaptable inference speed, achieved by adjusting decoder layers without retraining, makes RT-DETR suitable for various real-time object detection scenarios. Learn more about RT-DETR features [here](https://arxiv.org/pdf/2304.08069).
=======
Baidu's RT-DETR (Real-Time Detection Transformer) is an advanced real-time object detector built upon the Vision Transformer architecture. It efficiently processes multiscale features by decoupling intra-scale interaction and cross-scale fusion through its efficient hybrid encoder. By employing IoU-aware query selection, the model focuses on the most relevant objects, enhancing detection accuracy. Its adaptable inference speed, achieved by adjusting decoder layers without retraining, makes RT-DETR suitable for various real-time object detection scenarios. Learn more about RT-DETR features in the [RT-DETR Arxiv paper](https://arxiv.org/pdf/2304.08069).
>>>>>>> 242d332c

### How can I use the pre-trained RT-DETR models provided by Ultralytics?

You can leverage Ultralytics Python API to use pre-trained PaddlePaddle RT-DETR models. For instance, to load an RT-DETR-l model pre-trained on COCO val2017 and achieve high FPS on T4 GPU, you can utilize the following example:

!!! example

    === "Python"

        ```python
        from ultralytics import RTDETR

        # Load a COCO-pretrained RT-DETR-l model
        model = RTDETR("rtdetr-l.pt")

        # Display model information (optional)
        model.info()

        # Train the model on the COCO8 example dataset for 100 epochs
        results = model.train(data="coco8.yaml", epochs=100, imgsz=640)

        # Run inference with the RT-DETR-l model on the 'bus.jpg' image
        results = model("path/to/bus.jpg")
        ```

    === "CLI"

        ```bash
        # Load a COCO-pretrained RT-DETR-l model and train it on the COCO8 example dataset for 100 epochs
        yolo train model=rtdetr-l.pt data=coco8.yaml epochs=100 imgsz=640

        # Load a COCO-pretrained RT-DETR-l model and run inference on the 'bus.jpg' image
        yolo predict model=rtdetr-l.pt source=path/to/bus.jpg
        ```

### Why should I choose Baidu's RT-DETR over other real-time object detectors?

Baidu's RT-DETR stands out due to its efficient hybrid encoder and IoU-aware query selection, which drastically reduce computational costs while maintaining high accuracy. Its unique ability to adjust inference speed by using different decoder layers without retraining adds significant flexibility. This makes it particularly advantageous for applications requiring real-time performance on accelerated backends like CUDA with TensorRT, outclassing many other real-time object detectors. The [transformer architecture](https://www.ultralytics.com/glossary/transformer) also provides better global context understanding compared to traditional CNN-based detectors.

### How does RT-DETR support adaptable inference speed for different real-time applications?

Baidu's RT-DETR allows flexible adjustments of inference speed by using different decoder layers without requiring retraining. This adaptability is crucial for scaling performance across various real-time object detection tasks. Whether you need faster processing for lower [precision](https://www.ultralytics.com/glossary/precision) needs or slower, more accurate detections, RT-DETR can be tailored to meet your specific requirements. This feature is particularly valuable when deploying models across devices with varying computational capabilities.

### Can I use RT-DETR models with other Ultralytics modes, such as training, validation, and export?

Yes, RT-DETR models are compatible with various Ultralytics modes including training, validation, prediction, and export. You can refer to the respective documentation for detailed instructions on how to utilize these modes: [Train](../modes/train.md), [Val](../modes/val.md), [Predict](../modes/predict.md), and [Export](../modes/export.md). This ensures a comprehensive workflow for developing and deploying your object detection solutions. The Ultralytics framework provides a consistent API across different model architectures, making it easy to work with RT-DETR models.<|MERGE_RESOLUTION|>--- conflicted
+++ resolved
@@ -38,13 +38,9 @@
 - RT-DETR-L: 53.0% AP on COCO val2017, 114 FPS on T4 GPU
 - RT-DETR-X: 54.8% AP on COCO val2017, 74 FPS on T4 GPU
 
-<<<<<<< HEAD
-<script async src="https://cdn.jsdelivr.net/npm/chart.js@3.9.1/dist/chart.min.js"></script>
-=======
 Additionally, Baidu has released RTDETRv2 in July 2024, which further improves upon the original architecture with enhanced performance metrics.
 
 <script async src="https://cdn.jsdelivr.net/npm/chart.js"></script>
->>>>>>> 242d332c
 <script defer src="../../javascript/benchmark.js"></script>
 
 <canvas id="modelComparisonChart" width="1024" height="400" active-models='["RTDETRv2"]'></canvas>
@@ -144,11 +140,7 @@
 
 ### What is Baidu's RT-DETR model and how does it work?
 
-<<<<<<< HEAD
-Baidu's RT-DETR (Real-Time Detection Transformer) is an advanced real-time object detector built upon the Vision Transformer architecture. It efficiently processes multiscale features by decoupling intra-scale interaction and cross-scale fusion through its efficient hybrid encoder. By employing IoU-aware query selection, the model focuses on the most relevant objects, enhancing detection accuracy. Its adaptable inference speed, achieved by adjusting decoder layers without retraining, makes RT-DETR suitable for various real-time object detection scenarios. Learn more about RT-DETR features [here](https://arxiv.org/pdf/2304.08069).
-=======
 Baidu's RT-DETR (Real-Time Detection Transformer) is an advanced real-time object detector built upon the Vision Transformer architecture. It efficiently processes multiscale features by decoupling intra-scale interaction and cross-scale fusion through its efficient hybrid encoder. By employing IoU-aware query selection, the model focuses on the most relevant objects, enhancing detection accuracy. Its adaptable inference speed, achieved by adjusting decoder layers without retraining, makes RT-DETR suitable for various real-time object detection scenarios. Learn more about RT-DETR features in the [RT-DETR Arxiv paper](https://arxiv.org/pdf/2304.08069).
->>>>>>> 242d332c
 
 ### How can I use the pre-trained RT-DETR models provided by Ultralytics?
 
