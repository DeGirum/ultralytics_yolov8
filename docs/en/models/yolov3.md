---
comments: true
description: Discover YOLOv3 and its variants YOLOv3-Ultralytics and YOLOv3u. Learn about their features, implementations, and support for object detection tasks.
keywords: YOLOv3, YOLOv3-Ultralytics, YOLOv3u, object detection, Ultralytics, computer vision, AI models, deep learning
---

# YOLOv3, and YOLOv3u

## Overview

This document presents an overview of three closely related object detection models, namely [YOLOv3](https://pjreddie.com/darknet/yolo/), [YOLOv3-Ultralytics](https://github.com/ultralytics/yolov3), and [YOLOv3u](https://github.com/ultralytics/ultralytics).

1. **YOLOv3:** This is the third version of the You Only Look Once (YOLO) object detection algorithm. Originally developed by Joseph Redmon, YOLOv3 improved on its predecessors by introducing features such as multiscale predictions and three different sizes of detection kernels.

<<<<<<< HEAD
2. **YOLOv3u:** This is an updated version of YOLOv3-Ultralytics that incorporates the anchor-free, objectness-free split head used in YOLOv8 models. YOLOv3u maintains the same backbone and neck architecture as YOLOv3 but with the updated detection head from YOLOv8.
=======
2. **YOLOv3u:** This is an updated version of YOLOv3-Ultralytics that incorporates the anchor-free, objectness-free split head used in YOLOv8 models. YOLOv3u maintains the same [backbone](https://www.ultralytics.com/glossary/backbone) and neck architecture as YOLOv3 but with the updated [detection head](https://www.ultralytics.com/glossary/detection-head) from YOLOv8.
>>>>>>> 242d332c

![Ultralytics YOLOv3](https://github.com/ultralytics/docs/releases/download/0/ultralytics-yolov3-banner.avif)

## Key Features

- **YOLOv3:** Introduced the use of three different scales for detection, leveraging three different sizes of detection kernels: 13x13, 26x26, and 52x52. This significantly improved detection accuracy for objects of different sizes. Additionally, YOLOv3 added features such as multi-label predictions for each [bounding box](https://www.ultralytics.com/glossary/bounding-box) and a better feature extractor network.

- **YOLOv3u:** This updated model incorporates the anchor-free, objectness-free split head from YOLOv8. By eliminating the need for pre-defined anchor boxes and objectness scores, this detection head design can improve the model's ability to detect objects of varying sizes and shapes. This makes YOLOv3u more robust and accurate for object detection tasks.

## Supported Tasks and Modes

<<<<<<< HEAD
YOLOv3 is designed specifically for object detection tasks. Ultralytics supports three variants of YOLOv3: `yolov3u`, `yolov3-tinyu` and `yolov3-sppu`. The `u` in the name signifies that these utilize the anchor-free head of YOLOv8, unlike their original architecture which is anchor-based. These models are renowned for their effectiveness in various real-world scenarios, balancing accuracy and speed. Each variant offers unique features and optimizations, making them suitable for a range of applications.
=======
YOLOv3 is designed specifically for [object detection](https://www.ultralytics.com/glossary/object-detection) tasks. Ultralytics supports three variants of YOLOv3: `yolov3u`, `yolov3-tinyu` and `yolov3-sppu`. The `u` in the name signifies that these utilize the anchor-free head of YOLOv8, unlike their original architecture which is anchor-based. These models are renowned for their effectiveness in various real-world scenarios, balancing accuracy and speed. Each variant offers unique features and optimizations, making them suitable for a range of applications.
>>>>>>> 242d332c

All three models support a comprehensive set of modes, ensuring versatility in various stages of [model deployment](https://www.ultralytics.com/glossary/model-deployment) and development. These modes include [Inference](../modes/predict.md), [Validation](../modes/val.md), [Training](../modes/train.md), and [Export](../modes/export.md), providing users with a complete toolkit for effective object detection.

| Model Type     | Pre-Trained Weights | Tasks Supported                        | Inference | Validation | Training | Export |
| -------------- | ------------------- | -------------------------------------- | --------- | ---------- | -------- | ------ |
| YOLOv3(u)      | `yolov3u.pt`        | [Object Detection](../tasks/detect.md) | ✅        | ✅         | ✅       | ✅     |
| YOLOv3-Tiny(u) | `yolov3-tinyu.pt`   | [Object Detection](../tasks/detect.md) | ✅        | ✅         | ✅       | ✅     |
| YOLOv3u-SPP(u) | `yolov3-sppu.pt`    | [Object Detection](../tasks/detect.md) | ✅        | ✅         | ✅       | ✅     |

## This table provides an at-a-glance view of the capabilities of each YOLOv3 variant, highlighting their versatility and suitability for various tasks and operational modes in object detection workflows.

## Usage Examples

This example provides simple YOLOv3 training and inference examples. For full documentation on these and other [modes](../modes/index.md) see the [Predict](../modes/predict.md), [Train](../modes/train.md), [Val](../modes/val.md) and [Export](../modes/export.md) docs pages.

!!! example

    === "Python"

        [PyTorch](https://www.ultralytics.com/glossary/pytorch) pretrained `*.pt` models as well as configuration `*.yaml` files can be passed to the `YOLO()` class to create a model instance in python:

        ```python
        from ultralytics import YOLO

        # Load a COCO-pretrained YOLOv3u model
        model = YOLO("yolov3u.pt")

        # Display model information (optional)
        model.info()

        # Train the model on the COCO8 example dataset for 100 epochs
        results = model.train(data="coco8.yaml", epochs=100, imgsz=640)

        # Run inference with the YOLOv3u model on the 'bus.jpg' image
        results = model("path/to/bus.jpg")
        ```

    === "CLI"

        CLI commands are available to directly run the models:

        ```bash
        # Load a COCO-pretrained YOLOv3u model and train it on the COCO8 example dataset for 100 epochs
        yolo train model=yolov3u.pt data=coco8.yaml epochs=100 imgsz=640

        # Load a COCO-pretrained YOLOv3u model and run inference on the 'bus.jpg' image
        yolo predict model=yolov3u.pt source=path/to/bus.jpg
        ```

## Citations and Acknowledgements

If you use YOLOv3 in your research, please cite the original YOLO papers and the Ultralytics YOLOv3 repository:

!!! quote ""

    === "BibTeX"

        ```bibtex
        @article{redmon2018yolov3,
          title={YOLOv3: An Incremental Improvement},
          author={Redmon, Joseph and Farhadi, Ali},
          journal={arXiv preprint arXiv:1804.02767},
          year={2018}
        }
        ```

Thank you to Joseph Redmon and Ali Farhadi for developing the original YOLOv3.

## FAQ

### What are the differences between YOLOv3, YOLOv3-Ultralytics, and YOLOv3u?

YOLOv3 is the third iteration of the YOLO (You Only Look Once) [object detection](https://www.ultralytics.com/glossary/object-detection) algorithm developed by Joseph Redmon, known for its balance of [accuracy](https://www.ultralytics.com/glossary/accuracy) and speed, utilizing three different scales (13x13, 26x26, and 52x52) for detections. YOLOv3-Ultralytics is Ultralytics' adaptation of YOLOv3 that adds support for more pre-trained models and facilitates easier model customization. YOLOv3u is an upgraded variant of YOLOv3-Ultralytics, integrating the anchor-free, objectness-free split head from YOLOv8, improving detection robustness and accuracy for various object sizes. For more details on the variants, refer to the [YOLOv3 series](https://github.com/ultralytics/yolov3).

### How can I train a YOLOv3 model using Ultralytics?

Training a YOLOv3 model with Ultralytics is straightforward. You can train the model using either Python or CLI:

!!! example

    === "Python"

        ```python
        from ultralytics import YOLO

        # Load a COCO-pretrained YOLOv3u model
        model = YOLO("yolov3u.pt")

        # Train the model on the COCO8 example dataset for 100 epochs
        results = model.train(data="coco8.yaml", epochs=100, imgsz=640)
        ```

    === "CLI"

        ```bash
        # Load a COCO-pretrained YOLOv3u model and train it on the COCO8 example dataset for 100 epochs
        yolo train model=yolov3u.pt data=coco8.yaml epochs=100 imgsz=640
        ```

For more comprehensive training options and guidelines, visit our [Train mode documentation](../modes/train.md).

### What makes YOLOv3u more accurate for object detection tasks?

YOLOv3u improves upon YOLOv3 and YOLOv3-Ultralytics by incorporating the anchor-free, objectness-free split head used in YOLOv8 models. This upgrade eliminates the need for pre-defined anchor boxes and objectness scores, enhancing its capability to detect objects of varying sizes and shapes more precisely. This makes YOLOv3u a better choice for complex and diverse object detection tasks. For more information, refer to the [Key Features](#key-features) section.

### How can I use YOLOv3 models for inference?

You can perform inference using YOLOv3 models by either Python scripts or CLI commands:

!!! example

    === "Python"

        ```python
        from ultralytics import YOLO

        # Load a COCO-pretrained YOLOv3u model
        model = YOLO("yolov3u.pt")

        # Run inference with the YOLOv3u model on the 'bus.jpg' image
        results = model("path/to/bus.jpg")
        ```

    === "CLI"

        ```bash
        # Load a COCO-pretrained YOLOv3u model and run inference on the 'bus.jpg' image
        yolo predict model=yolov3u.pt source=path/to/bus.jpg
        ```

Refer to the [Inference mode documentation](../modes/predict.md) for more details on running YOLO models.

### What tasks are supported by YOLOv3 and its variants?

YOLOv3, YOLOv3-Tiny and YOLOv3-SPP primarily support object detection tasks. These models can be used for various stages of model deployment and development, such as Inference, Validation, Training, and Export. For a comprehensive set of tasks supported and more in-depth details, visit our [Object Detection tasks documentation](../tasks/detect.md).

### Where can I find resources to cite YOLOv3 in my research?

If you use YOLOv3 in your research, please cite the original YOLO papers and the Ultralytics YOLOv3 repository. Example BibTeX citation:

!!! quote ""

    === "BibTeX"

        ```bibtex
        @article{redmon2018yolov3,
          title={YOLOv3: An Incremental Improvement},
          author={Redmon, Joseph and Farhadi, Ali},
          journal={arXiv preprint arXiv:1804.02767},
          year={2018}
        }
        ```

For more citation details, refer to the [Citations and Acknowledgements](#citations-and-acknowledgements) section.<|MERGE_RESOLUTION|>--- conflicted
+++ resolved
@@ -12,11 +12,7 @@
 
 1. **YOLOv3:** This is the third version of the You Only Look Once (YOLO) object detection algorithm. Originally developed by Joseph Redmon, YOLOv3 improved on its predecessors by introducing features such as multiscale predictions and three different sizes of detection kernels.
 
-<<<<<<< HEAD
-2. **YOLOv3u:** This is an updated version of YOLOv3-Ultralytics that incorporates the anchor-free, objectness-free split head used in YOLOv8 models. YOLOv3u maintains the same backbone and neck architecture as YOLOv3 but with the updated detection head from YOLOv8.
-=======
 2. **YOLOv3u:** This is an updated version of YOLOv3-Ultralytics that incorporates the anchor-free, objectness-free split head used in YOLOv8 models. YOLOv3u maintains the same [backbone](https://www.ultralytics.com/glossary/backbone) and neck architecture as YOLOv3 but with the updated [detection head](https://www.ultralytics.com/glossary/detection-head) from YOLOv8.
->>>>>>> 242d332c
 
 ![Ultralytics YOLOv3](https://github.com/ultralytics/docs/releases/download/0/ultralytics-yolov3-banner.avif)
 
@@ -28,11 +24,7 @@
 
 ## Supported Tasks and Modes
 
-<<<<<<< HEAD
-YOLOv3 is designed specifically for object detection tasks. Ultralytics supports three variants of YOLOv3: `yolov3u`, `yolov3-tinyu` and `yolov3-sppu`. The `u` in the name signifies that these utilize the anchor-free head of YOLOv8, unlike their original architecture which is anchor-based. These models are renowned for their effectiveness in various real-world scenarios, balancing accuracy and speed. Each variant offers unique features and optimizations, making them suitable for a range of applications.
-=======
 YOLOv3 is designed specifically for [object detection](https://www.ultralytics.com/glossary/object-detection) tasks. Ultralytics supports three variants of YOLOv3: `yolov3u`, `yolov3-tinyu` and `yolov3-sppu`. The `u` in the name signifies that these utilize the anchor-free head of YOLOv8, unlike their original architecture which is anchor-based. These models are renowned for their effectiveness in various real-world scenarios, balancing accuracy and speed. Each variant offers unique features and optimizations, making them suitable for a range of applications.
->>>>>>> 242d332c
 
 All three models support a comprehensive set of modes, ensuring versatility in various stages of [model deployment](https://www.ultralytics.com/glossary/model-deployment) and development. These modes include [Inference](../modes/predict.md), [Validation](../modes/val.md), [Training](../modes/train.md), and [Export](../modes/export.md), providing users with a complete toolkit for effective object detection.
 
@@ -42,7 +34,7 @@
 | YOLOv3-Tiny(u) | `yolov3-tinyu.pt`   | [Object Detection](../tasks/detect.md) | ✅        | ✅         | ✅       | ✅     |
 | YOLOv3u-SPP(u) | `yolov3-sppu.pt`    | [Object Detection](../tasks/detect.md) | ✅        | ✅         | ✅       | ✅     |
 
-## This table provides an at-a-glance view of the capabilities of each YOLOv3 variant, highlighting their versatility and suitability for various tasks and operational modes in object detection workflows.
+This table provides an at-a-glance view of the capabilities of each YOLOv3 variant, highlighting their versatility and suitability for various tasks and operational modes in object detection workflows.
 
 ## Usage Examples
 
