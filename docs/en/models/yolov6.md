---
comments: true
description: Explore Meituan YOLOv6, a top-tier object detector balancing speed and accuracy. Learn about its unique features and performance metrics on Ultralytics Docs.
keywords: Meituan YOLOv6, object detection, real-time applications, BiC module, Anchor-Aided Training, COCO dataset, high-performance models, Ultralytics Docs
---

# Meituan YOLOv6

## Overview

<<<<<<< HEAD
[Meituan](https://www.meituan.com/) YOLOv6 is a cutting-edge object detector that offers remarkable balance between speed and accuracy, making it a popular choice for real-time applications. This model introduces several notable enhancements on its architecture and training scheme, including the implementation of a Bi-directional Concatenation (BiC) module, an anchor-aided training (AAT) strategy, and an improved backbone and neck design for state-of-the-art accuracy on the COCO dataset.
=======
[Meituan](https://www.meituan.com/) YOLOv6 is a cutting-edge object detector that offers remarkable balance between speed and accuracy, making it a popular choice for real-time applications. This model introduces several notable enhancements on its architecture and training scheme, including the implementation of a Bi-directional Concatenation (BiC) module, an anchor-aided training (AAT) strategy, and an improved [backbone](https://www.ultralytics.com/glossary/backbone) and neck design for state-of-the-art accuracy on the [COCO dataset](https://docs.ultralytics.com/datasets/detect/coco/).
>>>>>>> 242d332c

![Meituan YOLOv6](https://github.com/ultralytics/docs/releases/download/0/meituan-yolov6.avif)
![Model example image](https://github.com/ultralytics/docs/releases/download/0/yolov6-architecture-diagram.avif) **Overview of YOLOv6.** Model architecture diagram showing the redesigned network components and training strategies that have led to significant performance improvements. (a) The neck of YOLOv6 (N and S are shown). Note for M/L, RepBlocks is replaced with CSPStackRep. (b) The structure of a BiC module. (c) A SimCSPSPPF block. ([source](https://arxiv.org/pdf/2301.05586)).

### Key Features

- **Bidirectional Concatenation (BiC) Module:** YOLOv6 introduces a BiC module in the neck of the detector, enhancing localization signals and delivering performance gains with negligible speed degradation.
- **Anchor-Aided Training (AAT) Strategy:** This model proposes AAT to enjoy the benefits of both [anchor-based](https://www.ultralytics.com/glossary/anchor-based-detectors) and [anchor-free](https://www.ultralytics.com/glossary/anchor-free-detectors) paradigms without compromising inference efficiency.
- **Enhanced Backbone and Neck Design:** By deepening YOLOv6 to include another stage in the backbone and neck, this model achieves state-of-the-art performance on the COCO dataset at high-resolution input.
- **Self-Distillation Strategy:** A new self-distillation strategy is implemented to boost the performance of smaller models of YOLOv6, enhancing the auxiliary regression branch during training and removing it at inference to avoid a marked speed decline.

## Performance Metrics

<<<<<<< HEAD
<script async src="https://cdn.jsdelivr.net/npm/chart.js@3.9.1/dist/chart.min.js"></script>
=======
<script async src="https://cdn.jsdelivr.net/npm/chart.js"></script>
>>>>>>> 242d332c
<script defer src="../../javascript/benchmark.js"></script>

<canvas id="modelComparisonChart" width="1024" height="400" active-models='["YOLOv6-3.0"]'></canvas>

YOLOv6 provides various pre-trained models with different scales:

- YOLOv6-N: 37.5% AP on COCO val2017 at 1187 FPS with NVIDIA T4 GPU.
- YOLOv6-S: 45.0% AP at 484 FPS.
- YOLOv6-M: 50.0% AP at 226 FPS.
- YOLOv6-L: 52.8% AP at 116 FPS.
- YOLOv6-L6: State-of-the-art accuracy in real-time.

YOLOv6 also provides quantized models for different [precisions](https://www.ultralytics.com/glossary/precision) and models optimized for mobile platforms.

## Usage Examples

This example provides simple YOLOv6 training and inference examples. For full documentation on these and other [modes](../modes/index.md) see the [Predict](../modes/predict.md), [Train](../modes/train.md), [Val](../modes/val.md) and [Export](../modes/export.md) docs pages.

!!! example

    === "Python"

        YOLOv6 `*.yaml` files can be passed to the `YOLO()` class to build the corresponding model in Python:

        ```python
        from ultralytics import YOLO

        # Build a YOLOv6n model from scratch
        model = YOLO("yolov6n.yaml")

        # Display model information (optional)
        model.info()

        # Train the model on the COCO8 example dataset for 100 epochs
        results = model.train(data="coco8.yaml", epochs=100, imgsz=640)

        # Run inference with the YOLOv6n model on the 'bus.jpg' image
        results = model("path/to/bus.jpg")
        ```

    === "CLI"

        CLI commands are available to directly run the models:

        ```bash
        # Build a YOLOv6n model from scratch and train it on the COCO8 example dataset for 100 epochs
        yolo train model=yolov6n.yaml data=coco8.yaml epochs=100 imgsz=640

        # Build a YOLOv6n model from scratch and run inference on the 'bus.jpg' image
        yolo predict model=yolov6n.yaml source=path/to/bus.jpg
        ```

## Supported Tasks and Modes

The YOLOv6 series offers a range of models, each optimized for high-performance [Object Detection](../tasks/detect.md). These models cater to varying computational needs and [accuracy](https://www.ultralytics.com/glossary/accuracy) requirements, making them versatile for a wide array of applications.

| Model    | Filenames      | Tasks                                  | Inference | Validation | Training | Export |
| -------- | -------------- | -------------------------------------- | --------- | ---------- | -------- | ------ |
| YOLOv6-N | `yolov6n.yaml` | [Object Detection](../tasks/detect.md) | ✅        | ✅         | ✅       | ✅     |
| YOLOv6-S | `yolov6s.yaml` | [Object Detection](../tasks/detect.md) | ✅        | ✅         | ✅       | ✅     |
| YOLOv6-M | `yolov6m.yaml` | [Object Detection](../tasks/detect.md) | ✅        | ✅         | ✅       | ✅     |
| YOLOv6-L | `yolov6l.yaml` | [Object Detection](../tasks/detect.md) | ✅        | ✅         | ✅       | ✅     |
| YOLOv6-X | `yolov6x.yaml` | [Object Detection](../tasks/detect.md) | ✅        | ✅         | ✅       | ✅     |

This table provides a detailed overview of the YOLOv6 model variants, highlighting their capabilities in [object detection](https://www.ultralytics.com/glossary/object-detection) tasks and their compatibility with various operational modes such as [Inference](../modes/predict.md), [Validation](../modes/val.md), [Training](../modes/train.md), and [Export](../modes/export.md). This comprehensive support ensures that users can fully leverage the capabilities of YOLOv6 models in a broad range of object detection scenarios.

## Citations and Acknowledgements

We would like to acknowledge the authors for their significant contributions in the field of real-time object detection:

!!! quote ""

    === "BibTeX"

        ```bibtex
        @misc{li2023yolov6,
              title={YOLOv6 v3.0: A Full-Scale Reloading},
              author={Chuyi Li and Lulu Li and Yifei Geng and Hongliang Jiang and Meng Cheng and Bo Zhang and Zaidan Ke and Xiaoming Xu and Xiangxiang Chu},
              year={2023},
              eprint={2301.05586},
              archivePrefix={arXiv},
              primaryClass={cs.CV}
        }
        ```

The original YOLOv6 paper can be found on [arXiv](https://arxiv.org/abs/2301.05586). The authors have made their work publicly available, and the codebase can be accessed on [GitHub](https://github.com/meituan/YOLOv6). We appreciate their efforts in advancing the field and making their work accessible to the broader community.

## FAQ

### What is Meituan YOLOv6 and what makes it unique?

Meituan YOLOv6 is a state-of-the-art object detector that balances speed and accuracy, ideal for real-time applications. It features notable architectural enhancements like the Bi-directional Concatenation (BiC) module and an Anchor-Aided Training (AAT) strategy. These innovations provide substantial performance gains with minimal speed degradation, making YOLOv6 a competitive choice for object detection tasks.

### How does the Bi-directional Concatenation (BiC) Module in YOLOv6 improve performance?

The Bi-directional Concatenation (BiC) module in YOLOv6 enhances localization signals in the detector's neck, delivering performance improvements with negligible speed impact. This module effectively combines different [feature maps](https://www.ultralytics.com/glossary/feature-maps), increasing the model's ability to detect objects accurately. For more details on YOLOv6's features, refer to the [Key Features](#key-features) section.

### How can I train a YOLOv6 model using Ultralytics?

You can train a YOLOv6 model using Ultralytics with simple Python or CLI commands. For instance:

!!! example

    === "Python"

        ```python
        from ultralytics import YOLO

        # Build a YOLOv6n model from scratch
        model = YOLO("yolov6n.yaml")

        # Train the model on the COCO8 example dataset for 100 epochs
        results = model.train(data="coco8.yaml", epochs=100, imgsz=640)
        ```

    === "CLI"

        ```bash
        yolo train model=yolov6n.yaml data=coco8.yaml epochs=100 imgsz=640
        ```

For more information, visit the [Train](../modes/train.md) page.

### What are the different versions of YOLOv6 and their performance metrics?

YOLOv6 offers multiple versions, each optimized for different performance requirements:

- YOLOv6-N: 37.5% AP at 1187 FPS
- YOLOv6-S: 45.0% AP at 484 FPS
- YOLOv6-M: 50.0% AP at 226 FPS
- YOLOv6-L: 52.8% AP at 116 FPS
- YOLOv6-L6: State-of-the-art accuracy in real-time scenarios

These models are evaluated on the COCO dataset using an NVIDIA T4 GPU. For more on performance metrics, see the [Performance Metrics](#performance-metrics) section.

### How does the Anchor-Aided Training (AAT) strategy benefit YOLOv6?

Anchor-Aided Training (AAT) in YOLOv6 combines elements of anchor-based and anchor-free approaches, enhancing the model's detection capabilities without compromising inference efficiency. This strategy leverages anchors during training to improve [bounding box](https://www.ultralytics.com/glossary/bounding-box) predictions, making YOLOv6 effective in diverse object detection tasks.

### Which operational modes are supported by YOLOv6 models in Ultralytics?

YOLOv6 supports various operational modes including Inference, Validation, Training, and Export. This flexibility allows users to fully exploit the model's capabilities in different scenarios. Check out the [Supported Tasks and Modes](#supported-tasks-and-modes) section for a detailed overview of each mode.<|MERGE_RESOLUTION|>--- conflicted
+++ resolved
@@ -8,11 +8,7 @@
 
 ## Overview
 
-<<<<<<< HEAD
-[Meituan](https://www.meituan.com/) YOLOv6 is a cutting-edge object detector that offers remarkable balance between speed and accuracy, making it a popular choice for real-time applications. This model introduces several notable enhancements on its architecture and training scheme, including the implementation of a Bi-directional Concatenation (BiC) module, an anchor-aided training (AAT) strategy, and an improved backbone and neck design for state-of-the-art accuracy on the COCO dataset.
-=======
 [Meituan](https://www.meituan.com/) YOLOv6 is a cutting-edge object detector that offers remarkable balance between speed and accuracy, making it a popular choice for real-time applications. This model introduces several notable enhancements on its architecture and training scheme, including the implementation of a Bi-directional Concatenation (BiC) module, an anchor-aided training (AAT) strategy, and an improved [backbone](https://www.ultralytics.com/glossary/backbone) and neck design for state-of-the-art accuracy on the [COCO dataset](https://docs.ultralytics.com/datasets/detect/coco/).
->>>>>>> 242d332c
 
 ![Meituan YOLOv6](https://github.com/ultralytics/docs/releases/download/0/meituan-yolov6.avif)
 ![Model example image](https://github.com/ultralytics/docs/releases/download/0/yolov6-architecture-diagram.avif) **Overview of YOLOv6.** Model architecture diagram showing the redesigned network components and training strategies that have led to significant performance improvements. (a) The neck of YOLOv6 (N and S are shown). Note for M/L, RepBlocks is replaced with CSPStackRep. (b) The structure of a BiC module. (c) A SimCSPSPPF block. ([source](https://arxiv.org/pdf/2301.05586)).
@@ -26,11 +22,7 @@
 
 ## Performance Metrics
 
-<<<<<<< HEAD
-<script async src="https://cdn.jsdelivr.net/npm/chart.js@3.9.1/dist/chart.min.js"></script>
-=======
 <script async src="https://cdn.jsdelivr.net/npm/chart.js"></script>
->>>>>>> 242d332c
 <script defer src="../../javascript/benchmark.js"></script>
 
 <canvas id="modelComparisonChart" width="1024" height="400" active-models='["YOLOv6-3.0"]'></canvas>
