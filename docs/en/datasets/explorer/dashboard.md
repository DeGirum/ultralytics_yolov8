---
comments: true
description: Unlock advanced data exploration with Ultralytics Explorer GUI. Utilize semantic search, run SQL queries, and ask AI for natural language data insights.
keywords: Ultralytics Explorer GUI, semantic search, vector similarity, SQL queries, AI, natural language search, data exploration, machine learning, OpenAI, LLMs
---

# Explorer GUI

!!! warning "Community Note ⚠️"

    As of **`ultralytics>=8.3.10`**, Ultralytics explorer support has been deprecated. But don't worry! You can now access similar and even enhanced functionality through [Ultralytics HUB](https://hub.ultralytics.com/), our intuitive no-code platform designed to streamline your workflow. With Ultralytics HUB, you can continue exploring, visualizing, and managing your data effortlessly, all without writing a single line of code. Make sure to check it out and take advantage of its powerful features!🚀

<<<<<<< HEAD
Explorer GUI is like a playground build using [Ultralytics Explorer API](api.md). It allows you to run semantic/vector similarity search, SQL queries and even search using natural language using our ask AI feature powered by LLMs.
=======
Explorer GUI is like a playground built using [Ultralytics Explorer API](api.md). It allows you to run semantic/vector similarity search, SQL queries and even search using natural language using our ask AI feature powered by LLMs.
>>>>>>> 242d332c

<p>
    <img width="1709" alt="Explorer Dashboard Screenshot 1" src="https://github.com/ultralytics/docs/releases/download/0/explorer-dashboard-screenshot-1.avif">
</p>

<p align="center">
  <br>
  <iframe loading="lazy" width="720" height="405" src="https://www.youtube.com/embed/3VryynorQeo?start=306"
    title="YouTube video player" frameborder="0"
    allow="accelerometer; autoplay; clipboard-write; encrypted-media; gyroscope; picture-in-picture; web-share"
    allowfullscreen>
  </iframe>
  <br>
  <strong>Watch:</strong> Ultralytics Explorer Dashboard Overview
</p>

### Installation

```bash
pip install ultralytics[explorer]
```

!!! note

    Ask AI feature works using OpenAI, so you'll be prompted to set the api key for OpenAI when you first run the GUI.
    You can set it like this - `yolo settings openai_api_key="..."`

## Vector Semantic Similarity Search

[Semantic search](https://www.ultralytics.com/glossary/semantic-search) is a technique for finding similar images to a given image. It is based on the idea that similar images will have similar [embeddings](https://www.ultralytics.com/glossary/embeddings). In the UI, you can select one or more images and search for the images similar to them. This can be useful when you want to find images similar to a given image or a set of images that don't perform as expected.

For example:
In this VOC Exploration dashboard, user selects a couple airplane images like this:

<p>
<img width="1710" alt="Explorer Dashboard Screenshot 2" src="https://github.com/ultralytics/docs/releases/download/0/explorer-dashboard-screenshot-2.avif">
</p>

On performing similarity search, you should see a similar result:

<p>
<img width="1710" alt="Explorer Dashboard Screenshot 3" src="https://github.com/ultralytics/docs/releases/download/0/explorer-dashboard-screenshot-3.avif">
</p>

## Ask AI

This allows you to write how you want to filter your dataset using natural language. You don't have to be proficient in writing SQL queries. Our AI powered query generator will automatically do that under the hood. For example - you can say - "show me 100 images with exactly one person and 2 dogs. There can be other objects too" and it'll internally generate the query and show you those results. Here's an example output when asked to "Show 10 images with exactly 5 persons" and you'll see a result like this:

<p>
<img width="1709" alt="Explorer Dashboard Screenshot 4" src="https://github.com/ultralytics/docs/releases/download/0/explorer-dashboard-screenshot-4.avif">
</p>

Note: This works using [Large Language Models](https://www.ultralytics.com/glossary/large-language-model-llm) under the hood so the results are probabilistic and might get things wrong sometimes

## Run SQL queries on your CV datasets

You can run SQL queries on your dataset to filter it. It also works if you only provide the WHERE clause. Example SQL query would show only the images that have at least one 1 person and 1 dog in them:

```sql
WHERE labels LIKE '%person%' AND labels LIKE '%dog%'
```

<p>
<img width="1707" alt="Explorer Dashboard Screenshot 5" src="https://github.com/ultralytics/docs/releases/download/0/explorer-dashboard-screenshot-5.avif">
</p>

This demo was built using the Explorer API, which you can use to create your own exploratory notebooks or scripts for gaining insights into your datasets. To get started, check out the [Explorer API documentation](api.md).

## FAQ

### What is Ultralytics Explorer GUI and how do I install it?

Ultralytics Explorer GUI is a powerful interface that unlocks advanced data exploration capabilities using the [Ultralytics Explorer API](api.md). It allows you to run semantic/vector similarity search, SQL queries, and natural language queries using the Ask AI feature powered by [Large Language Models](https://www.ultralytics.com/glossary/large-language-model-llm) (LLMs).

To install the Explorer GUI, you can use pip:

```bash
pip install ultralytics[explorer]
```

Note: To use the Ask AI feature, you'll need to set the OpenAI API key: `yolo settings openai_api_key="..."`.

### How does the semantic search feature in Ultralytics Explorer GUI work?

The semantic search feature in Ultralytics Explorer GUI allows you to find images similar to a given image based on their embeddings. This technique is useful for identifying and exploring images that share visual similarities. To use this feature, select one or more images in the UI and execute a search for similar images. The result will display images that closely resemble the selected ones, facilitating efficient dataset exploration and [anomaly detection](https://www.ultralytics.com/glossary/anomaly-detection).

Learn more about semantic search and other features by visiting the [Feature Overview](#vector-semantic-similarity-search) section.

### Can I use natural language to filter datasets in Ultralytics Explorer GUI?

Yes, with the Ask AI feature powered by large language models (LLMs), you can filter your datasets using natural language queries. You don't need to be proficient in SQL. For instance, you can ask "Show me 100 images with exactly one person and 2 dogs. There can be other objects too," and the AI will generate the appropriate query under the hood to deliver the desired results.

### How do I run SQL queries on datasets using Ultralytics Explorer GUI?

Ultralytics Explorer GUI allows you to run SQL queries directly on your dataset to filter and manage data efficiently. To run a query, navigate to the SQL query section in the GUI and write your query. For example, to show images with at least one person and one dog, you could use:

```sql
WHERE labels LIKE '%person%' AND labels LIKE '%dog%'
```

You can also provide only the WHERE clause, making the querying process more flexible.

For more details, refer to the [SQL Queries Section](#run-sql-queries-on-your-cv-datasets).

### What are the benefits of using Ultralytics Explorer GUI for data exploration?

Ultralytics Explorer GUI enhances data exploration with features like semantic search, SQL querying, and natural language interactions through the Ask AI feature. These capabilities allow users to:

- Efficiently find visually similar images.
- Filter datasets using complex SQL queries.
- Utilize AI to perform natural language searches, eliminating the need for advanced SQL expertise.

These features make it a versatile tool for developers, researchers, and data scientists looking to gain deeper insights into their datasets.

Explore more about these features in the [Explorer GUI Documentation](#explorer-gui).<|MERGE_RESOLUTION|>--- conflicted
+++ resolved
@@ -10,11 +10,7 @@
 
     As of **`ultralytics>=8.3.10`**, Ultralytics explorer support has been deprecated. But don't worry! You can now access similar and even enhanced functionality through [Ultralytics HUB](https://hub.ultralytics.com/), our intuitive no-code platform designed to streamline your workflow. With Ultralytics HUB, you can continue exploring, visualizing, and managing your data effortlessly, all without writing a single line of code. Make sure to check it out and take advantage of its powerful features!🚀
 
-<<<<<<< HEAD
-Explorer GUI is like a playground build using [Ultralytics Explorer API](api.md). It allows you to run semantic/vector similarity search, SQL queries and even search using natural language using our ask AI feature powered by LLMs.
-=======
 Explorer GUI is like a playground built using [Ultralytics Explorer API](api.md). It allows you to run semantic/vector similarity search, SQL queries and even search using natural language using our ask AI feature powered by LLMs.
->>>>>>> 242d332c
 
 <p>
     <img width="1709" alt="Explorer Dashboard Screenshot 1" src="https://github.com/ultralytics/docs/releases/download/0/explorer-dashboard-screenshot-1.avif">
