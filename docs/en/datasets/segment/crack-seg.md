--- conflicted
+++ resolved
@@ -49,11 +49,7 @@
 
 ## Usage
 
-<<<<<<< HEAD
-To train Ultralytics YOLO11n model on the Crack Segmentation dataset for 100 [epochs](https://www.ultralytics.com/glossary/epoch) with an image size of 640, you can use the following code snippets. For a comprehensive list of available arguments, refer to the model [Training](../../modes/train.md) page.
-=======
 To train the Ultralytics YOLO11n model on the Crack Segmentation dataset for 100 [epochs](https://www.ultralytics.com/glossary/epoch) with an image size of 640, use the following [Python](https://www.python.org/) code snippets. Refer to the model [Training](../../modes/train.md) documentation page for a comprehensive list of available arguments and configurations like [hyperparameter tuning](../../guides/hyperparameter-tuning.md).
->>>>>>> 242d332c
 
 !!! example "Train Example"
 
@@ -63,12 +59,8 @@
         from ultralytics import YOLO
 
         # Load a model
-<<<<<<< HEAD
-        model = YOLO("yolo11n-seg.pt")  # load a pretrained model (recommended for training)
-=======
         # Using a pretrained model like yolo11n-seg.pt is recommended for faster convergence
         model = YOLO("yolo11n-seg.pt")
->>>>>>> 242d332c
 
         # Train the model on the Crack Segmentation dataset
         # Ensure 'crack-seg.yaml' is accessible or provide the full path
@@ -81,12 +73,8 @@
     === "CLI"
 
         ```bash
-<<<<<<< HEAD
-        # Start training from a pretrained *.pt model
-=======
         # Start training from a pretrained *.pt model using the Command Line Interface
         # Ensure the dataset YAML file 'crack-seg.yaml' is correctly configured and accessible
->>>>>>> 242d332c
         yolo segment train data=crack-seg.yaml model=yolo11n-seg.pt epochs=100 imgsz=640
         ```
 
@@ -132,11 +120,7 @@
 
 ### How do I train a model using the Crack Segmentation Dataset with Ultralytics YOLO11?
 
-<<<<<<< HEAD
-To train an Ultralytics YOLO11 model on the Crack Segmentation dataset, use the following code snippets. Detailed instructions and further parameters can be found on the model [Training](../../modes/train.md) page.
-=======
 To train an [Ultralytics YOLO11](../../models/yolo11.md) model on this dataset, use the provided Python or CLI examples. Detailed instructions and parameters are available on the model [Training](../../modes/train.md) page. You can manage your training process using tools like [Ultralytics HUB](https://www.ultralytics.com/hub).
->>>>>>> 242d332c
 
 !!! example "Train Example"
 
@@ -145,13 +129,8 @@
         ```python
         from ultralytics import YOLO
 
-<<<<<<< HEAD
-        # Load a model
-        model = YOLO("yolo11n-seg.pt")  # load a pretrained model (recommended for training)
-=======
         # Load a pretrained model (recommended)
         model = YOLO("yolo11n-seg.pt")
->>>>>>> 242d332c
 
         # Train the model
         results = model.train(data="crack-seg.yaml", epochs=100, imgsz=640)
@@ -160,11 +139,7 @@
     === "CLI"
 
         ```bash
-<<<<<<< HEAD
-        # Start training from a pretrained *.pt model
-=======
         # Start training from a pretrained model via CLI
->>>>>>> 242d332c
         yolo segment train data=crack-seg.yaml model=yolo11n-seg.pt epochs=100 imgsz=640
         ```
 
