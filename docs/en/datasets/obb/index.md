---
comments: true
description: Discover OBB dataset formats for Ultralytics YOLO models. Learn about their structure, application, and format conversions to enhance your object detection training.
keywords: Oriented Bounding Box, OBB Datasets, YOLO, Ultralytics, Object Detection, Dataset Formats
---

# Oriented Bounding Box (OBB) Datasets Overview

Training a precise [object detection](https://www.ultralytics.com/glossary/object-detection) model with oriented bounding boxes (OBB) requires a thorough dataset. This guide explains the various OBB dataset formats compatible with Ultralytics YOLO models, offering insights into their structure, application, and methods for format conversions.

## Supported OBB Dataset Formats

### YOLO OBB Format

The YOLO OBB format designates bounding boxes by their four corner points with coordinates normalized between 0 and 1. It follows this format:

```bash
class_index x1 y1 x2 y2 x3 y3 x4 y4
```

Internally, YOLO processes losses and outputs in the `xywhr` format, which represents the [bounding box](https://www.ultralytics.com/glossary/bounding-box)'s center point (xy), width, height, and rotation.

<p align="center"><img width="800" src="https://github.com/ultralytics/docs/releases/download/0/obb-format-examples.avif" alt="OBB format examples"></p>

An example of a `*.txt` label file for the above image, which contains an object of class `0` in OBB format, could look like:

```bash
0 0.780811 0.743961 0.782371 0.74686 0.777691 0.752174 0.776131 0.749758
```

## Usage

To train a model using these OBB formats:

!!! example

    === "Python"

        ```python
        from ultralytics import YOLO

        # Create a new YOLO11n-OBB model from scratch
        model = YOLO("yolo11n-obb.yaml")

        # Train the model on the DOTAv1 dataset
        results = model.train(data="DOTAv1.yaml", epochs=100, imgsz=1024)
        ```

    === "CLI"

        ```bash
        # Train a new YOLO11n-OBB model on the DOTAv1 dataset
        yolo obb train data=DOTAv1.yaml model=yolo11n-obb.pt epochs=100 imgsz=1024
        ```

## Supported Datasets

Currently, the following datasets with Oriented Bounding Boxes are supported:

- [DOTA-v1](dota-v2.md): The first version of the DOTA dataset, providing a comprehensive set of aerial images with oriented bounding boxes for object detection.
- [DOTA-v1.5](dota-v2.md): An intermediate version of the DOTA dataset, offering additional annotations and improvements over DOTA-v1 for enhanced object detection tasks.
- [DOTA-v2](dota-v2.md): DOTA (A Large-scale Dataset for Object Detection in Aerial Images) version 2, emphasizes detection from aerial perspectives and contains oriented bounding boxes with 1.7 million instances and 11,268 images.
- [DOTA8](dota8.md): A small, 8-image subset of the full DOTA dataset suitable for testing workflows and Continuous Integration (CI) checks of OBB training in the `ultralytics` repository.

### Incorporating your own OBB dataset

For those looking to introduce their own datasets with oriented bounding boxes, ensure compatibility with the "YOLO OBB format" mentioned above. Convert your annotations to this required format and detail the paths, classes, and class names in a corresponding YAML configuration file.

## Convert Label Formats

### DOTA Dataset Format to YOLO OBB Format

Transitioning labels from the DOTA dataset format to the YOLO OBB format can be achieved with this script:

!!! example

    === "Python"

        ```python
        from ultralytics.data.converter import convert_dota_to_yolo_obb

        convert_dota_to_yolo_obb("path/to/DOTA")
        ```

This conversion mechanism is instrumental for datasets in the DOTA format, ensuring alignment with the [Ultralytics YOLO](../../models/yolo11.md) OBB format.

It's imperative to validate the compatibility of the dataset with your model and adhere to the necessary format conventions. Properly structured datasets are pivotal for training efficient object detection models with oriented bounding boxes.

## FAQ

### What are Oriented Bounding Boxes (OBB) and how are they used in Ultralytics YOLO models?

Oriented Bounding Boxes (OBB) are a type of bounding box annotation where the box can be rotated to align more closely with the object being detected, rather than just being axis-aligned. This is particularly useful in aerial or satellite imagery where objects might not be aligned with the image axes. In [Ultralytics YOLO](../../tasks/obb.md) models, OBBs are represented by their four corner points in the YOLO OBB format. This allows for more accurate object detection since the bounding boxes can rotate to fit the objects better.

### How do I convert my existing DOTA dataset labels to YOLO OBB format for use with Ultralytics YOLO11?

You can convert DOTA dataset labels to YOLO OBB format using the [`convert_dota_to_yolo_obb`](../../reference/data/converter.md) function from Ultralytics. This conversion ensures compatibility with the Ultralytics YOLO models, enabling you to leverage the OBB capabilities for enhanced object detection. Here's a quick example:

```python
from ultralytics.data.converter import convert_dota_to_yolo_obb

convert_dota_to_yolo_obb("path/to/DOTA")
```

This script will reformat your DOTA annotations into a YOLO-compatible format.

### How do I train a YOLO11 model with oriented bounding boxes (OBB) on my dataset?

<<<<<<< HEAD
Training a YOLO11 model with OBBs involves ensuring your dataset is in the YOLO OBB format and then using the Ultralytics API to train the model. Here's an example in both Python and CLI:
=======
Training a YOLO11 model with OBBs involves ensuring your dataset is in the YOLO OBB format and then using the [Ultralytics API](../../usage/python.md) to train the model. Here's an example in both Python and CLI:
>>>>>>> 242d332c

!!! example

    === "Python"

        ```python
        from ultralytics import YOLO

        # Create a new YOLO11n-OBB model from scratch
        model = YOLO("yolo11n-obb.yaml")

        # Train the model on the custom dataset
        results = model.train(data="your_dataset.yaml", epochs=100, imgsz=640)
        ```

    === "CLI"

        ```bash
        # Train a new YOLO11n-OBB model on the custom dataset
        yolo obb train data=your_dataset.yaml model=yolo11n-obb.yaml epochs=100 imgsz=640
        ```

This ensures your model leverages the detailed OBB annotations for improved detection [accuracy](https://www.ultralytics.com/glossary/accuracy).

### What datasets are currently supported for OBB training in Ultralytics YOLO models?

Currently, Ultralytics supports the following datasets for OBB training:

- [DOTA-v1](dota-v2.md): The first version of the DOTA dataset, providing a comprehensive set of aerial images with oriented bounding boxes for object detection.
- [DOTA-v1.5](dota-v2.md): An intermediate version of the DOTA dataset, offering additional annotations and improvements over DOTA-v1 for enhanced object detection tasks.
- [DOTA-v2](dota-v2.md): This dataset includes 1.7 million instances with oriented bounding boxes and 11,268 images, primarily focusing on aerial object detection.
- [DOTA8](dota8.md): A smaller, 8-image subset of the DOTA dataset used for testing and [continuous integration](../../help/CI.md) (CI) checks.

These datasets are tailored for scenarios where OBBs offer a significant advantage, such as aerial and satellite image analysis.

### Can I use my own dataset with oriented bounding boxes for YOLO11 training, and if so, how?

<<<<<<< HEAD
Yes, you can use your own dataset with oriented bounding boxes for YOLO11 training. Ensure your dataset annotations are converted to the YOLO OBB format, which involves defining bounding boxes by their four corner points. You can then create a YAML configuration file specifying the dataset paths, classes, and other necessary details. For more information on creating and configuring your datasets, refer to the [Supported Datasets](#supported-datasets) section.
=======
Yes, you can use your own dataset with oriented bounding boxes for YOLO11 training. Ensure your dataset annotations are converted to the YOLO OBB format, which involves defining bounding boxes by their four corner points. You can then create a [YAML configuration file](../../usage/cfg.md) specifying the dataset paths, classes, and other necessary details. For more information on creating and configuring your datasets, refer to the [Supported Datasets](#supported-datasets) section.
>>>>>>> 242d332c
<|MERGE_RESOLUTION|>--- conflicted
+++ resolved
@@ -106,11 +106,7 @@
 
 ### How do I train a YOLO11 model with oriented bounding boxes (OBB) on my dataset?
 
-<<<<<<< HEAD
-Training a YOLO11 model with OBBs involves ensuring your dataset is in the YOLO OBB format and then using the Ultralytics API to train the model. Here's an example in both Python and CLI:
-=======
 Training a YOLO11 model with OBBs involves ensuring your dataset is in the YOLO OBB format and then using the [Ultralytics API](../../usage/python.md) to train the model. Here's an example in both Python and CLI:
->>>>>>> 242d332c
 
 !!! example
 
@@ -148,8 +144,4 @@
 
 ### Can I use my own dataset with oriented bounding boxes for YOLO11 training, and if so, how?
 
-<<<<<<< HEAD
-Yes, you can use your own dataset with oriented bounding boxes for YOLO11 training. Ensure your dataset annotations are converted to the YOLO OBB format, which involves defining bounding boxes by their four corner points. You can then create a YAML configuration file specifying the dataset paths, classes, and other necessary details. For more information on creating and configuring your datasets, refer to the [Supported Datasets](#supported-datasets) section.
-=======
-Yes, you can use your own dataset with oriented bounding boxes for YOLO11 training. Ensure your dataset annotations are converted to the YOLO OBB format, which involves defining bounding boxes by their four corner points. You can then create a [YAML configuration file](../../usage/cfg.md) specifying the dataset paths, classes, and other necessary details. For more information on creating and configuring your datasets, refer to the [Supported Datasets](#supported-datasets) section.
->>>>>>> 242d332c
+Yes, you can use your own dataset with oriented bounding boxes for YOLO11 training. Ensure your dataset annotations are converted to the YOLO OBB format, which involves defining bounding boxes by their four corner points. You can then create a [YAML configuration file](../../usage/cfg.md) specifying the dataset paths, classes, and other necessary details. For more information on creating and configuring your datasets, refer to the [Supported Datasets](#supported-datasets) section.