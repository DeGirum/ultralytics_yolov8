---
comments: true
description: Learn how to use Multi-Object Tracking with YOLO. Explore dataset formats, tracking algorithms, and implementation examples using Python or CLI for real-time object tracking.
keywords: YOLO, Multi-Object Tracking, Tracking Datasets, Python Tracking Example, CLI Tracking Example, Object Detection, Ultralytics, AI, Machine Learning, BoT-SORT, ByteTrack
---

# Multi-object Tracking Datasets Overview

Multi-object tracking is a critical component in video analytics that identifies objects and maintains unique IDs for each detected object across video frames. Ultralytics YOLO provides powerful tracking capabilities that can be applied to various domains including surveillance, sports analytics, and traffic monitoring.

## Dataset Format (Coming Soon)

Multi-Object Detector doesn't need standalone training and directly supports pre-trained detection, segmentation or Pose models. Support for training trackers alone is coming soon.

## Available Trackers

Ultralytics YOLO supports the following tracking algorithms:

- [BoT-SORT](https://github.com/NirAharon/BoT-SORT) - Use `botsort.yaml` to enable this tracker (default)
- [ByteTrack](https://github.com/ifzhang/ByteTrack) - Use `bytetrack.yaml` to enable this tracker

## Usage

!!! example

    === "Python"

        ```python
        from ultralytics import YOLO

        model = YOLO("yolo11n.pt")
        results = model.track(source="https://youtu.be/LNwODJXcvt4", conf=0.3, iou=0.5, show=True)
        ```

    === "CLI"

        ```bash
        yolo track model=yolo11n.pt source="https://youtu.be/LNwODJXcvt4" conf=0.3, iou=0.5 show
<<<<<<< HEAD
=======
        ```

## Persisting Tracks Between Frames

For continuous tracking across video frames, you can use the `persist=True` parameter:

!!! example

    === "Python"

        ```python
        import cv2

        from ultralytics import YOLO

        # Load the YOLO model
        model = YOLO("yolo11n.pt")

        # Open the video file
        cap = cv2.VideoCapture("path/to/video.mp4")

        while cap.isOpened():
            success, frame = cap.read()
            if success:
                # Run tracking with persistence between frames
                results = model.track(frame, persist=True)

                # Visualize the results
                annotated_frame = results[0].plot()
                cv2.imshow("Tracking", annotated_frame)

                if cv2.waitKey(1) & 0xFF == ord("q"):
                    break
            else:
                break

        cap.release()
        cv2.destroyAllWindows()
>>>>>>> 242d332c
        ```

## FAQ

### How do I use Multi-Object Tracking with Ultralytics YOLO?

To use Multi-Object Tracking with Ultralytics YOLO, you can start by using the Python or CLI examples provided. Here is how you can get started:

!!! example

    === "Python"

        ```python
        from ultralytics import YOLO

        model = YOLO("yolo11n.pt")  # Load the YOLO11 model
        results = model.track(source="https://youtu.be/LNwODJXcvt4", conf=0.3, iou=0.5, show=True)
        ```

    === "CLI"

        ```bash
        yolo track model=yolo11n.pt source="https://youtu.be/LNwODJXcvt4" conf=0.3 iou=0.5 show
        ```

These commands load the YOLO11 model and use it for tracking objects in the given video source with specific confidence (`conf`) and [Intersection over Union](https://www.ultralytics.com/glossary/intersection-over-union-iou) (`iou`) thresholds. For more details, refer to the [track mode documentation](../../modes/track.md).

### What are the upcoming features for training trackers in Ultralytics?

Ultralytics is continuously enhancing its AI models. An upcoming feature will enable the training of standalone trackers. Until then, Multi-Object Detector leverages pre-trained detection, segmentation, or Pose models for tracking without requiring standalone training. Stay updated by following our [blog](https://www.ultralytics.com/blog) or checking the [upcoming features](../../reference/trackers/track.md).

### Why should I use Ultralytics YOLO for multi-object tracking?

Ultralytics YOLO is a state-of-the-art [object detection](https://www.ultralytics.com/glossary/object-detection) model known for its real-time performance and high [accuracy](https://www.ultralytics.com/glossary/accuracy). Using YOLO for multi-object tracking provides several advantages:

- **Real-time tracking:** Achieve efficient and high-speed tracking ideal for dynamic environments.
- **Flexibility with pre-trained models:** No need to train from scratch; simply use pre-trained detection, segmentation, or Pose models.
- **Ease of use:** Simple API integration with both Python and CLI makes setting up tracking pipelines straightforward.
- **Extensive documentation and community support:** Ultralytics provides comprehensive documentation and an active community forum to troubleshoot issues and enhance your tracking models.

For more details on setting up and using YOLO for tracking, visit our [track usage guide](../../modes/track.md).

### Can I use custom datasets for multi-object tracking with Ultralytics YOLO?

Yes, you can use custom datasets for multi-object tracking with Ultralytics YOLO. While support for standalone tracker training is an upcoming feature, you can already use pre-trained models on your custom datasets. Prepare your datasets in the appropriate format compatible with YOLO and follow the documentation to integrate them.

### How do I interpret the results from the Ultralytics YOLO tracking model?

After running a tracking job with Ultralytics YOLO, the results include various data points such as tracked object IDs, their bounding boxes, and the confidence scores. Here's a brief overview of how to interpret these results:

- **Tracked IDs:** Each object is assigned a unique ID, which helps in tracking it across frames.
- **Bounding boxes:** These indicate the location of tracked objects within the frame.
- **Confidence scores:** These reflect the model's confidence in detecting the tracked object.

For detailed guidance on interpreting and visualizing these results, refer to the [results handling guide](../../reference/engine/results.md).

### How can I customize the tracker configuration?

You can customize the tracker by creating a modified version of the tracker configuration file. Copy an existing tracker config file from [ultralytics/cfg/trackers](https://github.com/ultralytics/ultralytics/tree/main/ultralytics/cfg/trackers), modify the parameters as needed, and specify this file when running the tracker:

```python
from ultralytics import YOLO

model = YOLO("yolo11n.pt")
results = model.track(source="video.mp4", tracker="custom_tracker.yaml")
```<|MERGE_RESOLUTION|>--- conflicted
+++ resolved
@@ -36,8 +36,6 @@
 
         ```bash
         yolo track model=yolo11n.pt source="https://youtu.be/LNwODJXcvt4" conf=0.3, iou=0.5 show
-<<<<<<< HEAD
-=======
         ```
 
 ## Persisting Tracks Between Frames
@@ -76,7 +74,6 @@
 
         cap.release()
         cv2.destroyAllWindows()
->>>>>>> 242d332c
         ```
 
 ## FAQ
