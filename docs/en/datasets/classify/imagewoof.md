--- conflicted
+++ resolved
@@ -84,11 +84,7 @@
     === "CLI"
 
         ```bash
-<<<<<<< HEAD
-        # Load a pretrained model and train on the small-sized dataset
-=======
         # Load a pretrained model and train on the medium-sized dataset
->>>>>>> 242d332c
         yolo classify train model=yolo11n-cls.pt data=imagewoof320 epochs=100 imgsz=224
         ```
 
