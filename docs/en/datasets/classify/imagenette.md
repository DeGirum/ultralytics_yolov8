--- conflicted
+++ resolved
@@ -177,11 +177,7 @@
 
         ```bash
         # Start training from a pretrained *.pt model with ImageNette160
-<<<<<<< HEAD
-        yolo detect train data=imagenette160 model=yolo11n-cls.pt epochs=100 imgsz=160
-=======
         yolo classify train data=imagenette160 model=yolo11n-cls.pt epochs=100 imgsz=160
->>>>>>> 242d332c
         ```
 
 For more information, refer to [Training with ImageNette160 and ImageNette320](#imagenette160-and-imagenette320).
