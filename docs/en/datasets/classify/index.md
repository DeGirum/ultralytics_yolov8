---
comments: true
description: Learn how to structure datasets for YOLO classification tasks. Detailed folder structure and usage examples for effective training.
keywords: YOLO, image classification, dataset structure, CIFAR-10, Ultralytics, machine learning, training data, model evaluation
---

# Image Classification Datasets Overview

## Dataset Structure for YOLO Classification Tasks

For [Ultralytics](https://www.ultralytics.com/) YOLO classification tasks, the dataset must be organized in a specific split-directory structure under the `root` directory to facilitate proper training, testing, and optional validation processes. This structure includes separate directories for training (`train`) and testing (`test`) phases, with an optional directory for validation (`val`).

Each of these directories should contain one subdirectory for each class in the dataset. The subdirectories are named after the corresponding class and contain all the images for that class. Ensure that each image file is named uniquely and stored in a common format such as JPEG or PNG.

### Folder Structure Example

Consider the [CIFAR-10](cifar10.md) dataset as an example. The folder structure should look like this:

```
cifar-10-/
|
|-- train/
|   |-- airplane/
|   |   |-- 10008_airplane.png
|   |   |-- 10009_airplane.png
|   |   |-- ...
|   |
|   |-- automobile/
|   |   |-- 1000_automobile.png
|   |   |-- 1001_automobile.png
|   |   |-- ...
|   |
|   |-- bird/
|   |   |-- 10014_bird.png
|   |   |-- 10015_bird.png
|   |   |-- ...
|   |
|   |-- ...
|
|-- test/
|   |-- airplane/
|   |   |-- 10_airplane.png
|   |   |-- 11_airplane.png
|   |   |-- ...
|   |
|   |-- automobile/
|   |   |-- 100_automobile.png
|   |   |-- 101_automobile.png
|   |   |-- ...
|   |
|   |-- bird/
|   |   |-- 1000_bird.png
|   |   |-- 1001_bird.png
|   |   |-- ...
|   |
|   |-- ...
|
|-- val/ (optional)
|   |-- airplane/
|   |   |-- 105_airplane.png
|   |   |-- 106_airplane.png
|   |   |-- ...
|   |
|   |-- automobile/
|   |   |-- 102_automobile.png
|   |   |-- 103_automobile.png
|   |   |-- ...
|   |
|   |-- bird/
|   |   |-- 1045_bird.png
|   |   |-- 1046_bird.png
|   |   |-- ...
|   |
|   |-- ...
```

This structured approach ensures that the model can effectively learn from well-organized classes during the training phase and accurately evaluate performance during testing and validation phases.

## Usage

!!! example

    === "Python"

        ```python
        from ultralytics import YOLO

        # Load a model
        model = YOLO("yolo11n-cls.pt")  # load a pretrained model (recommended for training)

        # Train the model
        results = model.train(data="path/to/dataset", epochs=100, imgsz=640)
        ```

    === "CLI"

        ```bash
        # Start training from a pretrained *.pt model
<<<<<<< HEAD
        yolo detect train data=path/to/data model=yolo11n-cls.pt epochs=100 imgsz=640
=======
        yolo classify train data=path/to/data model=yolo11n-cls.pt epochs=100 imgsz=640
>>>>>>> 242d332c
        ```

## Supported Datasets

Ultralytics supports the following datasets with automatic download:

- [Caltech 101](caltech101.md): A dataset containing images of 101 object categories for [image classification](https://www.ultralytics.com/glossary/image-classification) tasks.
- [Caltech 256](caltech256.md): An extended version of Caltech 101 with 256 object categories and more challenging images.
- [CIFAR-10](cifar10.md): A dataset of 60K 32x32 color images in 10 classes, with 6K images per class.
- [CIFAR-100](cifar100.md): An extended version of CIFAR-10 with 100 object categories and 600 images per class.
- [Fashion-MNIST](fashion-mnist.md): A dataset consisting of 70,000 grayscale images of 10 fashion categories for image classification tasks.
- [ImageNet](imagenet.md): A large-scale dataset for [object detection](https://www.ultralytics.com/glossary/object-detection) and image classification with over 14 million images and 20,000 categories.
- [ImageNet-10](imagenet10.md): A smaller subset of ImageNet with 10 categories for faster experimentation and testing.
- [Imagenette](imagenette.md): A smaller subset of ImageNet that contains 10 easily distinguishable classes for quicker training and testing.
- [Imagewoof](imagewoof.md): A more challenging subset of ImageNet containing 10 dog breed categories for image classification tasks.
- [MNIST](mnist.md): A dataset of 70,000 grayscale images of handwritten digits for image classification tasks.
- [MNIST160](mnist.md): First 8 images of each MNIST category from the MNIST dataset. Dataset contains 160 images total.

### Adding your own dataset

If you have your own dataset and would like to use it for training classification models with Ultralytics YOLO, ensure that it follows the format specified above under "Dataset Structure" and then point your `data` argument to the dataset directory when initializing your training script.

## FAQ

### How do I structure my dataset for YOLO classification tasks?

To structure your dataset for Ultralytics YOLO classification tasks, you should follow a specific split-directory format. Organize your dataset into separate directories for `train`, `test`, and optionally `val`. Each of these directories should contain subdirectories named after each class, with the corresponding images inside. This facilitates smooth training and evaluation processes. For an example, consider the [CIFAR-10](cifar10.md) dataset format:

```
cifar-10-/
|-- train/
|   |-- airplane/
|   |-- automobile/
|   |-- bird/
|   ...
|-- test/
|   |-- airplane/
|   |-- automobile/
|   |-- bird/
|   ...
|-- val/ (optional)
|   |-- airplane/
|   |-- automobile/
|   |-- bird/
|   ...
```

For more details, visit the [Dataset Structure for YOLO Classification Tasks](#dataset-structure-for-yolo-classification-tasks) section.

### What datasets are supported by Ultralytics YOLO for image classification?

Ultralytics YOLO supports automatic downloading of several datasets for image classification, including [Caltech 101](caltech101.md), [Caltech 256](caltech256.md), [CIFAR-10](cifar10.md), [CIFAR-100](cifar100.md), [Fashion-MNIST](fashion-mnist.md), [ImageNet](imagenet.md), [ImageNet-10](imagenet10.md), [Imagenette](imagenette.md), [Imagewoof](imagewoof.md), and [MNIST](mnist.md). These datasets are structured in a way that makes them easy to use with YOLO. Each dataset's page provides further details about its structure and applications.

### How do I add my own dataset for YOLO image classification?

To use your own dataset with Ultralytics YOLO, ensure it follows the specified directory format required for the classification task, with separate `train`, `test`, and optionally `val` directories, and subdirectories for each class containing the respective images. Once your dataset is structured correctly, point the `data` argument to your dataset's root directory when initializing the training script. Here's an example in Python:

```python
from ultralytics import YOLO

# Load a model
model = YOLO("yolo11n-cls.pt")  # load a pretrained model (recommended for training)

# Train the model
results = model.train(data="path/to/your/dataset", epochs=100, imgsz=640)
```

More details can be found in the [Adding your own dataset](#adding-your-own-dataset) section.

### Why should I use Ultralytics YOLO for image classification?

Ultralytics YOLO offers several benefits for image classification, including:

- **Pretrained Models**: Load pretrained models like `yolo11n-cls.pt` to jump-start your training process.
- **Ease of Use**: Simple API and CLI commands for training and evaluation.
- **High Performance**: State-of-the-art [accuracy](https://www.ultralytics.com/glossary/accuracy) and speed, ideal for real-time applications.
- **Support for Multiple Datasets**: Seamless integration with various popular datasets like [CIFAR-10](cifar10.md), [ImageNet](imagenet.md), and more.
- **Community and Support**: Access to extensive documentation and an active community for troubleshooting and improvements.

For additional insights and real-world applications, you can explore [Ultralytics YOLO](https://www.ultralytics.com/yolo).

### How can I train a model using Ultralytics YOLO?

Training a model using Ultralytics YOLO can be done easily in both Python and CLI. Here's an example:

!!! example

    === "Python"

        ```python
        from ultralytics import YOLO

        # Load a model
        model = YOLO("yolo11n-cls.pt")  # load a pretrained model

        # Train the model
        results = model.train(data="path/to/dataset", epochs=100, imgsz=640)
        ```

    === "CLI"

        ```bash
        # Start training from a pretrained *.pt model
<<<<<<< HEAD
        yolo detect train data=path/to/data model=yolo11n-cls.pt epochs=100 imgsz=640
=======
        yolo classify train data=path/to/data model=yolo11n-cls.pt epochs=100 imgsz=640
>>>>>>> 242d332c
        ```

These examples demonstrate the straightforward process of training a YOLO model using either approach. For more information, visit the [Usage](#usage) section and the [Train](https://docs.ultralytics.com/tasks/classify/#train) page for classification tasks.<|MERGE_RESOLUTION|>--- conflicted
+++ resolved
@@ -96,11 +96,7 @@
 
         ```bash
         # Start training from a pretrained *.pt model
-<<<<<<< HEAD
-        yolo detect train data=path/to/data model=yolo11n-cls.pt epochs=100 imgsz=640
-=======
         yolo classify train data=path/to/data model=yolo11n-cls.pt epochs=100 imgsz=640
->>>>>>> 242d332c
         ```
 
 ## Supported Datasets
@@ -204,11 +200,7 @@
 
         ```bash
         # Start training from a pretrained *.pt model
-<<<<<<< HEAD
-        yolo detect train data=path/to/data model=yolo11n-cls.pt epochs=100 imgsz=640
-=======
         yolo classify train data=path/to/data model=yolo11n-cls.pt epochs=100 imgsz=640
->>>>>>> 242d332c
         ```
 
 These examples demonstrate the straightforward process of training a YOLO model using either approach. For more information, visit the [Usage](#usage) section and the [Train](https://docs.ultralytics.com/tasks/classify/#train) page for classification tasks.