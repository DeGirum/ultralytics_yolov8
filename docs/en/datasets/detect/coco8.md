---
comments: true
description: Explore the Ultralytics COCO8 dataset, a versatile and manageable set of 8 images perfect for testing object detection models and training pipelines.
keywords: COCO8, Ultralytics, dataset, object detection, YOLO11, training, validation, machine learning, computer vision
---

# COCO8 Dataset

## Introduction

The [Ultralytics](https://www.ultralytics.com/) COCO8 dataset is a compact yet powerful [object detection](https://www.ultralytics.com/glossary/object-detection) dataset, consisting of the first 8 images from the COCO train 2017 set—4 for training and 4 for validation. This dataset is specifically designed for rapid testing, debugging, and experimentation with [YOLO](https://docs.ultralytics.com/models/yolo11/) models and training pipelines. Its small size makes it highly manageable, while its diversity ensures it serves as an effective sanity check before scaling up to larger datasets.

<p align="center">
  <br>
  <iframe loading="lazy" width="720" height="405" src="https://www.youtube.com/embed/uDrn9QZJ2lk"
    title="YouTube video player" frameborder="0"
    allow="accelerometer; autoplay; clipboard-write; encrypted-media; gyroscope; picture-in-picture; web-share"
    allowfullscreen>
  </iframe>
  <br>
  <strong>Watch:</strong> Ultralytics COCO Dataset Overview
</p>

<<<<<<< HEAD
This dataset is intended for use with Ultralytics [HUB](https://hub.ultralytics.com/) and [YOLO11](https://github.com/ultralytics/ultralytics).
=======
COCO8 is fully compatible with [Ultralytics HUB](https://hub.ultralytics.com/) and [YOLO11](../../models/yolo11.md), enabling seamless integration into your computer vision workflows.
>>>>>>> 242d332c

## Dataset YAML

The COCO8 dataset configuration is defined in a YAML (Yet Another Markup Language) file, which specifies dataset paths, class names, and other essential metadata. You can review the official `coco8.yaml` file in the [Ultralytics GitHub repository](https://github.com/ultralytics/ultralytics/blob/main/ultralytics/cfg/datasets/coco8.yaml).

!!! example "ultralytics/cfg/datasets/coco8.yaml"

    ```yaml
    --8<-- "ultralytics/cfg/datasets/coco8.yaml"
    ```

## Usage

<<<<<<< HEAD
To train a YOLO11n model on the COCO8 dataset for 100 [epochs](https://www.ultralytics.com/glossary/epoch) with an image size of 640, you can use the following code snippets. For a comprehensive list of available arguments, refer to the model [Training](../../modes/train.md) page.
=======
To train a YOLO11n model on the COCO8 dataset for 100 [epochs](https://www.ultralytics.com/glossary/epoch) with an image size of 640, use the following examples. For a full list of training options, see the [YOLO Training documentation](../../modes/train.md).
>>>>>>> 242d332c

!!! example "Train Example"

    === "Python"

        ```python
        from ultralytics import YOLO

<<<<<<< HEAD
        # Load a model
        model = YOLO("yolo11n.pt")  # load a pretrained model (recommended for training)
=======
        # Load a pretrained YOLO11n model
        model = YOLO("yolo11n.pt")
>>>>>>> 242d332c

        # Train the model on COCO8
        results = model.train(data="coco8.yaml", epochs=100, imgsz=640)
        ```

    === "CLI"

        ```bash
<<<<<<< HEAD
        # Start training from a pretrained *.pt model
=======
        # Train YOLO11n on COCO8 using the command line
>>>>>>> 242d332c
        yolo detect train data=coco8.yaml model=yolo11n.pt epochs=100 imgsz=640
        ```

## Sample Images and Annotations

Below is an example of a mosaiced training batch from the COCO8 dataset:

<img src="https://github.com/ultralytics/docs/releases/download/0/mosaiced-training-batch-1.avif" alt="Dataset sample image" width="800">

- **Mosaiced Image**: This image illustrates a training batch where multiple dataset images are combined using mosaic augmentation. Mosaic augmentation increases the diversity of objects and scenes within each batch, helping the model generalize better to various object sizes, aspect ratios, and backgrounds.

This technique is especially useful for small datasets like COCO8, as it maximizes the value of each image during training.

## Citations and Acknowledgments

If you use the COCO dataset in your research or development, please cite the following paper:

!!! quote ""

    === "BibTeX"

        ```bibtex
        @misc{lin2015microsoft,
              title={Microsoft COCO: Common Objects in Context},
              author={Tsung-Yi Lin and Michael Maire and Serge Belongie and Lubomir Bourdev and Ross Girshick and James Hays and Pietro Perona and Deva Ramanan and C. Lawrence Zitnick and Piotr Dollár},
              year={2015},
              eprint={1405.0312},
              archivePrefix={arXiv},
              primaryClass={cs.CV}
        }
        ```

Special thanks to the [COCO Consortium](https://cocodataset.org/#home) for their ongoing contributions to the [computer vision](https://www.ultralytics.com/glossary/computer-vision-cv) community.

## FAQ

### What Is the Ultralytics COCO8 Dataset Used For?

The Ultralytics COCO8 dataset is designed for rapid testing and debugging of [object detection](https://www.ultralytics.com/glossary/object-detection) models. With only 8 images (4 for training, 4 for validation), it is ideal for verifying your [YOLO](https://docs.ultralytics.com/models/yolo11/) training pipelines and ensuring everything works as expected before scaling to larger datasets. Explore the [COCO8 YAML configuration](https://github.com/ultralytics/ultralytics/blob/main/ultralytics/cfg/datasets/coco8.yaml) for more details.

<<<<<<< HEAD
### How do I train a YOLO11 model using the COCO8 dataset?

To train a YOLO11 model using the COCO8 dataset, you can employ either Python or CLI commands. Here's how you can start:
=======
### How Do I Train a YOLO11 Model Using the COCO8 Dataset?

You can train a YOLO11 model on COCO8 using either Python or the CLI:
>>>>>>> 242d332c

!!! example "Train Example"

    === "Python"

        ```python
        from ultralytics import YOLO

<<<<<<< HEAD
        # Load a model
        model = YOLO("yolo11n.pt")  # load a pretrained model (recommended for training)
=======
        # Load a pretrained YOLO11n model
        model = YOLO("yolo11n.pt")
>>>>>>> 242d332c

        # Train the model on COCO8
        results = model.train(data="coco8.yaml", epochs=100, imgsz=640)
        ```

    === "CLI"

        ```bash
<<<<<<< HEAD
        # Start training from a pretrained *.pt model
=======
>>>>>>> 242d332c
        yolo detect train data=coco8.yaml model=yolo11n.pt epochs=100 imgsz=640
        ```

For additional training options, refer to the [YOLO Training documentation](../../modes/train.md).

### Why Should I Use Ultralytics HUB for Managing My COCO8 Training?

<<<<<<< HEAD
Ultralytics HUB is an all-in-one web tool designed to simplify the training and deployment of YOLO models, including the Ultralytics YOLO11 models on the COCO8 dataset. It offers cloud training, real-time tracking, and seamless dataset management. HUB allows you to start training with a single click and avoids the complexities of manual setups. Discover more about [Ultralytics HUB](https://hub.ultralytics.com/) and its benefits.
=======
[Ultralytics HUB](https://hub.ultralytics.com/) streamlines dataset management, training, and deployment for [YOLO](https://docs.ultralytics.com/models/yolo11/) models—including COCO8. With features like cloud training, real-time monitoring, and intuitive dataset handling, HUB enables you to launch experiments with a single click and eliminates manual setup hassles. Learn more about [Ultralytics HUB](https://hub.ultralytics.com/) and how it can accelerate your computer vision projects.
>>>>>>> 242d332c

### What Are the Benefits of Using Mosaic Augmentation in Training With the COCO8 Dataset?

Mosaic augmentation, as used in COCO8 training, combines multiple images into one during each batch. This increases the diversity of objects and backgrounds, helping your [YOLO](https://docs.ultralytics.com/models/yolo11/) model generalize better to new scenarios. Mosaic augmentation is especially valuable for small datasets, as it maximizes the information available in each training step. For more on this, see the [training guide](#usage).

<<<<<<< HEAD
### How can I validate my YOLO11 model trained on the COCO8 dataset?

Validation of your YOLO11 model trained on the COCO8 dataset can be performed using the model's validation commands. You can invoke the validation mode via CLI or Python script to evaluate the model's performance using precise metrics. For detailed instructions, visit the [Validation](../../modes/val.md) page.
=======
### How Can I Validate My YOLO11 Model Trained on the COCO8 Dataset?

To validate your YOLO11 model after training on COCO8, use the model's validation commands in either Python or CLI. This evaluates your model's performance using standard metrics. For step-by-step instructions, visit the [YOLO Validation documentation](../../modes/val.md).
>>>>>>> 242d332c
<|MERGE_RESOLUTION|>--- conflicted
+++ resolved
@@ -21,11 +21,7 @@
   <strong>Watch:</strong> Ultralytics COCO Dataset Overview
 </p>
 
-<<<<<<< HEAD
-This dataset is intended for use with Ultralytics [HUB](https://hub.ultralytics.com/) and [YOLO11](https://github.com/ultralytics/ultralytics).
-=======
 COCO8 is fully compatible with [Ultralytics HUB](https://hub.ultralytics.com/) and [YOLO11](../../models/yolo11.md), enabling seamless integration into your computer vision workflows.
->>>>>>> 242d332c
 
 ## Dataset YAML
 
@@ -39,11 +35,7 @@
 
 ## Usage
 
-<<<<<<< HEAD
-To train a YOLO11n model on the COCO8 dataset for 100 [epochs](https://www.ultralytics.com/glossary/epoch) with an image size of 640, you can use the following code snippets. For a comprehensive list of available arguments, refer to the model [Training](../../modes/train.md) page.
-=======
 To train a YOLO11n model on the COCO8 dataset for 100 [epochs](https://www.ultralytics.com/glossary/epoch) with an image size of 640, use the following examples. For a full list of training options, see the [YOLO Training documentation](../../modes/train.md).
->>>>>>> 242d332c
 
 !!! example "Train Example"
 
@@ -52,13 +44,8 @@
         ```python
         from ultralytics import YOLO
 
-<<<<<<< HEAD
-        # Load a model
-        model = YOLO("yolo11n.pt")  # load a pretrained model (recommended for training)
-=======
         # Load a pretrained YOLO11n model
         model = YOLO("yolo11n.pt")
->>>>>>> 242d332c
 
         # Train the model on COCO8
         results = model.train(data="coco8.yaml", epochs=100, imgsz=640)
@@ -67,11 +54,7 @@
     === "CLI"
 
         ```bash
-<<<<<<< HEAD
-        # Start training from a pretrained *.pt model
-=======
         # Train YOLO11n on COCO8 using the command line
->>>>>>> 242d332c
         yolo detect train data=coco8.yaml model=yolo11n.pt epochs=100 imgsz=640
         ```
 
@@ -112,15 +95,9 @@
 
 The Ultralytics COCO8 dataset is designed for rapid testing and debugging of [object detection](https://www.ultralytics.com/glossary/object-detection) models. With only 8 images (4 for training, 4 for validation), it is ideal for verifying your [YOLO](https://docs.ultralytics.com/models/yolo11/) training pipelines and ensuring everything works as expected before scaling to larger datasets. Explore the [COCO8 YAML configuration](https://github.com/ultralytics/ultralytics/blob/main/ultralytics/cfg/datasets/coco8.yaml) for more details.
 
-<<<<<<< HEAD
-### How do I train a YOLO11 model using the COCO8 dataset?
-
-To train a YOLO11 model using the COCO8 dataset, you can employ either Python or CLI commands. Here's how you can start:
-=======
 ### How Do I Train a YOLO11 Model Using the COCO8 Dataset?
 
 You can train a YOLO11 model on COCO8 using either Python or the CLI:
->>>>>>> 242d332c
 
 !!! example "Train Example"
 
@@ -129,13 +106,8 @@
         ```python
         from ultralytics import YOLO
 
-<<<<<<< HEAD
-        # Load a model
-        model = YOLO("yolo11n.pt")  # load a pretrained model (recommended for training)
-=======
         # Load a pretrained YOLO11n model
         model = YOLO("yolo11n.pt")
->>>>>>> 242d332c
 
         # Train the model on COCO8
         results = model.train(data="coco8.yaml", epochs=100, imgsz=640)
@@ -144,10 +116,6 @@
     === "CLI"
 
         ```bash
-<<<<<<< HEAD
-        # Start training from a pretrained *.pt model
-=======
->>>>>>> 242d332c
         yolo detect train data=coco8.yaml model=yolo11n.pt epochs=100 imgsz=640
         ```
 
@@ -155,22 +123,12 @@
 
 ### Why Should I Use Ultralytics HUB for Managing My COCO8 Training?
 
-<<<<<<< HEAD
-Ultralytics HUB is an all-in-one web tool designed to simplify the training and deployment of YOLO models, including the Ultralytics YOLO11 models on the COCO8 dataset. It offers cloud training, real-time tracking, and seamless dataset management. HUB allows you to start training with a single click and avoids the complexities of manual setups. Discover more about [Ultralytics HUB](https://hub.ultralytics.com/) and its benefits.
-=======
 [Ultralytics HUB](https://hub.ultralytics.com/) streamlines dataset management, training, and deployment for [YOLO](https://docs.ultralytics.com/models/yolo11/) models—including COCO8. With features like cloud training, real-time monitoring, and intuitive dataset handling, HUB enables you to launch experiments with a single click and eliminates manual setup hassles. Learn more about [Ultralytics HUB](https://hub.ultralytics.com/) and how it can accelerate your computer vision projects.
->>>>>>> 242d332c
 
 ### What Are the Benefits of Using Mosaic Augmentation in Training With the COCO8 Dataset?
 
 Mosaic augmentation, as used in COCO8 training, combines multiple images into one during each batch. This increases the diversity of objects and backgrounds, helping your [YOLO](https://docs.ultralytics.com/models/yolo11/) model generalize better to new scenarios. Mosaic augmentation is especially valuable for small datasets, as it maximizes the information available in each training step. For more on this, see the [training guide](#usage).
 
-<<<<<<< HEAD
-### How can I validate my YOLO11 model trained on the COCO8 dataset?
-
-Validation of your YOLO11 model trained on the COCO8 dataset can be performed using the model's validation commands. You can invoke the validation mode via CLI or Python script to evaluate the model's performance using precise metrics. For detailed instructions, visit the [Validation](../../modes/val.md) page.
-=======
 ### How Can I Validate My YOLO11 Model Trained on the COCO8 Dataset?
 
-To validate your YOLO11 model after training on COCO8, use the model's validation commands in either Python or CLI. This evaluates your model's performance using standard metrics. For step-by-step instructions, visit the [YOLO Validation documentation](../../modes/val.md).
->>>>>>> 242d332c
+To validate your YOLO11 model after training on COCO8, use the model's validation commands in either Python or CLI. This evaluates your model's performance using standard metrics. For step-by-step instructions, visit the [YOLO Validation documentation](../../modes/val.md).