---
comments: true
description: Explore the brain tumor detection dataset with MRI/CT images. Essential for training AI models for early diagnosis and treatment planning.
keywords: brain tumor dataset, MRI scans, CT scans, brain tumor detection, medical imaging, AI in healthcare, computer vision, early diagnosis, treatment planning
---

# Brain Tumor Dataset

<a href="https://colab.research.google.com/github/ultralytics/notebooks/blob/main/notebooks/how-to-train-ultralytics-yolo-on-brain-tumor-detection-dataset.ipynb"><img src="https://colab.research.google.com/assets/colab-badge.svg" alt="Open Brain Tumor Dataset In Colab"></a>

<<<<<<< HEAD
A brain tumor detection dataset consists of medical images from MRI or CT scans, containing information about brain tumor presence, location, and characteristics. This dataset is essential for training [computer vision](https://www.ultralytics.com/glossary/computer-vision-cv) algorithms to automate brain tumor identification, aiding in early diagnosis and treatment planning.
=======
A brain tumor detection dataset consists of medical images from MRI or CT scans, containing information about brain tumor presence, location, and characteristics. This dataset is essential for training [computer vision](https://www.ultralytics.com/glossary/computer-vision-cv) algorithms to automate brain tumor identification, aiding in early diagnosis and treatment planning in [healthcare applications](https://www.ultralytics.com/solutions/ai-in-healthcare).
>>>>>>> 242d332c

<p align="center">
  <br>
  <iframe loading="lazy" width="720" height="405" src="https://www.youtube.com/embed/ogTBBD8McRk"
    title="YouTube video player" frameborder="0"
    allow="accelerometer; autoplay; clipboard-write; encrypted-media; gyroscope; picture-in-picture; web-share"
    allowfullscreen>
  </iframe>
  <br>
  <strong>Watch:</strong> Brain Tumor Detection using Ultralytics HUB
</p>

## Dataset Structure

The brain tumor dataset is divided into two subsets:

- **Training set**: Consisting of 893 images, each accompanied by corresponding annotations.
- **Testing set**: Comprising 223 images, with annotations paired for each one.

The dataset contains two classes:

- **Negative**: Images without brain tumors
- **Positive**: Images with brain tumors

## Applications

The application of brain tumor detection using computer vision enables [early diagnosis](https://www.ultralytics.com/blog/ai-and-radiology-a-new-era-of-precision-and-efficiency), treatment planning, and monitoring of tumor progression. By analyzing medical imaging data like MRI or CT scans, [computer vision systems](https://docs.ultralytics.com/tasks/detect/) assist in accurately identifying brain tumors, aiding in timely medical intervention and personalized treatment strategies.

Medical professionals can leverage this technology to:

- Reduce diagnostic time and improve accuracy
- Assist in surgical planning by precisely locating tumors
- Monitor treatment effectiveness over time
- Support research in oncology and neurology

## Dataset YAML

A YAML (Yet Another Markup Language) file is used to define the dataset configuration. It contains information about the dataset's paths, classes, and other relevant information. In the case of the brain tumor dataset, the `brain-tumor.yaml` file is maintained at [https://github.com/ultralytics/ultralytics/blob/main/ultralytics/cfg/datasets/brain-tumor.yaml](https://github.com/ultralytics/ultralytics/blob/main/ultralytics/cfg/datasets/brain-tumor.yaml).

!!! example "ultralytics/cfg/datasets/brain-tumor.yaml"

    ```yaml
    --8<-- "ultralytics/cfg/datasets/brain-tumor.yaml"
    ```

## Usage

<<<<<<< HEAD
To train a YOLO11n model on the brain tumor dataset for 100 [epochs](https://www.ultralytics.com/glossary/epoch) with an image size of 640, utilize the provided code snippets. For a detailed list of available arguments, consult the model's [Training](../../modes/train.md) page.
=======
To train a [YOLO11](https://docs.ultralytics.com/models/yolo11/) model on the brain tumor dataset for 100 [epochs](https://www.ultralytics.com/glossary/epoch) with an image size of 640, utilize the provided code snippets. For a detailed list of available arguments, consult the model's [Training](../../modes/train.md) page.
>>>>>>> 242d332c

!!! example "Train Example"

    === "Python"

        ```python
        from ultralytics import YOLO

        # Load a model
        model = YOLO("yolo11n.pt")  # load a pretrained model (recommended for training)

        # Train the model
        results = model.train(data="brain-tumor.yaml", epochs=100, imgsz=640)
        ```

    === "CLI"

        ```bash
        # Start training from a pretrained *.pt model
        yolo detect train data=brain-tumor.yaml model=yolo11n.pt epochs=100 imgsz=640
        ```

!!! example "Inference Example"

    === "Python"

        ```python
        from ultralytics import YOLO

        # Load a model
        model = YOLO("path/to/best.pt")  # load a brain-tumor fine-tuned model

        # Inference using the model
        results = model.predict("https://ultralytics.com/assets/brain-tumor-sample.jpg")
        ```

    === "CLI"

        ```bash
        # Start prediction with a finetuned *.pt model
        yolo detect predict model='path/to/best.pt' imgsz=640 source="https://ultralytics.com/assets/brain-tumor-sample.jpg"
        ```

## Sample Images and Annotations

The brain tumor dataset encompasses a wide array of medical images featuring brain scans with and without tumors. Presented below are examples of images from the dataset, accompanied by their respective annotations.

![Brain tumor dataset sample image](https://github.com/ultralytics/docs/releases/download/0/brain-tumor-dataset-sample-image.avif)

- **Mosaiced Image**: Displayed here is a training batch comprising mosaiced dataset images. Mosaicing, a training technique, consolidates multiple images into one, enhancing batch diversity. This approach aids in improving the model's capacity to generalize across various tumor sizes, shapes, and locations within brain scans.

This example highlights the diversity and intricacy of images within the brain tumor dataset, underscoring the advantages of incorporating mosaicing during the training phase for [medical image analysis](https://www.ultralytics.com/blog/using-yolo11-for-tumor-detection-in-medical-imaging).

## Citations and Acknowledgments

The dataset has been made available under the [AGPL-3.0 License](https://github.com/ultralytics/ultralytics/blob/main/LICENSE).

If you use this dataset in your research or development work, please cite it appropriately:

!!! quote ""

    === "BibTeX"

        ```bibtex
        @dataset{Ultralytics_Brain_Tumor_Dataset_2023,
            author = {Ultralytics},
            title = {Brain Tumor Detection Dataset},
            year = {2023},
            publisher = {Ultralytics},
            url = {https://docs.ultralytics.com/datasets/detect/brain-tumor/}
        }
        ```

## FAQ

### What is the structure of the brain tumor dataset available in Ultralytics documentation?

The brain tumor dataset is divided into two subsets: the **training set** consists of 893 images with corresponding annotations, while the **testing set** comprises 223 images with paired annotations. This structured division aids in developing robust and accurate computer vision models for detecting brain tumors. For more information on the dataset structure, visit the [Dataset Structure](#dataset-structure) section.

### How can I train a YOLO11 model on the brain tumor dataset using Ultralytics?

You can train a YOLO11 model on the brain tumor dataset for 100 epochs with an image size of 640px using both Python and CLI methods. Below are the examples for both:

!!! example "Train Example"

    === "Python"

        ```python
        from ultralytics import YOLO

        # Load a model
        model = YOLO("yolo11n.pt")  # load a pretrained model (recommended for training)

        # Train the model
        results = model.train(data="brain-tumor.yaml", epochs=100, imgsz=640)
        ```


    === "CLI"

        ```bash
        # Start training from a pretrained *.pt model
        yolo detect train data=brain-tumor.yaml model=yolo11n.pt epochs=100 imgsz=640
        ```

For a detailed list of available arguments, refer to the [Training](../../modes/train.md) page.

### What are the benefits of using the brain tumor dataset for AI in healthcare?

Using the brain tumor dataset in AI projects enables early diagnosis and treatment planning for brain tumors. It helps in automating brain tumor identification through computer vision, facilitating accurate and timely medical interventions, and supporting personalized treatment strategies. This application holds significant potential in improving patient outcomes and medical efficiencies. For more insights on AI applications in healthcare, see [Ultralytics' healthcare solutions](https://www.ultralytics.com/solutions/ai-in-healthcare).

### How do I perform inference using a fine-tuned YOLO11 model on the brain tumor dataset?

Inference using a fine-tuned YOLO11 model can be performed with either Python or CLI approaches. Here are the examples:

!!! example "Inference Example"

    === "Python"

        ```python
        from ultralytics import YOLO

        # Load a model
        model = YOLO("path/to/best.pt")  # load a brain-tumor fine-tuned model

        # Inference using the model
        results = model.predict("https://ultralytics.com/assets/brain-tumor-sample.jpg")
        ```

    === "CLI"

        ```bash
        # Start prediction with a finetuned *.pt model
        yolo detect predict model='path/to/best.pt' imgsz=640 source="https://ultralytics.com/assets/brain-tumor-sample.jpg"
        ```

### Where can I find the YAML configuration for the brain tumor dataset?

The YAML configuration file for the brain tumor dataset can be found at [brain-tumor.yaml](https://github.com/ultralytics/ultralytics/blob/main/ultralytics/cfg/datasets/brain-tumor.yaml). This file includes paths, classes, and additional relevant information necessary for training and evaluating models on this dataset.<|MERGE_RESOLUTION|>--- conflicted
+++ resolved
@@ -8,11 +8,7 @@
 
 <a href="https://colab.research.google.com/github/ultralytics/notebooks/blob/main/notebooks/how-to-train-ultralytics-yolo-on-brain-tumor-detection-dataset.ipynb"><img src="https://colab.research.google.com/assets/colab-badge.svg" alt="Open Brain Tumor Dataset In Colab"></a>
 
-<<<<<<< HEAD
-A brain tumor detection dataset consists of medical images from MRI or CT scans, containing information about brain tumor presence, location, and characteristics. This dataset is essential for training [computer vision](https://www.ultralytics.com/glossary/computer-vision-cv) algorithms to automate brain tumor identification, aiding in early diagnosis and treatment planning.
-=======
 A brain tumor detection dataset consists of medical images from MRI or CT scans, containing information about brain tumor presence, location, and characteristics. This dataset is essential for training [computer vision](https://www.ultralytics.com/glossary/computer-vision-cv) algorithms to automate brain tumor identification, aiding in early diagnosis and treatment planning in [healthcare applications](https://www.ultralytics.com/solutions/ai-in-healthcare).
->>>>>>> 242d332c
 
 <p align="center">
   <br>
@@ -60,11 +56,7 @@
 
 ## Usage
 
-<<<<<<< HEAD
-To train a YOLO11n model on the brain tumor dataset for 100 [epochs](https://www.ultralytics.com/glossary/epoch) with an image size of 640, utilize the provided code snippets. For a detailed list of available arguments, consult the model's [Training](../../modes/train.md) page.
-=======
 To train a [YOLO11](https://docs.ultralytics.com/models/yolo11/) model on the brain tumor dataset for 100 [epochs](https://www.ultralytics.com/glossary/epoch) with an image size of 640, utilize the provided code snippets. For a detailed list of available arguments, consult the model's [Training](../../modes/train.md) page.
->>>>>>> 242d332c
 
 !!! example "Train Example"
 
