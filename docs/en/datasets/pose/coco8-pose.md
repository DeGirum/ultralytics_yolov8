--- conflicted
+++ resolved
@@ -82,11 +82,7 @@
 
 ### What is the COCO8-Pose dataset, and how is it used with Ultralytics YOLO11?
 
-<<<<<<< HEAD
-The COCO8-Pose dataset is a small, versatile pose detection dataset that includes the first 8 images from the COCO train 2017 set, with 4 images for training and 4 for validation. It's designed for testing and debugging object detection models and experimenting with new detection approaches. This dataset is ideal for quick experiments with [Ultralytics YOLO11](https://docs.ultralytics.com/models/yolo11/). For more details on dataset configuration, check out the dataset YAML file [here](https://github.com/ultralytics/ultralytics/blob/main/ultralytics/cfg/datasets/coco8-pose.yaml).
-=======
 The COCO8-Pose dataset is a small, versatile pose detection dataset that includes the first 8 images from the COCO train 2017 set, with 4 images for training and 4 for validation. It's designed for testing and debugging object detection models and experimenting with new detection approaches. This dataset is ideal for quick experiments with [Ultralytics YOLO11](../../models/yolo11.md). For more details on dataset configuration, check out the [dataset YAML file](https://github.com/ultralytics/ultralytics/blob/main/ultralytics/cfg/datasets/coco8-pose.yaml).
->>>>>>> 242d332c
 
 ### How do I train a YOLO11 model using the COCO8-Pose dataset in Ultralytics?
 
@@ -130,10 +126,6 @@
 
 ### Where can I find the COCO8-Pose dataset YAML file and how do I use it?
 
-<<<<<<< HEAD
-The COCO8-Pose dataset YAML file can be found [here](https://github.com/ultralytics/ultralytics/blob/main/ultralytics/cfg/datasets/coco8-pose.yaml). This file defines the dataset configuration, including paths, classes, and other relevant information. Use this file with the YOLO11 training scripts as mentioned in the [Train Example](#how-do-i-train-a-yolo11-model-using-the-coco8-pose-dataset-in-ultralytics) section.
-=======
 The COCO8-Pose dataset YAML file can be found at <https://github.com/ultralytics/ultralytics/blob/main/ultralytics/cfg/datasets/coco8-pose.yaml>. This file defines the dataset configuration, including paths, classes, and other relevant information. Use this file with the YOLO11 training scripts as mentioned in the [Train Example](#how-do-i-train-a-yolo11-model-using-the-coco8-pose-dataset-in-ultralytics) section.
->>>>>>> 242d332c
 
 For more FAQs and detailed documentation, visit the [Ultralytics Documentation](https://docs.ultralytics.com/).