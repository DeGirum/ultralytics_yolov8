---
comments: true
description: Learn how to export your YOLO11 model to various formats like ONNX, TensorRT, and CoreML. Achieve maximum compatibility and performance.
keywords: YOLO11, Model Export, ONNX, TensorRT, CoreML, Ultralytics, AI, Machine Learning, Inference, Deployment
---

# Model Export with Ultralytics YOLO

<img width="1024" src="https://github.com/ultralytics/docs/releases/download/0/ultralytics-yolov8-ecosystem-integrations.avif" alt="Ultralytics YOLO ecosystem and integrations">

## Introduction

The ultimate goal of training a model is to deploy it for real-world applications. Export mode in Ultralytics YOLO11 offers a versatile range of options for exporting your trained model to different formats, making it deployable across various platforms and devices. This comprehensive guide aims to walk you through the nuances of model exporting, showcasing how to achieve maximum compatibility and performance.

<p align="center">
  <br>
  <iframe loading="lazy" width="720" height="405" src="https://www.youtube.com/embed/WbomGeoOT_k?si=aGmuyooWftA0ue9X"
    title="YouTube video player" frameborder="0"
    allow="accelerometer; autoplay; clipboard-write; encrypted-media; gyroscope; picture-in-picture; web-share"
    allowfullscreen>
  </iframe>
  <br>
  <strong>Watch:</strong> How To Export Custom Trained Ultralytics YOLO Model and Run Live Inference on Webcam.
</p>

## Why Choose YOLO11's Export Mode?

- **Versatility:** Export to multiple formats including [ONNX](../integrations/onnx.md), [TensorRT](../integrations/tensorrt.md), [CoreML](../integrations/coreml.md), and more.
- **Performance:** Gain up to 5x GPU speedup with TensorRT and 3x CPU speedup with ONNX or [OpenVINO](../integrations/openvino.md).
- **Compatibility:** Make your model universally deployable across numerous hardware and software environments.
- **Ease of Use:** Simple CLI and Python API for quick and straightforward model exporting.

### Key Features of Export Mode

Here are some of the standout functionalities:

- **One-Click Export:** Simple commands for exporting to different formats.
- **Batch Export:** Export batched-inference capable models.
- **Optimized Inference:** Exported models are optimized for quicker inference times.
- **Tutorial Videos:** In-depth guides and tutorials for a smooth exporting experience.

!!! tip

    * Export to [ONNX](../integrations/onnx.md) or [OpenVINO](../integrations/openvino.md) for up to 3x CPU speedup.
    * Export to [TensorRT](../integrations/tensorrt.md) for up to 5x GPU speedup.

## Usage Examples

Export a YOLO11n model to a different format like ONNX or TensorRT. See the Arguments section below for a full list of export arguments.

!!! example

    === "Python"

        ```python
        from ultralytics import YOLO

        # Load a model
        model = YOLO("yolo11n.pt")  # load an official model
        model = YOLO("path/to/best.pt")  # load a custom trained model

        # Export the model
        model.export(format="onnx")
        ```

    === "CLI"

        ```bash
<<<<<<< HEAD
        yolo export model=yolo11n.pt format=onnx  # export official model
        yolo export model=path/to/best.pt format=onnx  # export custom trained model
=======
        yolo export model=yolo11n.pt format=onnx      # export official model
        yolo export model=path/to/best.pt format=onnx # export custom trained model
>>>>>>> 242d332c
        ```

## Arguments

This table details the configurations and options available for exporting YOLO models to different formats. These settings are critical for optimizing the exported model's performance, size, and compatibility across various platforms and environments. Proper configuration ensures that the model is ready for deployment in the intended application with optimal efficiency.

{% include "macros/export-args.md" %}

Adjusting these parameters allows for customization of the export process to fit specific requirements, such as deployment environment, hardware constraints, and performance targets. Selecting the appropriate format and settings is essential for achieving the best balance between model size, speed, and [accuracy](https://www.ultralytics.com/glossary/accuracy).

## Export Formats

Available YOLO11 export formats are in the table below. You can export to any format using the `format` argument, i.e. `format='onnx'` or `format='engine'`. You can predict or validate directly on exported models, i.e. `yolo predict model=yolo11n.onnx`. Usage examples are shown for your model after export completes.

{% include "macros/export-table.md" %}

## FAQ

### How do I export a YOLO11 model to ONNX format?

Exporting a YOLO11 model to ONNX format is straightforward with Ultralytics. It provides both Python and CLI methods for exporting models.

!!! example

    === "Python"

        ```python
        from ultralytics import YOLO

        # Load a model
        model = YOLO("yolo11n.pt")  # load an official model
        model = YOLO("path/to/best.pt")  # load a custom trained model

        # Export the model
        model.export(format="onnx")
        ```

    === "CLI"

        ```bash
<<<<<<< HEAD
        yolo export model=yolo11n.pt format=onnx  # export official model
        yolo export model=path/to/best.pt format=onnx  # export custom trained model
=======
        yolo export model=yolo11n.pt format=onnx      # export official model
        yolo export model=path/to/best.pt format=onnx # export custom trained model
>>>>>>> 242d332c
        ```

For more details on the process, including advanced options like handling different input sizes, refer to the [ONNX integration guide](../integrations/onnx.md).

### What are the benefits of using TensorRT for model export?

Using TensorRT for model export offers significant performance improvements. YOLO11 models exported to TensorRT can achieve up to a 5x GPU speedup, making it ideal for real-time inference applications.

- **Versatility:** Optimize models for a specific hardware setup.
- **Speed:** Achieve faster inference through advanced optimizations.
- **Compatibility:** Integrate smoothly with NVIDIA hardware.

To learn more about integrating TensorRT, see the [TensorRT integration guide](../integrations/tensorrt.md).

### How do I enable INT8 quantization when exporting my YOLO11 model?

INT8 quantization is an excellent way to compress the model and speed up inference, especially on edge devices. Here's how you can enable INT8 quantization:

!!! example

    === "Python"

        ```python
        from ultralytics import YOLO

        model = YOLO("yolo11n.pt")  # Load a model
        model.export(format="engine", int8=True)
        ```

    === "CLI"

        ```bash
<<<<<<< HEAD
        yolo export model=yolo11n.pt format=engine int8=True   # export TensorRT model with INT8 quantization
=======
        yolo export model=yolo11n.pt format=engine int8=True # export TensorRT model with INT8 quantization
>>>>>>> 242d332c
        ```

INT8 quantization can be applied to various formats, such as [TensorRT](../integrations/tensorrt.md), [OpenVINO](../integrations/openvino.md), and [CoreML](../integrations/coreml.md). For optimal quantization results, provide a representative [dataset](https://docs.ultralytics.com/datasets/) using the `data` parameter.

### Why is dynamic input size important when exporting models?

Dynamic input size allows the exported model to handle varying image dimensions, providing flexibility and optimizing processing efficiency for different use cases. When exporting to formats like [ONNX](../integrations/onnx.md) or [TensorRT](../integrations/tensorrt.md), enabling dynamic input size ensures that the model can adapt to different input shapes seamlessly.

To enable this feature, use the `dynamic=True` flag during export:

!!! example

    === "Python"

        ```python
        from ultralytics import YOLO

        model = YOLO("yolo11n.pt")
        model.export(format="onnx", dynamic=True)
        ```

    === "CLI"

        ```bash
        yolo export model=yolo11n.pt format=onnx dynamic=True
        ```

Dynamic input sizing is particularly useful for applications where input dimensions may vary, such as video processing or when handling images from different sources.

### What are the key export arguments to consider for optimizing model performance?

Understanding and configuring export arguments is crucial for optimizing model performance:

- **`format:`** The target format for the exported model (e.g., `onnx`, `torchscript`, `tensorflow`).
- **`imgsz:`** Desired image size for the model input (e.g., `640` or `(height, width)`).
- **`half:`** Enables FP16 quantization, reducing model size and potentially speeding up inference.
- **`optimize:`** Applies specific optimizations for mobile or constrained environments.
- **`int8:`** Enables INT8 quantization, highly beneficial for [edge AI](https://www.ultralytics.com/blog/deploying-computer-vision-applications-on-edge-ai-devices) deployments.

For deployment on specific hardware platforms, consider using specialized export formats like [TensorRT](../integrations/tensorrt.md) for NVIDIA GPUs, [CoreML](../integrations/coreml.md) for Apple devices, or [Edge TPU](../integrations/edge-tpu.md) for Google Coral devices.<|MERGE_RESOLUTION|>--- conflicted
+++ resolved
@@ -66,13 +66,8 @@
     === "CLI"
 
         ```bash
-<<<<<<< HEAD
-        yolo export model=yolo11n.pt format=onnx  # export official model
-        yolo export model=path/to/best.pt format=onnx  # export custom trained model
-=======
         yolo export model=yolo11n.pt format=onnx      # export official model
         yolo export model=path/to/best.pt format=onnx # export custom trained model
->>>>>>> 242d332c
         ```
 
 ## Arguments
@@ -113,13 +108,8 @@
     === "CLI"
 
         ```bash
-<<<<<<< HEAD
-        yolo export model=yolo11n.pt format=onnx  # export official model
-        yolo export model=path/to/best.pt format=onnx  # export custom trained model
-=======
         yolo export model=yolo11n.pt format=onnx      # export official model
         yolo export model=path/to/best.pt format=onnx # export custom trained model
->>>>>>> 242d332c
         ```
 
 For more details on the process, including advanced options like handling different input sizes, refer to the [ONNX integration guide](../integrations/onnx.md).
@@ -152,11 +142,7 @@
     === "CLI"
 
         ```bash
-<<<<<<< HEAD
-        yolo export model=yolo11n.pt format=engine int8=True   # export TensorRT model with INT8 quantization
-=======
         yolo export model=yolo11n.pt format=engine int8=True # export TensorRT model with INT8 quantization
->>>>>>> 242d332c
         ```
 
 INT8 quantization can be applied to various formats, such as [TensorRT](../integrations/tensorrt.md), [OpenVINO](../integrations/openvino.md), and [CoreML](../integrations/coreml.md). For optimal quantization results, provide a representative [dataset](https://docs.ultralytics.com/datasets/) using the `data` parameter.
