--- conflicted
+++ resolved
@@ -203,11 +203,7 @@
 
 ## Logging
 
-<<<<<<< HEAD
-In training a YOLO11 model, you might find it valuable to keep track of the model's performance over time. This is where logging comes into play. Ultralytics' YOLO provides support for three types of loggers - Comet, ClearML, and TensorBoard.
-=======
 In training a YOLO11 model, you might find it valuable to keep track of the model's performance over time. This is where logging comes into play. Ultralytics YOLO provides support for three types of loggers - [Comet](../integrations/comet.md), [ClearML](../integrations/clearml.md), and [TensorBoard](../integrations/tensorboard.md).
->>>>>>> 242d332c
 
 To use a logger, select it from the dropdown menu in the code snippet above and run it. The chosen logger will be installed and initialized.
 
