--- conflicted
+++ resolved
@@ -250,8 +250,6 @@
 
         Run inference on a collection of images, URLs, videos and directories listed in a CSV file.
         ```python
-        import torch
-
         from ultralytics import YOLO
 
         # Load a pretrained YOLO11n model
@@ -503,28 +501,6 @@
 
 `Results` objects have the following methods:
 
-<<<<<<< HEAD
-| Method        | Return Type     | Description                                                                         |
-| ------------- | --------------- | ----------------------------------------------------------------------------------- |
-| `update()`    | `None`          | Update the boxes, masks, and probs attributes of the Results object.                |
-| `cpu()`       | `Results`       | Return a copy of the Results object with all tensors on CPU memory.                 |
-| `numpy()`     | `Results`       | Return a copy of the Results object with all tensors as numpy arrays.               |
-| `cuda()`      | `Results`       | Return a copy of the Results object with all tensors on GPU memory.                 |
-| `to()`        | `Results`       | Return a copy of the Results object with tensors on the specified device and dtype. |
-| `new()`       | `Results`       | Return a new Results object with the same image, path, and names.                   |
-| `plot()`      | `numpy.ndarray` | Plots the detection results. Returns a numpy array of the annotated image.          |
-| `show()`      | `None`          | Show annotated results to screen.                                                   |
-| `save()`      | `None`          | Save annotated results to file.                                                     |
-| `verbose()`   | `str`           | Return log string for each task.                                                    |
-| `save_txt()`  | `None`          | Save predictions into a txt file.                                                   |
-| `save_crop()` | `None`          | Save cropped predictions to `save_dir/cls/file_name.jpg`.                           |
-| `summary()`   | `List[Dict]`    | A list of dictionaries, each containing summarized information for results          |
-| `to_df()`     | `DataFrame`     | Convert the results to Pandas Dataframe.                                            |
-| `to_csv()`    | `str`           | Convert the result to CSV (comma separated values) format.                          |
-| `to_xml()`    | `str`           | Convert the results to XML (Extensible Markup Language) format.                     |
-| `to_json()`   | `str`           | Convert the results to JSON format.                                                 |
-| `to_sql()`    | `None`          | Dump the results into the SQL database.                                             |
-=======
 | Method        | Return Type  | Description                                                                               |
 | ------------- | ------------ | ----------------------------------------------------------------------------------------- |
 | `update()`    | `None`       | Updates the Results object with new detection data (boxes, masks, probs, obb, keypoints). |
@@ -546,7 +522,6 @@
 | `to_html()`   | `str`        | Converts detection results to HTML format.                                                |
 | `to_json()`   | `str`        | Converts detection results to JSON format.                                                |
 | `to_sql()`    | `None`       | Converts detection results to SQL-compatible format and saves to database.                |
->>>>>>> 242d332c
 
 For more details see the [`Results` class documentation](../reference/engine/results.md).
 
@@ -703,11 +678,7 @@
     model = YOLO("yolo11n-obb.pt")
 
     # Run inference on an image
-<<<<<<< HEAD
-    results = model("boats.jpg")  # results list
-=======
     results = model("https://ultralytics.com/images/boats.jpg")  # results list
->>>>>>> 242d332c
 
     # View results
     for r in results:
