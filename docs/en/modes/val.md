--- conflicted
+++ resolved
@@ -79,26 +79,6 @@
 
 When validating YOLO models, several arguments can be fine-tuned to optimize the evaluation process. These arguments control aspects such as input image size, batch processing, and performance thresholds. Below is a detailed breakdown of each argument to help you customize your validation settings effectively.
 
-<<<<<<< HEAD
-| Argument      | Type    | Default | Description                                                                                                                                                   |
-|---------------|---------|---------|---------------------------------------------------------------------------------------------------------------------------------------------------------------|
-| `data`        | `str`   | `None`  | Specifies the path to the dataset configuration file (e.g., `coco128.yaml`). This file includes paths to validation data, class names, and number of classes. |
-| `imgsz`       | `int`   | `640`   | Defines the size of input images. All images are resized to this dimension before processing.                                                                 |
-| `batch`       | `int`   | `16`    | Sets the number of images per batch. Use `-1` for AutoBatch, which automatically adjusts based on GPU memory availability.                                    |
-| `save_json`   | `bool`  | `False` | If `True`, saves the results to a JSON file for further analysis or integration with other tools.                                                             |
-| `save_hybrid` | `bool`  | `False` | If `True`, saves a hybrid version of labels that combines original annotations with additional model predictions.                                             |
-| `conf`        | `float` | `0.001` | Sets the minimum confidence threshold for detections. Detections with confidence below this threshold are discarded.                                          |
-| `iou`         | `float` | `0.6`   | Sets the Intersection Over Union (IoU) threshold for Non-Maximum Suppression (NMS). Helps in reducing duplicate detections.                                   |
-| `max_det`     | `int`   | `300`   | Limits the maximum number of detections per image. Useful in dense scenes to prevent excessive detections.                                                    |
-| `half`        | `bool`  | `True`  | Enables half-precision (FP16) computation, reducing memory usage and potentially increasing speed with minimal impact on accuracy.                            |
-| `device`      | `str`   | `None`  | Specifies the device for validation (`cpu`, `cuda:0`, etc.). Allows flexibility in utilizing CPU or GPU resources.                                            |
-| `dnn`         | `bool`  | `False` | If `True`, uses the OpenCV DNN module for ONNX model inference, offering an alternative to PyTorch inference methods.                                         |
-| `plots`       | `bool`  | `False` | When set to `True`, generates and saves plots of predictions versus ground truth for visual evaluation of the model's performance.                            |
-| `rect`        | `bool`  | `False` | If `True`, uses rectangular inference for batching, reducing padding and potentially increasing speed and efficiency.                                         |
-| `split`       | `str`   | `val`   | Determines the dataset split to use for validation (`val`, `test`, or `train`). Allows flexibility in choosing the data segment for performance evaluation.   |
-| `separate_outputs`| `bool` | `False` | Used for models exported with separate_outputs flag set to True. |
-
-=======
 | Argument      | Type    | Default | Description                                                                                                                                                 |
 |---------------|---------|---------|-------------------------------------------------------------------------------------------------------------------------------------------------------------|
 | `data`        | `str`   | `None`  | Specifies the path to the dataset configuration file (e.g., `coco8.yaml`). This file includes paths to validation data, class names, and number of classes. |
@@ -115,7 +95,7 @@
 | `plots`       | `bool`  | `False` | When set to `True`, generates and saves plots of predictions versus ground truth for visual evaluation of the model's performance.                          |
 | `rect`        | `bool`  | `False` | If `True`, uses rectangular inference for batching, reducing padding and potentially increasing speed and efficiency.                                       |
 | `split`       | `str`   | `val`   | Determines the dataset split to use for validation (`val`, `test`, or `train`). Allows flexibility in choosing the data segment for performance evaluation. |
->>>>>>> 22327932
+| `separate_outputs`| `bool` | `False` | Used for models exported with separate_outputs flag set to True. |
 
 Each of these settings plays a vital role in the validation process, allowing for a customizable and efficient evaluation of YOLO models. Adjusting these parameters according to your specific needs and resources can help achieve the best balance between accuracy and performance.
 
