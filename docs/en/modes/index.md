---
comments: true
description: Discover the diverse modes of Ultralytics YOLO11, including training, validation, prediction, export, tracking, and benchmarking. Maximize model performance and efficiency.
keywords: Ultralytics, YOLO11, machine learning, model training, validation, prediction, export, tracking, benchmarking, object detection
---

# Ultralytics YOLO11 Modes

<img width="1024" src="https://github.com/ultralytics/docs/releases/download/0/ultralytics-yolov8-ecosystem-integrations.avif" alt="Ultralytics YOLO ecosystem and integrations">

## Introduction

Ultralytics YOLO11 is not just another object detection model; it's a versatile framework designed to cover the entire lifecycle of [machine learning](https://www.ultralytics.com/glossary/machine-learning-ml) models—from data ingestion and model training to validation, deployment, and real-world tracking. Each mode serves a specific purpose and is engineered to offer you the flexibility and efficiency required for different tasks and use-cases.

<p align="center">
  <br>
  <iframe loading="lazy" width="720" height="405" src="https://www.youtube.com/embed/j8uQc0qB91s?si=dhnGKgqvs7nPgeaM"
    title="YouTube video player" frameborder="0"
    allow="accelerometer; autoplay; clipboard-write; encrypted-media; gyroscope; picture-in-picture; web-share"
    allowfullscreen>
  </iframe>
  <br>
  <strong>Watch:</strong> Ultralytics Modes Tutorial: Train, Validate, Predict, Export & Benchmark.
</p>

### Modes at a Glance

Understanding the different **modes** that Ultralytics YOLO11 supports is critical to getting the most out of your models:

- **Train** mode: Fine-tune your model on custom or preloaded datasets.
- **Val** mode: A post-training checkpoint to validate model performance.
- **Predict** mode: Unleash the predictive power of your model on real-world data.
- **Export** mode: Make your [model deployment](https://www.ultralytics.com/glossary/model-deployment)-ready in various formats.
- **Track** mode: Extend your object detection model into real-time tracking applications.
- **Benchmark** mode: Analyze the speed and accuracy of your model in diverse deployment environments.

This comprehensive guide aims to give you an overview and practical insights into each mode, helping you harness the full potential of YOLO11.

## [Train](train.md)

<<<<<<< HEAD
Train mode is used for training a YOLO11 model on a custom dataset. In this mode, the model is trained using the specified dataset and hyperparameters. The training process involves optimizing the model's parameters so that it can accurately predict the classes and locations of objects in an image.
=======
Train mode is used for training a YOLO11 model on a custom dataset. In this mode, the model is trained using the specified dataset and hyperparameters. The training process involves optimizing the model's parameters so that it can accurately predict the classes and locations of objects in an image. Training is essential for creating models that can recognize specific objects relevant to your application.
>>>>>>> 242d332c

[Train Examples](train.md){ .md-button }

## [Val](val.md)

<<<<<<< HEAD
Val mode is used for validating a YOLO11 model after it has been trained. In this mode, the model is evaluated on a validation set to measure its accuracy and generalization performance. This mode can be used to tune the hyperparameters of the model to improve its performance.
=======
Val mode is used for validating a YOLO11 model after it has been trained. In this mode, the model is evaluated on a validation set to measure its accuracy and generalization performance. Validation helps identify potential issues like [overfitting](https://www.ultralytics.com/glossary/overfitting) and provides metrics such as [mean Average Precision](https://www.ultralytics.com/glossary/mean-average-precision-map) (mAP) to quantify model performance. This mode is crucial for tuning hyperparameters and improving overall model effectiveness.
>>>>>>> 242d332c

[Val Examples](val.md){ .md-button }

## [Predict](predict.md)

<<<<<<< HEAD
Predict mode is used for making predictions using a trained YOLO11 model on new images or videos. In this mode, the model is loaded from a checkpoint file, and the user can provide images or videos to perform inference. The model predicts the classes and locations of objects in the input images or videos.
=======
Predict mode is used for making predictions using a trained YOLO11 model on new images or videos. In this mode, the model is loaded from a checkpoint file, and the user can provide images or videos to perform inference. The model identifies and localizes objects in the input media, making it ready for real-world applications. Predict mode is the gateway to applying your trained model to solve practical problems.
>>>>>>> 242d332c

[Predict Examples](predict.md){ .md-button }

## [Export](export.md)

<<<<<<< HEAD
Export mode is used for exporting a YOLO11 model to a format that can be used for deployment. In this mode, the model is converted to a format that can be used by other software applications or hardware devices. This mode is useful when deploying the model to production environments.
=======
Export mode is used for converting a YOLO11 model to formats suitable for deployment across different platforms and devices. This mode transforms your PyTorch model into optimized formats like ONNX, TensorRT, or CoreML, enabling deployment in production environments. Exporting is essential for integrating your model with various software applications or hardware devices, often resulting in significant performance improvements.
>>>>>>> 242d332c

[Export Examples](export.md){ .md-button }

## [Track](track.md)

<<<<<<< HEAD
Track mode is used for tracking objects in real-time using a YOLO11 model. In this mode, the model is loaded from a checkpoint file, and the user can provide a live video stream to perform real-time object tracking. This mode is useful for applications such as surveillance systems or self-driving cars.
=======
Track mode extends YOLO11's object detection capabilities to track objects across video frames or live streams. This mode is particularly valuable for applications requiring persistent object identification, such as [surveillance systems](https://www.ultralytics.com/blog/shattering-the-surveillance-status-quo-with-vision-ai) or [self-driving cars](https://www.ultralytics.com/solutions/ai-in-automotive). Track mode implements sophisticated algorithms like ByteTrack to maintain object identity across frames, even when objects temporarily disappear from view.
>>>>>>> 242d332c

[Track Examples](track.md){ .md-button }

## [Benchmark](benchmark.md)

<<<<<<< HEAD
Benchmark mode is used to profile the speed and accuracy of various export formats for YOLO11. The benchmarks provide information on the size of the exported format, its `mAP50-95` metrics (for object detection, segmentation, and pose) or `accuracy_top5` metrics (for classification), and the inference time in milliseconds per image across various formats like ONNX, OpenVINO, TensorRT, and others. This information can help users choose the optimal export format for their specific use case based on their requirements for speed and accuracy.
=======
Benchmark mode profiles the speed and accuracy of various export formats for YOLO11. This mode provides comprehensive metrics on model size, accuracy (mAP50-95 for detection tasks or accuracy_top5 for classification), and inference time across different formats like ONNX, [OpenVINO](https://docs.ultralytics.com/integrations/openvino/), and TensorRT. Benchmarking helps you select the optimal export format based on your specific requirements for speed and accuracy in your deployment environment.
>>>>>>> 242d332c

[Benchmark Examples](benchmark.md){ .md-button }

## FAQ

### How do I train a custom [object detection](https://www.ultralytics.com/glossary/object-detection) model with Ultralytics YOLO11?

Training a custom object detection model with Ultralytics YOLO11 involves using the train mode. You need a dataset formatted in YOLO format, containing images and corresponding annotation files. Use the following command to start the training process:

!!! example

    === "Python"

        ```python
        from ultralytics import YOLO

        # Load a pre-trained YOLO model (you can choose n, s, m, l, or x versions)
        model = YOLO("yolo11n.pt")

        # Start training on your custom dataset
        model.train(data="path/to/dataset.yaml", epochs=100, imgsz=640)
        ```

    === "CLI"

        ```bash
        # Train a YOLO model from the command line
        yolo train data=path/to/dataset.yaml epochs=100 imgsz=640
        ```

For more detailed instructions, you can refer to the [Ultralytics Train Guide](../modes/train.md).

### What metrics does Ultralytics YOLO11 use to validate the model's performance?

Ultralytics YOLO11 uses various metrics during the validation process to assess model performance. These include:

- **mAP (mean Average Precision)**: This evaluates the accuracy of object detection.
- **IOU (Intersection over Union)**: Measures the overlap between predicted and ground truth bounding boxes.
- **[Precision](https://www.ultralytics.com/glossary/precision) and [Recall](https://www.ultralytics.com/glossary/recall)**: Precision measures the ratio of true positive detections to the total detected positives, while recall measures the ratio of true positive detections to the total actual positives.

You can run the following command to start the validation:

!!! example

    === "Python"

        ```python
        from ultralytics import YOLO

        # Load a pre-trained or custom YOLO model
        model = YOLO("yolo11n.pt")

        # Run validation on your dataset
        model.val(data="path/to/validation.yaml")
        ```

    === "CLI"

        ```bash
        # Validate a YOLO model from the command line
        yolo val data=path/to/validation.yaml
        ```

Refer to the [Validation Guide](../modes/val.md) for further details.

### How can I export my YOLO11 model for deployment?

Ultralytics YOLO11 offers export functionality to convert your trained model into various deployment formats such as ONNX, TensorRT, CoreML, and more. Use the following example to export your model:

!!! example

    === "Python"

        ```python
        from ultralytics import YOLO

        # Load your trained YOLO model
        model = YOLO("yolo11n.pt")

        # Export the model to ONNX format (you can specify other formats as needed)
        model.export(format="onnx")
        ```

    === "CLI"

        ```bash
        # Export a YOLO model to ONNX format from the command line
        yolo export model=yolo11n.pt format=onnx
        ```

Detailed steps for each export format can be found in the [Export Guide](../modes/export.md).

### What is the purpose of the benchmark mode in Ultralytics YOLO11?

Benchmark mode in Ultralytics YOLO11 is used to analyze the speed and [accuracy](https://www.ultralytics.com/glossary/accuracy) of various export formats such as ONNX, TensorRT, and OpenVINO. It provides metrics like model size, `mAP50-95` for object detection, and inference time across different hardware setups, helping you choose the most suitable format for your deployment needs.

!!! example

    === "Python"

        ```python
        from ultralytics.utils.benchmarks import benchmark

        # Run benchmark on GPU (device 0)
        # You can adjust parameters like model, dataset, image size, and precision as needed
        benchmark(model="yolo11n.pt", data="coco8.yaml", imgsz=640, half=False, device=0)
        ```

    === "CLI"

        ```bash
        # Benchmark a YOLO model from the command line
        # Adjust parameters as needed for your specific use case
        yolo benchmark model=yolo11n.pt data='coco8.yaml' imgsz=640 half=False device=0
        ```

For more details, refer to the [Benchmark Guide](../modes/benchmark.md).

### How can I perform real-time object tracking using Ultralytics YOLO11?

Real-time object tracking can be achieved using the track mode in Ultralytics YOLO11. This mode extends object detection capabilities to track objects across video frames or live feeds. Use the following example to enable tracking:

!!! example

    === "Python"

        ```python
        from ultralytics import YOLO

        # Load a pre-trained YOLO model
        model = YOLO("yolo11n.pt")

        # Start tracking objects in a video
        # You can also use live video streams or webcam input
        model.track(source="path/to/video.mp4")
        ```

    === "CLI"

        ```bash
        # Perform object tracking on a video from the command line
        # You can specify different sources like webcam (0) or RTSP streams
        yolo track source=path/to/video.mp4
        ```

For in-depth instructions, visit the [Track Guide](../modes/track.md).<|MERGE_RESOLUTION|>--- conflicted
+++ resolved
@@ -38,61 +38,37 @@
 
 ## [Train](train.md)
 
-<<<<<<< HEAD
-Train mode is used for training a YOLO11 model on a custom dataset. In this mode, the model is trained using the specified dataset and hyperparameters. The training process involves optimizing the model's parameters so that it can accurately predict the classes and locations of objects in an image.
-=======
 Train mode is used for training a YOLO11 model on a custom dataset. In this mode, the model is trained using the specified dataset and hyperparameters. The training process involves optimizing the model's parameters so that it can accurately predict the classes and locations of objects in an image. Training is essential for creating models that can recognize specific objects relevant to your application.
->>>>>>> 242d332c
 
 [Train Examples](train.md){ .md-button }
 
 ## [Val](val.md)
 
-<<<<<<< HEAD
-Val mode is used for validating a YOLO11 model after it has been trained. In this mode, the model is evaluated on a validation set to measure its accuracy and generalization performance. This mode can be used to tune the hyperparameters of the model to improve its performance.
-=======
 Val mode is used for validating a YOLO11 model after it has been trained. In this mode, the model is evaluated on a validation set to measure its accuracy and generalization performance. Validation helps identify potential issues like [overfitting](https://www.ultralytics.com/glossary/overfitting) and provides metrics such as [mean Average Precision](https://www.ultralytics.com/glossary/mean-average-precision-map) (mAP) to quantify model performance. This mode is crucial for tuning hyperparameters and improving overall model effectiveness.
->>>>>>> 242d332c
 
 [Val Examples](val.md){ .md-button }
 
 ## [Predict](predict.md)
 
-<<<<<<< HEAD
-Predict mode is used for making predictions using a trained YOLO11 model on new images or videos. In this mode, the model is loaded from a checkpoint file, and the user can provide images or videos to perform inference. The model predicts the classes and locations of objects in the input images or videos.
-=======
 Predict mode is used for making predictions using a trained YOLO11 model on new images or videos. In this mode, the model is loaded from a checkpoint file, and the user can provide images or videos to perform inference. The model identifies and localizes objects in the input media, making it ready for real-world applications. Predict mode is the gateway to applying your trained model to solve practical problems.
->>>>>>> 242d332c
 
 [Predict Examples](predict.md){ .md-button }
 
 ## [Export](export.md)
 
-<<<<<<< HEAD
-Export mode is used for exporting a YOLO11 model to a format that can be used for deployment. In this mode, the model is converted to a format that can be used by other software applications or hardware devices. This mode is useful when deploying the model to production environments.
-=======
 Export mode is used for converting a YOLO11 model to formats suitable for deployment across different platforms and devices. This mode transforms your PyTorch model into optimized formats like ONNX, TensorRT, or CoreML, enabling deployment in production environments. Exporting is essential for integrating your model with various software applications or hardware devices, often resulting in significant performance improvements.
->>>>>>> 242d332c
 
 [Export Examples](export.md){ .md-button }
 
 ## [Track](track.md)
 
-<<<<<<< HEAD
-Track mode is used for tracking objects in real-time using a YOLO11 model. In this mode, the model is loaded from a checkpoint file, and the user can provide a live video stream to perform real-time object tracking. This mode is useful for applications such as surveillance systems or self-driving cars.
-=======
 Track mode extends YOLO11's object detection capabilities to track objects across video frames or live streams. This mode is particularly valuable for applications requiring persistent object identification, such as [surveillance systems](https://www.ultralytics.com/blog/shattering-the-surveillance-status-quo-with-vision-ai) or [self-driving cars](https://www.ultralytics.com/solutions/ai-in-automotive). Track mode implements sophisticated algorithms like ByteTrack to maintain object identity across frames, even when objects temporarily disappear from view.
->>>>>>> 242d332c
 
 [Track Examples](track.md){ .md-button }
 
 ## [Benchmark](benchmark.md)
 
-<<<<<<< HEAD
-Benchmark mode is used to profile the speed and accuracy of various export formats for YOLO11. The benchmarks provide information on the size of the exported format, its `mAP50-95` metrics (for object detection, segmentation, and pose) or `accuracy_top5` metrics (for classification), and the inference time in milliseconds per image across various formats like ONNX, OpenVINO, TensorRT, and others. This information can help users choose the optimal export format for their specific use case based on their requirements for speed and accuracy.
-=======
 Benchmark mode profiles the speed and accuracy of various export formats for YOLO11. This mode provides comprehensive metrics on model size, accuracy (mAP50-95 for detection tasks or accuracy_top5 for classification), and inference time across different formats like ONNX, [OpenVINO](https://docs.ultralytics.com/integrations/openvino/), and TensorRT. Benchmarking helps you select the optimal export format based on your specific requirements for speed and accuracy in your deployment environment.
->>>>>>> 242d332c
 
 [Benchmark Examples](benchmark.md){ .md-button }
 
