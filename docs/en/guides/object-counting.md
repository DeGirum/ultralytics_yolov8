--- conflicted
+++ resolved
@@ -9,36 +9,6 @@
 ## What is Object Counting?
 
 <a href="https://colab.research.google.com/github/ultralytics/notebooks/blob/main/notebooks/how-to-count-the-objects-using-ultralytics-yolo.ipynb"><img src="https://colab.research.google.com/assets/colab-badge.svg" alt="Open Object Counting In Colab"></a>
-<<<<<<< HEAD
-
-Object counting with [Ultralytics YOLO11](https://github.com/ultralytics/ultralytics/) involves accurate identification and counting of specific objects in videos and camera streams. YOLO11 excels in real-time applications, providing efficient and precise object counting for various scenarios like crowd analysis and surveillance, thanks to its state-of-the-art algorithms and [deep learning](https://www.ultralytics.com/glossary/deep-learning-dl) capabilities.
-
-<p align="center">
-  <br>
-  <iframe loading="lazy" width="720" height="405" src="https://www.youtube.com/embed/Fj9TStNBVoY"
-    title="YouTube video player" frameborder="0"
-    allow="accelerometer; autoplay; clipboard-write; encrypted-media; gyroscope; picture-in-picture; web-share"
-    allowfullscreen>
-  </iframe>
-  <br>
-  <strong>Watch:</strong> Class-wise Object Counting using Ultralytics YOLOv8
-</p>
-
-## Advantages of Object Counting?
-
-- **Resource Optimization:** Object counting facilitates efficient resource management by providing accurate counts, and optimizing resource allocation in applications like inventory management.
-- **Enhanced Security:** Object counting enhances security and surveillance by accurately tracking and counting entities, aiding in proactive threat detection.
-- **Informed Decision-Making:** Object counting offers valuable insights for decision-making, optimizing processes in retail, traffic management, and various other domains.
-
-## Real World Applications
-
-|                                                                        Logistics                                                                        |                                                                         Aquaculture                                                                          |
-| :-----------------------------------------------------------------------------------------------------------------------------------------------------: | :----------------------------------------------------------------------------------------------------------------------------------------------------------: |
-| ![Conveyor Belt Packets Counting Using Ultralytics YOLO11](https://github.com/ultralytics/docs/releases/download/0/conveyor-belt-packets-counting.avif) | ![Fish Counting in Sea using Ultralytics YOLO11](https://github.com/ultralytics/docs/releases/download/0/fish-counting-in-sea-using-ultralytics-yolov8.avif) |
-|                                                 Conveyor Belt Packets Counting Using Ultralytics YOLO11                                                 |                                                        Fish Counting in Sea using Ultralytics YOLO11                                                         |
-
-!!! example "Object Counting using YOLO11 Example"
-=======
 
 Object counting with [Ultralytics YOLO11](https://github.com/ultralytics/ultralytics/) involves accurate identification and counting of specific objects in videos and camera streams. YOLO11 excels in real-time applications, providing efficient and precise object counting for various scenarios like crowd analysis and surveillance, thanks to its state-of-the-art algorithms and [deep learning](https://www.ultralytics.com/glossary/deep-learning-dl) capabilities.
 
@@ -67,7 +37,6 @@
 |                                                 Conveyor Belt Packets Counting Using Ultralytics YOLO11                                                 |                                                        Fish Counting in Sea using Ultralytics YOLO11                                                         |
 
 !!! example "Object Counting using Ultralytics YOLO"
->>>>>>> 242d332c
 
     === "CLI"
 
@@ -76,17 +45,10 @@
         yolo solutions count show=True
 
         # Pass a source video
-<<<<<<< HEAD
-        yolo solutions count source="path/to/video/file.mp4"
-
-        # Pass region coordinates
-        yolo solutions count region=[(20, 400), (1080, 400), (1080, 360), (20, 360)]
-=======
         yolo solutions count source="path/to/video.mp4"
 
         # Pass region coordinates
         yolo solutions count region="[(20, 400), (1080, 400), (1080, 360), (20, 360)]"
->>>>>>> 242d332c
         ```
 
     === "Python"
@@ -96,32 +58,9 @@
 
         from ultralytics import solutions
 
-<<<<<<< HEAD
-        cap = cv2.VideoCapture("path/to/video/file.mp4")
-=======
         cap = cv2.VideoCapture("path/to/video.mp4")
->>>>>>> 242d332c
         assert cap.isOpened(), "Error reading video file"
 
-<<<<<<< HEAD
-        # Define region points
-        # region_points = [(20, 400), (1080, 400)]  # For line counting
-        region_points = [(20, 400), (1080, 400), (1080, 360), (20, 360)]  # For rectangle region counting
-        # region_points = [(20, 400), (1080, 400), (1080, 360), (20, 360), (20, 400)]  # For polygon region counting
-
-        # Video writer
-        video_writer = cv2.VideoWriter("object_counting_output.avi", cv2.VideoWriter_fourcc(*"mp4v"), fps, (w, h))
-
-        # Init ObjectCounter
-        counter = solutions.ObjectCounter(
-            show=True,  # Display the output
-            region=region_points,  # Pass region points
-            model="yolo11n.pt",  # model="yolo11n-obb.pt" for object counting using YOLO11 OBB model.
-            # classes=[0, 2],  # If you want to count specific classes i.e person and car with COCO pretrained model.
-            # show_in=True,  # Display in counts
-            # show_out=True,  # Display out counts
-            # line_width=2,  # Adjust the line width for bounding boxes and text display
-=======
         # region_points = [(20, 400), (1080, 400)]                                      # line counting
         region_points = [(20, 400), (1080, 400), (1080, 360), (20, 360)]  # rectangle region
         # region_points = [(20, 400), (1080, 400), (1080, 360), (20, 360), (20, 400)]   # polygon region
@@ -137,26 +76,11 @@
             model="yolo11n.pt",  # model="yolo11n-obb.pt" for object counting with OBB model.
             # classes=[0, 2],  # count specific classes i.e. person and car with COCO pretrained model.
             # tracker="botsort.yaml",  # choose trackers i.e "bytetrack.yaml"
->>>>>>> 242d332c
         )
 
         # Process video
         while cap.isOpened():
             success, im0 = cap.read()
-<<<<<<< HEAD
-            if not success:
-                print("Video frame is empty or video processing has been successfully completed.")
-                break
-            im0 = counter.count(im0)
-            video_writer.write(im0)
-
-        cap.release()
-        video_writer.release()
-        cv2.destroyAllWindows()
-        ```
-
-### Argument `ObjectCounter`
-=======
 
             if not success:
                 print("Video frame is empty or processing is complete.")
@@ -179,23 +103,11 @@
 
 {% from "macros/solutions-args.md" import param_table %}
 {{ param_table(["model", "show_in", "show_out", "region"]) }}
->>>>>>> 242d332c
 
 The `ObjectCounter` solution allows the use of several `track` arguments:
 
-<<<<<<< HEAD
-| Name         | Type   | Default                    | Description                                                            |
-| ------------ | ------ | -------------------------- | ---------------------------------------------------------------------- |
-| `model`      | `str`  | `None`                     | Path to Ultralytics YOLO Model File                                    |
-| `region`     | `list` | `[(20, 400), (1260, 400)]` | List of points defining the counting region.                           |
-| `line_width` | `int`  | `2`                        | Line thickness for bounding boxes.                                     |
-| `show`       | `bool` | `False`                    | Flag to control whether to display the video stream.                   |
-| `show_in`    | `bool` | `True`                     | Flag to control whether to display the in counts on the video stream.  |
-| `show_out`   | `bool` | `True`                     | Flag to control whether to display the out counts on the video stream. |
-=======
 {% from "macros/track-args.md" import param_table %}
 {{ param_table(["tracker", "conf", "iou", "classes", "verbose", "device"]) }}
->>>>>>> 242d332c
 
 Additionally, the visualization arguments listed below are supported:
 
@@ -236,13 +148,8 @@
         if not success:
             print("Video frame is empty or processing is complete.")
             break
-<<<<<<< HEAD
-        im0 = counter.count(im0)
-        video_writer.write(im0)
-=======
         results = counter(im0)
         video_writer.write(results.plot_im)
->>>>>>> 242d332c
 
     cap.release()
     video_writer.release()
@@ -252,11 +159,7 @@
 count_objects_in_region("path/to/video.mp4", "output_video.avi", "yolo11n.pt")
 ```
 
-<<<<<<< HEAD
-Explore more configurations and options in the [Object Counting](#object-counting-using-ultralytics-yolo11) section.
-=======
 For more advanced configurations and options, check out the [RegionCounter solution](https://docs.ultralytics.com/guides/region-counting/) for counting objects in multiple regions simultaneously.
->>>>>>> 242d332c
 
 ### What are the advantages of using Ultralytics YOLO11 for object counting?
 
@@ -294,13 +197,8 @@
         if not success:
             print("Video frame is empty or processing is complete.")
             break
-<<<<<<< HEAD
-        im0 = counter.count(im0)
-        video_writer.write(im0)
-=======
         results = counter(im0)
         video_writer.write(results.plot_im)
->>>>>>> 242d332c
 
     cap.release()
     video_writer.release()
@@ -314,21 +212,12 @@
 
 ### Why should I use YOLO11 over other [object detection](https://www.ultralytics.com/glossary/object-detection) models for real-time applications?
 
-<<<<<<< HEAD
-Ultralytics YOLO11 provides several advantages over other object detection models like Faster R-CNN, SSD, and previous YOLO versions:
-
-1. **Speed and Efficiency:** YOLO11 offers real-time processing capabilities, making it ideal for applications requiring high-speed inference, such as surveillance and autonomous driving.
-2. **[Accuracy](https://www.ultralytics.com/glossary/accuracy):** It provides state-of-the-art accuracy for object detection and tracking tasks, reducing the number of false positives and improving overall system reliability.
-3. **Ease of Integration:** YOLO11 offers seamless integration with various platforms and devices, including mobile and edge devices, which is crucial for modern AI applications.
-4. **Flexibility:** Supports various tasks like object detection, segmentation, and tracking with configurable models to meet specific use-case requirements.
-=======
 Ultralytics YOLO11 provides several advantages over other object detection models like [Faster R-CNN](https://docs.ultralytics.com/compare/yolo11-vs-efficientdet/), SSD, and previous YOLO versions:
 
 1. **Speed and Efficiency:** YOLO11 offers real-time processing capabilities, making it ideal for applications requiring high-speed inference, such as surveillance and [autonomous driving](https://www.ultralytics.com/blog/ai-in-self-driving-cars).
 2. **[Accuracy](https://www.ultralytics.com/glossary/accuracy):** It provides state-of-the-art accuracy for object detection and tracking tasks, reducing the number of false positives and improving overall system reliability.
 3. **Ease of Integration:** YOLO11 offers seamless integration with various platforms and devices, including mobile and [edge devices](https://docs.ultralytics.com/guides/nvidia-jetson/), which is crucial for modern AI applications.
 4. **Flexibility:** Supports various tasks like object detection, [segmentation](https://docs.ultralytics.com/tasks/segment/), and tracking with configurable models to meet specific use-case requirements.
->>>>>>> 242d332c
 
 Check out Ultralytics [YOLO11 Documentation](https://docs.ultralytics.com/models/yolo11/) for a deeper dive into its features and performance comparisons.
 
@@ -341,8 +230,4 @@
 - **Retail Analytics:** Analyze customer movement patterns and product interactions to optimize store layouts and improve customer experience.
 - **Industrial Automation:** Count products on conveyor belts and monitor production lines for quality control and efficiency improvements.
 
-<<<<<<< HEAD
-For more information and implementation details, refer to the guide on [Real World Applications](#real-world-applications) of object counting with YOLO11.
-=======
-For more specialized applications, explore [Ultralytics Solutions](https://docs.ultralytics.com/solutions/) for a comprehensive set of tools designed for real-world computer vision challenges.
->>>>>>> 242d332c
+For more specialized applications, explore [Ultralytics Solutions](https://docs.ultralytics.com/solutions/) for a comprehensive set of tools designed for real-world computer vision challenges.