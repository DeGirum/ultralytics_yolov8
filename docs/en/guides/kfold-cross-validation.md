--- conflicted
+++ resolved
@@ -92,13 +92,9 @@
 4. Initialize an empty `pandas` DataFrame.
 
     ```python
-<<<<<<< HEAD
-    indx = [l.stem for l in labels]  # uses base filename as ID (no extension)
-=======
     import pandas as pd
 
     indx = [label.stem for label in labels]  # uses base filename as ID (no extension)
->>>>>>> 250eaa85
     labels_df = pd.DataFrame([], columns=cls_idx, index=indx)
     ```
 
