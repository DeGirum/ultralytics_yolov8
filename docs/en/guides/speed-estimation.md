---
comments: true
description: Learn how to estimate object speed using Ultralytics YOLO11 for applications in traffic control, autonomous navigation, and surveillance.
keywords: Ultralytics YOLO11, speed estimation, object tracking, computer vision, traffic control, autonomous navigation, surveillance, security
---

# Speed Estimation using Ultralytics YOLO11 🚀

## What is Speed Estimation?

<<<<<<< HEAD
[Speed estimation](https://www.ultralytics.com/blog/ultralytics-yolov8-for-speed-estimation-in-computer-vision-projects) is the process of calculating the rate of movement of an object within a given context, often employed in [computer vision](https://www.ultralytics.com/glossary/computer-vision-cv) applications. Using [Ultralytics YOLO11](https://github.com/ultralytics/ultralytics/) you can now calculate the speed of object using [object tracking](../modes/track.md) alongside distance and time data, crucial for tasks like traffic and surveillance. The accuracy of speed estimation directly influences the efficiency and reliability of various applications, making it a key component in the advancement of intelligent systems and real-time decision-making processes.
=======
[Speed estimation](https://www.ultralytics.com/blog/ultralytics-yolov8-for-speed-estimation-in-computer-vision-projects) is the process of calculating the rate of movement of an object within a given context, often employed in [computer vision](https://www.ultralytics.com/glossary/computer-vision-cv) applications. Using [Ultralytics YOLO11](https://github.com/ultralytics/ultralytics/) you can now calculate the speed of objects using [object tracking](../modes/track.md) alongside distance and time data, crucial for tasks like traffic monitoring and surveillance. The accuracy of speed estimation directly influences the efficiency and reliability of various applications, making it a key component in the advancement of intelligent systems and real-time decision-making processes.
>>>>>>> 242d332c

<p align="center">
  <br>
  <iframe loading="lazy" width="720" height="405" src="https://www.youtube.com/embed/rCggzXRRSRo"
    title="YouTube video player" frameborder="0"
    allow="accelerometer; autoplay; clipboard-write; encrypted-media; gyroscope; picture-in-picture; web-share"
    allowfullscreen>
  </iframe>
  <br>
  <strong>Watch:</strong> Speed Estimation using Ultralytics YOLO11
</p>

!!! tip "Check Out Our Blog"

    For deeper insights into speed estimation, check out our blog post: [Ultralytics YOLO11 for Speed Estimation in Computer Vision Projects](https://www.ultralytics.com/blog/ultralytics-yolov8-for-speed-estimation-in-computer-vision-projects)

## Advantages of Speed Estimation

- **Efficient Traffic Control:** Accurate speed estimation aids in managing traffic flow, enhancing safety, and reducing congestion on roadways.
- **Precise Autonomous Navigation:** In autonomous systems like [self-driving cars](https://www.ultralytics.com/solutions/ai-in-automotive), reliable speed estimation ensures safe and accurate vehicle navigation.
- **Enhanced Surveillance Security:** Speed estimation in surveillance analytics helps identify unusual behaviors or potential threats, improving the effectiveness of security measures.

## Real World Applications

|                                                                            Transportation                                                                            |                                                                              Transportation                                                                              |
| :------------------------------------------------------------------------------------------------------------------------------------------------------------------: | :----------------------------------------------------------------------------------------------------------------------------------------------------------------------: |
| ![Speed Estimation on Road using Ultralytics YOLO11](https://github.com/ultralytics/docs/releases/download/0/speed-estimation-on-road-using-ultralytics-yolov8.avif) | ![Speed Estimation on Bridge using Ultralytics YOLO11](https://github.com/ultralytics/docs/releases/download/0/speed-estimation-on-bridge-using-ultralytics-yolov8.avif) |
|                                                          Speed Estimation on Road using Ultralytics YOLO11                                                           |                                                           Speed Estimation on Bridge using Ultralytics YOLO11                                                            |

<<<<<<< HEAD
!!! example "Speed Estimation using YOLO11 Example"

=======
???+ warning "Speed is an Estimate"

    Speed will be an estimate and may not be completely accurate. Additionally, the estimation can vary on camera specifications and related factors.

!!! example "Speed Estimation using Ultralytics YOLO"

>>>>>>> 242d332c
    === "CLI"

        ```bash
        # Run a speed example
        yolo solutions speed show=True

        # Pass a source video
<<<<<<< HEAD
        yolo solutions speed source="path/to/video/file.mp4"

        # Pass region coordinates
        yolo solutions speed region=[(20, 400), (1080, 400), (1080, 360), (20, 360)]
=======
        yolo solutions speed source="path/to/video.mp4"

        # Adjust meter per pixel value based on camera configuration
        yolo solutions speed meter_per_pixel=0.05
>>>>>>> 242d332c
        ```

    === "Python"

        ```python
        import cv2

        from ultralytics import solutions

<<<<<<< HEAD
        cap = cv2.VideoCapture("Path/to/video/file.mp4")
=======
        cap = cv2.VideoCapture("path/to/video.mp4")
>>>>>>> 242d332c
        assert cap.isOpened(), "Error reading video file"

        # Video writer
<<<<<<< HEAD
        video_writer = cv2.VideoWriter("speed_management.avi", cv2.VideoWriter_fourcc(*"mp4v"), fps, (w, h))

        # Define speed region points
        speed_region = [(20, 400), (1080, 400), (1080, 360), (20, 360)]

        speed = solutions.SpeedEstimator(
            show=True,  # Display the output
            model="yolo11n.pt",  # Path to the YOLO11 model file.
            region=speed_region,  # Pass region points
            # classes=[0, 2],  # If you want to estimate speed of specific classes.
            # line_width=2,  # Adjust the line width for bounding boxes and text display
=======
        w, h, fps = (int(cap.get(x)) for x in (cv2.CAP_PROP_FRAME_WIDTH, cv2.CAP_PROP_FRAME_HEIGHT, cv2.CAP_PROP_FPS))
        video_writer = cv2.VideoWriter("speed_management.avi", cv2.VideoWriter_fourcc(*"mp4v"), fps, (w, h))

        # Initialize speed estimation object
        speedestimator = solutions.SpeedEstimator(
            show=True,  # display the output
            model="yolo11n.pt",  # path to the YOLO11 model file.
            fps=fps,  # adjust speed based on frame per second
            # max_speed=120,  # cap speed to a max value (km/h) to avoid outliers
            # max_hist=5,  # minimum frames object tracked before computing speed
            # meter_per_pixel=0.05,  # highly depends on the camera configuration
            # classes=[0, 2],  # estimate speed of specific classes.
            # line_width=2,  # adjust the line width for bounding boxes
>>>>>>> 242d332c
        )

        # Process video
        while cap.isOpened():
            success, im0 = cap.read()

            if not success:
                print("Video frame is empty or processing is complete.")
                break
<<<<<<< HEAD
            out = speed.estimate_speed(im0)
            video_writer.write(im0)
=======

            results = speedestimator(im0)

            # print(results)  # access the output

            video_writer.write(results.plot_im)  # write the processed frame.
>>>>>>> 242d332c

        cap.release()
        video_writer.release()
        cv2.destroyAllWindows()  # destroy all opened windows
        ```

### `SpeedEstimator` Arguments

Here's a table with the `SpeedEstimator` arguments:

{% from "macros/solutions-args.md" import param_table %}
{{ param_table(["model"]) }}

The `SpeedEstimator` solution allows the use of `track` parameters:

<<<<<<< HEAD
| Name         | Type   | Default                    | Description                                          |
| ------------ | ------ | -------------------------- | ---------------------------------------------------- |
| `model`      | `str`  | `None`                     | Path to Ultralytics YOLO Model File                  |
| `region`     | `list` | `[(20, 400), (1260, 400)]` | List of points defining the counting region.         |
| `line_width` | `int`  | `2`                        | Line thickness for bounding boxes.                   |
| `show`       | `bool` | `False`                    | Flag to control whether to display the video stream. |
=======
{% from "macros/track-args.md" import param_table %}
{{ param_table(["tracker", "conf", "iou", "classes", "verbose", "device"]) }}
>>>>>>> 242d332c

Additionally, the following visualization options are supported:

{% from "macros/visualization-args.md" import param_table %}
{{ param_table(["show", "line_width"]) }}

## FAQ

### How do I estimate object speed using Ultralytics YOLO11?

Estimating object speed with Ultralytics YOLO11 involves combining [object detection](https://www.ultralytics.com/glossary/object-detection) and tracking techniques. First, you need to detect objects in each frame using the YOLO11 model. Then, track these objects across frames to calculate their movement over time. Finally, use the distance traveled by the object between frames and the frame rate to estimate its speed.

**Example**:

```python
import cv2

from ultralytics import solutions

<<<<<<< HEAD
cap = cv2.VideoCapture("path/to/video/file.mp4")
=======
cap = cv2.VideoCapture("path/to/video.mp4")
>>>>>>> 242d332c
w, h, fps = (int(cap.get(x)) for x in (cv2.CAP_PROP_FRAME_WIDTH, cv2.CAP_PROP_FRAME_HEIGHT, cv2.CAP_PROP_FPS))
video_writer = cv2.VideoWriter("speed_estimation.avi", cv2.VideoWriter_fourcc(*"mp4v"), fps, (w, h))

# Initialize SpeedEstimator
<<<<<<< HEAD
speed_obj = solutions.SpeedEstimator(
    region=[(0, 360), (1280, 360)],
=======
speedestimator = solutions.SpeedEstimator(
>>>>>>> 242d332c
    model="yolo11n.pt",
    show=True,
)

while cap.isOpened():
    success, im0 = cap.read()
    if not success:
        break
<<<<<<< HEAD
    im0 = speed_obj.estimate_speed(im0)
    video_writer.write(im0)
=======
    results = speedestimator(im0)
    video_writer.write(results.plot_im)
>>>>>>> 242d332c

cap.release()
video_writer.release()
cv2.destroyAllWindows()
```

For more details, refer to our [official blog post](https://www.ultralytics.com/blog/ultralytics-yolov8-for-speed-estimation-in-computer-vision-projects).

### What are the benefits of using Ultralytics YOLO11 for speed estimation in traffic management?

Using Ultralytics YOLO11 for speed estimation offers significant advantages in traffic management:

- **Enhanced Safety**: Accurately estimate vehicle speeds to detect over-speeding and improve road safety.
- **Real-Time Monitoring**: Benefit from YOLO11's real-time object detection capability to monitor traffic flow and congestion effectively.
<<<<<<< HEAD
- **Scalability**: Deploy the model on various hardware setups, from edge devices to servers, ensuring flexible and scalable solutions for large-scale implementations.
=======
- **Scalability**: Deploy the model on various hardware setups, from [edge devices](https://docs.ultralytics.com/guides/nvidia-jetson/) to servers, ensuring flexible and scalable solutions for large-scale implementations.
>>>>>>> 242d332c

For more applications, see [advantages of speed estimation](#advantages-of-speed-estimation).

### Can YOLO11 be integrated with other AI frameworks like [TensorFlow](https://www.ultralytics.com/glossary/tensorflow) or [PyTorch](https://www.ultralytics.com/glossary/pytorch)?

<<<<<<< HEAD
Yes, YOLO11 can be integrated with other AI frameworks like TensorFlow and PyTorch. Ultralytics provides support for exporting YOLO11 models to various formats like ONNX, TensorRT, and CoreML, ensuring smooth interoperability with other ML frameworks.
=======
Yes, YOLO11 can be integrated with other AI frameworks like TensorFlow and PyTorch. Ultralytics provides support for exporting YOLO11 models to various formats like [ONNX](../integrations/onnx.md), [TensorRT](../integrations/tensorrt.md), and [CoreML](../integrations/coreml.md), ensuring smooth interoperability with other ML frameworks.
>>>>>>> 242d332c

To export a YOLO11 model to ONNX format:

```bash
yolo export --weights yolo11n.pt --include onnx
```

Learn more about exporting models in our [guide on export](../modes/export.md).

### How accurate is the speed estimation using Ultralytics YOLO11?

The [accuracy](https://www.ultralytics.com/glossary/accuracy) of speed estimation using Ultralytics YOLO11 depends on several factors, including the quality of the object tracking, the resolution and frame rate of the video, and environmental variables. While the speed estimator provides reliable estimates, it may not be 100% accurate due to variances in frame processing speed and object occlusion.

**Note**: Always consider margin of error and validate the estimates with ground truth data when possible.

<<<<<<< HEAD
For further accuracy improvement tips, check the [Arguments `SpeedEstimator` section](#arguments-speedestimator).

### Why choose Ultralytics YOLO11 over other object detection models like TensorFlow Object Detection API?

Ultralytics YOLO11 offers several advantages over other object detection models, such as the TensorFlow Object Detection API:

- **Real-Time Performance**: YOLO11 is optimized for real-time detection, providing high speed and accuracy.
- **Ease of Use**: Designed with a user-friendly interface, YOLO11 simplifies model training and deployment.
- **Versatility**: Supports multiple tasks, including object detection, segmentation, and pose estimation.
- **Community and Support**: YOLO11 is backed by an active community and extensive documentation, ensuring developers have the resources they need.

For more information on the benefits of YOLO11, explore our detailed [model page](../models/yolov8.md).
=======
For further accuracy improvement tips, check the [Arguments `SpeedEstimator` section](#speedestimator-arguments).
>>>>>>> 242d332c
<|MERGE_RESOLUTION|>--- conflicted
+++ resolved
@@ -8,11 +8,7 @@
 
 ## What is Speed Estimation?
 
-<<<<<<< HEAD
-[Speed estimation](https://www.ultralytics.com/blog/ultralytics-yolov8-for-speed-estimation-in-computer-vision-projects) is the process of calculating the rate of movement of an object within a given context, often employed in [computer vision](https://www.ultralytics.com/glossary/computer-vision-cv) applications. Using [Ultralytics YOLO11](https://github.com/ultralytics/ultralytics/) you can now calculate the speed of object using [object tracking](../modes/track.md) alongside distance and time data, crucial for tasks like traffic and surveillance. The accuracy of speed estimation directly influences the efficiency and reliability of various applications, making it a key component in the advancement of intelligent systems and real-time decision-making processes.
-=======
 [Speed estimation](https://www.ultralytics.com/blog/ultralytics-yolov8-for-speed-estimation-in-computer-vision-projects) is the process of calculating the rate of movement of an object within a given context, often employed in [computer vision](https://www.ultralytics.com/glossary/computer-vision-cv) applications. Using [Ultralytics YOLO11](https://github.com/ultralytics/ultralytics/) you can now calculate the speed of objects using [object tracking](../modes/track.md) alongside distance and time data, crucial for tasks like traffic monitoring and surveillance. The accuracy of speed estimation directly influences the efficiency and reliability of various applications, making it a key component in the advancement of intelligent systems and real-time decision-making processes.
->>>>>>> 242d332c
 
 <p align="center">
   <br>
@@ -42,17 +38,12 @@
 | ![Speed Estimation on Road using Ultralytics YOLO11](https://github.com/ultralytics/docs/releases/download/0/speed-estimation-on-road-using-ultralytics-yolov8.avif) | ![Speed Estimation on Bridge using Ultralytics YOLO11](https://github.com/ultralytics/docs/releases/download/0/speed-estimation-on-bridge-using-ultralytics-yolov8.avif) |
 |                                                          Speed Estimation on Road using Ultralytics YOLO11                                                           |                                                           Speed Estimation on Bridge using Ultralytics YOLO11                                                            |
 
-<<<<<<< HEAD
-!!! example "Speed Estimation using YOLO11 Example"
-
-=======
 ???+ warning "Speed is an Estimate"
 
     Speed will be an estimate and may not be completely accurate. Additionally, the estimation can vary on camera specifications and related factors.
 
 !!! example "Speed Estimation using Ultralytics YOLO"
 
->>>>>>> 242d332c
     === "CLI"
 
         ```bash
@@ -60,17 +51,10 @@
         yolo solutions speed show=True
 
         # Pass a source video
-<<<<<<< HEAD
-        yolo solutions speed source="path/to/video/file.mp4"
-
-        # Pass region coordinates
-        yolo solutions speed region=[(20, 400), (1080, 400), (1080, 360), (20, 360)]
-=======
         yolo solutions speed source="path/to/video.mp4"
 
         # Adjust meter per pixel value based on camera configuration
         yolo solutions speed meter_per_pixel=0.05
->>>>>>> 242d332c
         ```
 
     === "Python"
@@ -80,27 +64,10 @@
 
         from ultralytics import solutions
 
-<<<<<<< HEAD
-        cap = cv2.VideoCapture("Path/to/video/file.mp4")
-=======
         cap = cv2.VideoCapture("path/to/video.mp4")
->>>>>>> 242d332c
         assert cap.isOpened(), "Error reading video file"
 
         # Video writer
-<<<<<<< HEAD
-        video_writer = cv2.VideoWriter("speed_management.avi", cv2.VideoWriter_fourcc(*"mp4v"), fps, (w, h))
-
-        # Define speed region points
-        speed_region = [(20, 400), (1080, 400), (1080, 360), (20, 360)]
-
-        speed = solutions.SpeedEstimator(
-            show=True,  # Display the output
-            model="yolo11n.pt",  # Path to the YOLO11 model file.
-            region=speed_region,  # Pass region points
-            # classes=[0, 2],  # If you want to estimate speed of specific classes.
-            # line_width=2,  # Adjust the line width for bounding boxes and text display
-=======
         w, h, fps = (int(cap.get(x)) for x in (cv2.CAP_PROP_FRAME_WIDTH, cv2.CAP_PROP_FRAME_HEIGHT, cv2.CAP_PROP_FPS))
         video_writer = cv2.VideoWriter("speed_management.avi", cv2.VideoWriter_fourcc(*"mp4v"), fps, (w, h))
 
@@ -114,7 +81,6 @@
             # meter_per_pixel=0.05,  # highly depends on the camera configuration
             # classes=[0, 2],  # estimate speed of specific classes.
             # line_width=2,  # adjust the line width for bounding boxes
->>>>>>> 242d332c
         )
 
         # Process video
@@ -124,17 +90,12 @@
             if not success:
                 print("Video frame is empty or processing is complete.")
                 break
-<<<<<<< HEAD
-            out = speed.estimate_speed(im0)
-            video_writer.write(im0)
-=======
 
             results = speedestimator(im0)
 
             # print(results)  # access the output
 
             video_writer.write(results.plot_im)  # write the processed frame.
->>>>>>> 242d332c
 
         cap.release()
         video_writer.release()
@@ -150,17 +111,8 @@
 
 The `SpeedEstimator` solution allows the use of `track` parameters:
 
-<<<<<<< HEAD
-| Name         | Type   | Default                    | Description                                          |
-| ------------ | ------ | -------------------------- | ---------------------------------------------------- |
-| `model`      | `str`  | `None`                     | Path to Ultralytics YOLO Model File                  |
-| `region`     | `list` | `[(20, 400), (1260, 400)]` | List of points defining the counting region.         |
-| `line_width` | `int`  | `2`                        | Line thickness for bounding boxes.                   |
-| `show`       | `bool` | `False`                    | Flag to control whether to display the video stream. |
-=======
 {% from "macros/track-args.md" import param_table %}
 {{ param_table(["tracker", "conf", "iou", "classes", "verbose", "device"]) }}
->>>>>>> 242d332c
 
 Additionally, the following visualization options are supported:
 
@@ -180,21 +132,12 @@
 
 from ultralytics import solutions
 
-<<<<<<< HEAD
-cap = cv2.VideoCapture("path/to/video/file.mp4")
-=======
 cap = cv2.VideoCapture("path/to/video.mp4")
->>>>>>> 242d332c
 w, h, fps = (int(cap.get(x)) for x in (cv2.CAP_PROP_FRAME_WIDTH, cv2.CAP_PROP_FRAME_HEIGHT, cv2.CAP_PROP_FPS))
 video_writer = cv2.VideoWriter("speed_estimation.avi", cv2.VideoWriter_fourcc(*"mp4v"), fps, (w, h))
 
 # Initialize SpeedEstimator
-<<<<<<< HEAD
-speed_obj = solutions.SpeedEstimator(
-    region=[(0, 360), (1280, 360)],
-=======
 speedestimator = solutions.SpeedEstimator(
->>>>>>> 242d332c
     model="yolo11n.pt",
     show=True,
 )
@@ -203,13 +146,8 @@
     success, im0 = cap.read()
     if not success:
         break
-<<<<<<< HEAD
-    im0 = speed_obj.estimate_speed(im0)
-    video_writer.write(im0)
-=======
     results = speedestimator(im0)
     video_writer.write(results.plot_im)
->>>>>>> 242d332c
 
 cap.release()
 video_writer.release()
@@ -224,21 +162,13 @@
 
 - **Enhanced Safety**: Accurately estimate vehicle speeds to detect over-speeding and improve road safety.
 - **Real-Time Monitoring**: Benefit from YOLO11's real-time object detection capability to monitor traffic flow and congestion effectively.
-<<<<<<< HEAD
-- **Scalability**: Deploy the model on various hardware setups, from edge devices to servers, ensuring flexible and scalable solutions for large-scale implementations.
-=======
 - **Scalability**: Deploy the model on various hardware setups, from [edge devices](https://docs.ultralytics.com/guides/nvidia-jetson/) to servers, ensuring flexible and scalable solutions for large-scale implementations.
->>>>>>> 242d332c
 
 For more applications, see [advantages of speed estimation](#advantages-of-speed-estimation).
 
 ### Can YOLO11 be integrated with other AI frameworks like [TensorFlow](https://www.ultralytics.com/glossary/tensorflow) or [PyTorch](https://www.ultralytics.com/glossary/pytorch)?
 
-<<<<<<< HEAD
-Yes, YOLO11 can be integrated with other AI frameworks like TensorFlow and PyTorch. Ultralytics provides support for exporting YOLO11 models to various formats like ONNX, TensorRT, and CoreML, ensuring smooth interoperability with other ML frameworks.
-=======
 Yes, YOLO11 can be integrated with other AI frameworks like TensorFlow and PyTorch. Ultralytics provides support for exporting YOLO11 models to various formats like [ONNX](../integrations/onnx.md), [TensorRT](../integrations/tensorrt.md), and [CoreML](../integrations/coreml.md), ensuring smooth interoperability with other ML frameworks.
->>>>>>> 242d332c
 
 To export a YOLO11 model to ONNX format:
 
@@ -254,19 +184,4 @@
 
 **Note**: Always consider margin of error and validate the estimates with ground truth data when possible.
 
-<<<<<<< HEAD
-For further accuracy improvement tips, check the [Arguments `SpeedEstimator` section](#arguments-speedestimator).
-
-### Why choose Ultralytics YOLO11 over other object detection models like TensorFlow Object Detection API?
-
-Ultralytics YOLO11 offers several advantages over other object detection models, such as the TensorFlow Object Detection API:
-
-- **Real-Time Performance**: YOLO11 is optimized for real-time detection, providing high speed and accuracy.
-- **Ease of Use**: Designed with a user-friendly interface, YOLO11 simplifies model training and deployment.
-- **Versatility**: Supports multiple tasks, including object detection, segmentation, and pose estimation.
-- **Community and Support**: YOLO11 is backed by an active community and extensive documentation, ensuring developers have the resources they need.
-
-For more information on the benefits of YOLO11, explore our detailed [model page](../models/yolov8.md).
-=======
-For further accuracy improvement tips, check the [Arguments `SpeedEstimator` section](#speedestimator-arguments).
->>>>>>> 242d332c
+For further accuracy improvement tips, check the [Arguments `SpeedEstimator` section](#speedestimator-arguments).