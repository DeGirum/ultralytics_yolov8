---
comments: true
description: Optimize your fitness routine with real-time workouts monitoring using Ultralytics YOLO11. Track and improve your exercise form and performance.
keywords: workouts monitoring, Ultralytics YOLO11, pose estimation, fitness tracking, exercise assessment, real-time feedback, exercise form, performance metrics
---

# Workouts Monitoring using Ultralytics YOLO11

<a href="https://colab.research.google.com/github/ultralytics/notebooks/blob/main/notebooks/how-to-monitor-workouts-using-ultralytics-yolo.ipynb"><img src="https://colab.research.google.com/assets/colab-badge.svg" alt="Open Workouts Monitoring In Colab"></a>

Monitoring workouts through pose estimation with [Ultralytics YOLO11](https://github.com/ultralytics/ultralytics/) enhances exercise assessment by accurately tracking key body landmarks and joints in real-time. This technology provides instant feedback on exercise form, tracks workout routines, and measures performance metrics, optimizing training sessions for users and trainers alike.

<p align="center">
  <br>
  <iframe loading="lazy" width="720" height="405" src="https://www.youtube.com/embed/LGGxqLZtvuw"
    title="YouTube video player" frameborder="0"
    allow="accelerometer; autoplay; clipboard-write; encrypted-media; gyroscope; picture-in-picture; web-share"
    allowfullscreen>
  </iframe>
  <br>
  <strong>Watch:</strong> Workouts Monitoring using Ultralytics YOLO11 | Push-ups, Pull-ups, Ab Workouts
</p>

## Advantages of Workouts Monitoring

- **Optimized Performance:** Tailoring workouts based on monitoring data for better results.
- **Goal Achievement:** Track and adjust fitness goals for measurable progress.
- **Personalization:** Customized workout plans based on individual data for effectiveness.
- **Health Awareness:** Early detection of patterns indicating health issues or over-training.
- **Informed Decisions:** Data-driven decisions for adjusting routines and setting realistic goals.

## Real World Applications

|                                        Workouts Monitoring                                         |                                        Workouts Monitoring                                         |
| :------------------------------------------------------------------------------------------------: | :------------------------------------------------------------------------------------------------: |
| ![PushUps Counting](https://github.com/ultralytics/docs/releases/download/0/pushups-counting.avif) | ![PullUps Counting](https://github.com/ultralytics/docs/releases/download/0/pullups-counting.avif) |
|                                          PushUps Counting                                          |                                          PullUps Counting                                          |

<<<<<<< HEAD
!!! example "Workouts Monitoring Example"
=======
!!! example "Workouts Monitoring using Ultralytics YOLO"
>>>>>>> 242d332c

    === "CLI"

        ```bash
        # Run a workout example
        yolo solutions workout show=True

        # Pass a source video
<<<<<<< HEAD
        yolo solutions workout source="path/to/video/file.mp4"

        # Use keypoints for pushups
        yolo solutions workout kpts=[6, 8, 10]
=======
        yolo solutions workout source="path/to/video.mp4"

        # Use keypoints for pushups
        yolo solutions workout kpts="[6, 8, 10]"
>>>>>>> 242d332c
        ```

    === "Python"

        ```python
        import cv2

        from ultralytics import solutions

<<<<<<< HEAD
        cap = cv2.VideoCapture("path/to/video/file.mp4")
=======
        cap = cv2.VideoCapture("path/to/video.mp4")
>>>>>>> 242d332c
        assert cap.isOpened(), "Error reading video file"

        # Video writer
<<<<<<< HEAD
        video_writer = cv2.VideoWriter("workouts.avi", cv2.VideoWriter_fourcc(*"mp4v"), fps, (w, h))

        # Init AIGym
        gym = solutions.AIGym(
            show=True,  # Display the frame
            kpts=[6, 8, 10],  # keypoints index of person for monitoring specific exercise, by default it's for pushup
            model="yolo11n-pose.pt",  # Path to the YOLO11 pose estimation model file
            # line_width=2,  # Adjust the line width for bounding boxes and text display
=======
        w, h, fps = (int(cap.get(x)) for x in (cv2.CAP_PROP_FRAME_WIDTH, cv2.CAP_PROP_FRAME_HEIGHT, cv2.CAP_PROP_FPS))
        video_writer = cv2.VideoWriter("workouts_output.avi", cv2.VideoWriter_fourcc(*"mp4v"), fps, (w, h))

        # Init AIGym
        gym = solutions.AIGym(
            show=True,  # display the frame
            kpts=[6, 8, 10],  # keypoints for monitoring specific exercise, by default it's for pushup
            model="yolo11n-pose.pt",  # path to the YOLO11 pose estimation model file
            # line_width=2,  # adjust the line width for bounding boxes and text display
>>>>>>> 242d332c
        )

        # Process video
        while cap.isOpened():
            success, im0 = cap.read()

            if not success:
                print("Video frame is empty or processing is complete.")
                break
<<<<<<< HEAD
            im0 = gym.monitor(im0)
            video_writer.write(im0)
=======
>>>>>>> 242d332c

            results = gym(im0)

<<<<<<< HEAD
### KeyPoints Map

![keyPoints Order Ultralytics YOLO11 Pose](https://github.com/ultralytics/docs/releases/download/0/keypoints-order-ultralytics-yolov8-pose.avif)
=======
            # print(results)  # access the output

            video_writer.write(results.plot_im)  # write the processed frame.

        cap.release()
        video_writer.release()
        cv2.destroyAllWindows()  # destroy all opened windows
        ```

### KeyPoints Map

![keyPoints Order Ultralytics YOLO11 Pose](https://github.com/ultralytics/docs/releases/download/0/keypoints-order-ultralytics-yolov8-pose.avif)

### `AIGym` Arguments
>>>>>>> 242d332c

Here's a table with the `AIGym` arguments:

<<<<<<< HEAD
| Name         | Type    | Default | Description                                                                            |
| ------------ | ------- | ------- | -------------------------------------------------------------------------------------- |
| `kpts`       | `list`  | `None`  | List of three keypoints index, for counting specific workout, followed by keypoint Map |
| `line_width` | `int`   | `2`     | Thickness of the lines drawn.                                                          |
| `show`       | `bool`  | `False` | Flag to display the image.                                                             |
| `up_angle`   | `float` | `145.0` | Angle threshold for the 'up' pose.                                                     |
| `down_angle` | `float` | `90.0`  | Angle threshold for the 'down' pose.                                                   |
| `model`      | `str`   | `None`  | Path to Ultralytics YOLO Pose Model File                                               |
=======
{% from "macros/solutions-args.md" import param_table %}
{{ param_table(["model", "up_angle", "down_angle", "kpts"]) }}
>>>>>>> 242d332c

The `AIGym` solution also supports a range of object tracking parameters:

{% from "macros/track-args.md" import param_table %}
{{ param_table(["tracker", "conf", "iou", "classes", "verbose", "device"]) }}

Additionally, the following visualization settings can be applied:

{% from "macros/visualization-args.md" import param_table %}
{{ param_table(["show", "line_width"]) }}

## FAQ

### How do I monitor my workouts using Ultralytics YOLO11?

<<<<<<< HEAD
To monitor your workouts using Ultralytics YOLO11, you can utilize the pose estimation capabilities to track and analyze key body landmarks and joints in real-time. This allows you to receive instant feedback on your exercise form, count repetitions, and measure performance metrics. You can start by using the provided example code for push-ups, pull-ups, or ab workouts as shown:
=======
To monitor your workouts using Ultralytics YOLO11, you can utilize the [pose estimation capabilities](https://docs.ultralytics.com/tasks/pose/) to track and analyze key body landmarks and joints in real-time. This allows you to receive instant feedback on your exercise form, count repetitions, and measure performance metrics. You can start by using the provided example code for push-ups, pull-ups, or ab workouts as shown:
>>>>>>> 242d332c

```python
import cv2

from ultralytics import solutions

<<<<<<< HEAD
cap = cv2.VideoCapture("path/to/video/file.mp4")
=======
cap = cv2.VideoCapture("path/to/video.mp4")
>>>>>>> 242d332c
assert cap.isOpened(), "Error reading video file"
w, h, fps = (int(cap.get(x)) for x in (cv2.CAP_PROP_FRAME_WIDTH, cv2.CAP_PROP_FRAME_HEIGHT, cv2.CAP_PROP_FPS))

gym = solutions.AIGym(
    line_width=2,
    show=True,
    kpts=[6, 8, 10],
)

while cap.isOpened():
    success, im0 = cap.read()
    if not success:
        print("Video frame is empty or processing is complete.")
        break
<<<<<<< HEAD
    im0 = gym.monitor(im0)
=======
    results = gym(im0)
>>>>>>> 242d332c

cv2.destroyAllWindows()
```

For further customization and settings, you can refer to the [AIGym](#aigym-arguments) section in the documentation.

### What are the benefits of using Ultralytics YOLO11 for workout monitoring?

Using Ultralytics YOLO11 for workout monitoring provides several key benefits:

- **Optimized Performance:** By tailoring workouts based on monitoring data, you can achieve better results.
- **Goal Achievement:** Easily track and adjust fitness goals for measurable progress.
- **Personalization:** Get customized workout plans based on your individual data for optimal effectiveness.
- **Health Awareness:** Early detection of patterns that indicate potential health issues or over-training.
- **Informed Decisions:** Make data-driven decisions to adjust routines and set realistic goals.

You can watch a [YouTube video demonstration](https://www.youtube.com/watch?v=LGGxqLZtvuw) to see these benefits in action.

### How accurate is Ultralytics YOLO11 in detecting and tracking exercises?

<<<<<<< HEAD
Ultralytics YOLO11 is highly accurate in detecting and tracking exercises due to its state-of-the-art pose estimation capabilities. It can accurately track key body landmarks and joints, providing real-time feedback on exercise form and performance metrics. The model's pretrained weights and robust architecture ensure high [precision](https://www.ultralytics.com/glossary/precision) and reliability. For real-world examples, check out the [real-world applications](#real-world-applications) section in the documentation, which showcases push-ups and pull-ups counting.
=======
Ultralytics YOLO11 is highly accurate in detecting and tracking exercises due to its state-of-the-art [pose estimation](https://www.ultralytics.com/blog/how-to-use-ultralytics-yolo11-for-pose-estimation) capabilities. It can accurately track key body landmarks and joints, providing real-time feedback on exercise form and performance metrics. The model's pretrained weights and robust architecture ensure high [precision](https://www.ultralytics.com/glossary/precision) and reliability. For real-world examples, check out the [real-world applications](#real-world-applications) section in the documentation, which showcases push-ups and pull-ups counting.
>>>>>>> 242d332c

### Can I use Ultralytics YOLO11 for custom workout routines?

Yes, Ultralytics YOLO11 can be adapted for custom workout routines. The `AIGym` class supports different pose types such as `pushup`, `pullup`, and `abworkout`. You can specify keypoints and angles to detect specific exercises. Here is an example setup:

```python
from ultralytics import solutions

gym = solutions.AIGym(
    line_width=2,
    show=True,
<<<<<<< HEAD
    kpts=[6, 8, 10],
=======
    kpts=[6, 8, 10],  # For pushups - can be customized for other exercises
>>>>>>> 242d332c
)
```

For more details on setting arguments, refer to the [Arguments `AIGym`](#aigym-arguments) section. This flexibility allows you to monitor various exercises and customize routines based on your [fitness goals](https://www.ultralytics.com/blog/ai-in-our-day-to-day-health-and-fitness).

### How can I save the workout monitoring output using Ultralytics YOLO11?

To save the workout monitoring output, you can modify the code to include a video writer that saves the processed frames. Here's an example:

```python
import cv2

from ultralytics import solutions

<<<<<<< HEAD
cap = cv2.VideoCapture("path/to/video/file.mp4")
=======
cap = cv2.VideoCapture("path/to/video.mp4")
>>>>>>> 242d332c
assert cap.isOpened(), "Error reading video file"
w, h, fps = (int(cap.get(x)) for x in (cv2.CAP_PROP_FRAME_WIDTH, cv2.CAP_PROP_FRAME_HEIGHT, cv2.CAP_PROP_FPS))

video_writer = cv2.VideoWriter("workouts.avi", cv2.VideoWriter_fourcc(*"mp4v"), fps, (w, h))

gym = solutions.AIGym(
    line_width=2,
    show=True,
    kpts=[6, 8, 10],
)

while cap.isOpened():
    success, im0 = cap.read()
    if not success:
        print("Video frame is empty or processing is complete.")
        break
<<<<<<< HEAD
    im0 = gym.monitor(im0)
    video_writer.write(im0)
=======
    results = gym(im0)
    video_writer.write(results.plot_im)
>>>>>>> 242d332c

cap.release()
video_writer.release()
cv2.destroyAllWindows()
```

<<<<<<< HEAD
This setup writes the monitored video to an output file. For more details, refer to the [Workouts Monitoring with Save Output](#workouts-monitoring-using-ultralytics-yolo11) section.
=======
This setup writes the monitored video to an output file, allowing you to review your workout performance later or share it with trainers for additional feedback.
>>>>>>> 242d332c
<|MERGE_RESOLUTION|>--- conflicted
+++ resolved
@@ -36,11 +36,7 @@
 | ![PushUps Counting](https://github.com/ultralytics/docs/releases/download/0/pushups-counting.avif) | ![PullUps Counting](https://github.com/ultralytics/docs/releases/download/0/pullups-counting.avif) |
 |                                          PushUps Counting                                          |                                          PullUps Counting                                          |
 
-<<<<<<< HEAD
-!!! example "Workouts Monitoring Example"
-=======
 !!! example "Workouts Monitoring using Ultralytics YOLO"
->>>>>>> 242d332c
 
     === "CLI"
 
@@ -49,17 +45,10 @@
         yolo solutions workout show=True
 
         # Pass a source video
-<<<<<<< HEAD
-        yolo solutions workout source="path/to/video/file.mp4"
-
-        # Use keypoints for pushups
-        yolo solutions workout kpts=[6, 8, 10]
-=======
         yolo solutions workout source="path/to/video.mp4"
 
         # Use keypoints for pushups
         yolo solutions workout kpts="[6, 8, 10]"
->>>>>>> 242d332c
         ```
 
     === "Python"
@@ -69,24 +58,10 @@
 
         from ultralytics import solutions
 
-<<<<<<< HEAD
-        cap = cv2.VideoCapture("path/to/video/file.mp4")
-=======
         cap = cv2.VideoCapture("path/to/video.mp4")
->>>>>>> 242d332c
         assert cap.isOpened(), "Error reading video file"
 
         # Video writer
-<<<<<<< HEAD
-        video_writer = cv2.VideoWriter("workouts.avi", cv2.VideoWriter_fourcc(*"mp4v"), fps, (w, h))
-
-        # Init AIGym
-        gym = solutions.AIGym(
-            show=True,  # Display the frame
-            kpts=[6, 8, 10],  # keypoints index of person for monitoring specific exercise, by default it's for pushup
-            model="yolo11n-pose.pt",  # Path to the YOLO11 pose estimation model file
-            # line_width=2,  # Adjust the line width for bounding boxes and text display
-=======
         w, h, fps = (int(cap.get(x)) for x in (cv2.CAP_PROP_FRAME_WIDTH, cv2.CAP_PROP_FRAME_HEIGHT, cv2.CAP_PROP_FPS))
         video_writer = cv2.VideoWriter("workouts_output.avi", cv2.VideoWriter_fourcc(*"mp4v"), fps, (w, h))
 
@@ -96,7 +71,6 @@
             kpts=[6, 8, 10],  # keypoints for monitoring specific exercise, by default it's for pushup
             model="yolo11n-pose.pt",  # path to the YOLO11 pose estimation model file
             # line_width=2,  # adjust the line width for bounding boxes and text display
->>>>>>> 242d332c
         )
 
         # Process video
@@ -106,19 +80,9 @@
             if not success:
                 print("Video frame is empty or processing is complete.")
                 break
-<<<<<<< HEAD
-            im0 = gym.monitor(im0)
-            video_writer.write(im0)
-=======
->>>>>>> 242d332c
 
             results = gym(im0)
 
-<<<<<<< HEAD
-### KeyPoints Map
-
-![keyPoints Order Ultralytics YOLO11 Pose](https://github.com/ultralytics/docs/releases/download/0/keypoints-order-ultralytics-yolov8-pose.avif)
-=======
             # print(results)  # access the output
 
             video_writer.write(results.plot_im)  # write the processed frame.
@@ -133,23 +97,11 @@
 ![keyPoints Order Ultralytics YOLO11 Pose](https://github.com/ultralytics/docs/releases/download/0/keypoints-order-ultralytics-yolov8-pose.avif)
 
 ### `AIGym` Arguments
->>>>>>> 242d332c
 
 Here's a table with the `AIGym` arguments:
 
-<<<<<<< HEAD
-| Name         | Type    | Default | Description                                                                            |
-| ------------ | ------- | ------- | -------------------------------------------------------------------------------------- |
-| `kpts`       | `list`  | `None`  | List of three keypoints index, for counting specific workout, followed by keypoint Map |
-| `line_width` | `int`   | `2`     | Thickness of the lines drawn.                                                          |
-| `show`       | `bool`  | `False` | Flag to display the image.                                                             |
-| `up_angle`   | `float` | `145.0` | Angle threshold for the 'up' pose.                                                     |
-| `down_angle` | `float` | `90.0`  | Angle threshold for the 'down' pose.                                                   |
-| `model`      | `str`   | `None`  | Path to Ultralytics YOLO Pose Model File                                               |
-=======
 {% from "macros/solutions-args.md" import param_table %}
 {{ param_table(["model", "up_angle", "down_angle", "kpts"]) }}
->>>>>>> 242d332c
 
 The `AIGym` solution also supports a range of object tracking parameters:
 
@@ -165,22 +117,14 @@
 
 ### How do I monitor my workouts using Ultralytics YOLO11?
 
-<<<<<<< HEAD
-To monitor your workouts using Ultralytics YOLO11, you can utilize the pose estimation capabilities to track and analyze key body landmarks and joints in real-time. This allows you to receive instant feedback on your exercise form, count repetitions, and measure performance metrics. You can start by using the provided example code for push-ups, pull-ups, or ab workouts as shown:
-=======
 To monitor your workouts using Ultralytics YOLO11, you can utilize the [pose estimation capabilities](https://docs.ultralytics.com/tasks/pose/) to track and analyze key body landmarks and joints in real-time. This allows you to receive instant feedback on your exercise form, count repetitions, and measure performance metrics. You can start by using the provided example code for push-ups, pull-ups, or ab workouts as shown:
->>>>>>> 242d332c
 
 ```python
 import cv2
 
 from ultralytics import solutions
 
-<<<<<<< HEAD
-cap = cv2.VideoCapture("path/to/video/file.mp4")
-=======
 cap = cv2.VideoCapture("path/to/video.mp4")
->>>>>>> 242d332c
 assert cap.isOpened(), "Error reading video file"
 w, h, fps = (int(cap.get(x)) for x in (cv2.CAP_PROP_FRAME_WIDTH, cv2.CAP_PROP_FRAME_HEIGHT, cv2.CAP_PROP_FPS))
 
@@ -195,11 +139,7 @@
     if not success:
         print("Video frame is empty or processing is complete.")
         break
-<<<<<<< HEAD
-    im0 = gym.monitor(im0)
-=======
     results = gym(im0)
->>>>>>> 242d332c
 
 cv2.destroyAllWindows()
 ```
@@ -220,11 +160,7 @@
 
 ### How accurate is Ultralytics YOLO11 in detecting and tracking exercises?
 
-<<<<<<< HEAD
-Ultralytics YOLO11 is highly accurate in detecting and tracking exercises due to its state-of-the-art pose estimation capabilities. It can accurately track key body landmarks and joints, providing real-time feedback on exercise form and performance metrics. The model's pretrained weights and robust architecture ensure high [precision](https://www.ultralytics.com/glossary/precision) and reliability. For real-world examples, check out the [real-world applications](#real-world-applications) section in the documentation, which showcases push-ups and pull-ups counting.
-=======
 Ultralytics YOLO11 is highly accurate in detecting and tracking exercises due to its state-of-the-art [pose estimation](https://www.ultralytics.com/blog/how-to-use-ultralytics-yolo11-for-pose-estimation) capabilities. It can accurately track key body landmarks and joints, providing real-time feedback on exercise form and performance metrics. The model's pretrained weights and robust architecture ensure high [precision](https://www.ultralytics.com/glossary/precision) and reliability. For real-world examples, check out the [real-world applications](#real-world-applications) section in the documentation, which showcases push-ups and pull-ups counting.
->>>>>>> 242d332c
 
 ### Can I use Ultralytics YOLO11 for custom workout routines?
 
@@ -236,11 +172,7 @@
 gym = solutions.AIGym(
     line_width=2,
     show=True,
-<<<<<<< HEAD
-    kpts=[6, 8, 10],
-=======
     kpts=[6, 8, 10],  # For pushups - can be customized for other exercises
->>>>>>> 242d332c
 )
 ```
 
@@ -255,11 +187,7 @@
 
 from ultralytics import solutions
 
-<<<<<<< HEAD
-cap = cv2.VideoCapture("path/to/video/file.mp4")
-=======
 cap = cv2.VideoCapture("path/to/video.mp4")
->>>>>>> 242d332c
 assert cap.isOpened(), "Error reading video file"
 w, h, fps = (int(cap.get(x)) for x in (cv2.CAP_PROP_FRAME_WIDTH, cv2.CAP_PROP_FRAME_HEIGHT, cv2.CAP_PROP_FPS))
 
@@ -276,21 +204,12 @@
     if not success:
         print("Video frame is empty or processing is complete.")
         break
-<<<<<<< HEAD
-    im0 = gym.monitor(im0)
-    video_writer.write(im0)
-=======
     results = gym(im0)
     video_writer.write(results.plot_im)
->>>>>>> 242d332c
 
 cap.release()
 video_writer.release()
 cv2.destroyAllWindows()
 ```
 
-<<<<<<< HEAD
-This setup writes the monitored video to an output file. For more details, refer to the [Workouts Monitoring with Save Output](#workouts-monitoring-using-ultralytics-yolo11) section.
-=======
-This setup writes the monitored video to an output file, allowing you to review your workout performance later or share it with trainers for additional feedback.
->>>>>>> 242d332c
+This setup writes the monitored video to an output file, allowing you to review your workout performance later or share it with trainers for additional feedback.