--- conflicted
+++ resolved
@@ -94,17 +94,10 @@
 
 Here's what each step of preprocessing would look like for this project:
 
-<<<<<<< HEAD
-- Resizing Images: Since YOLO11 handles flexible input sizes and performs resizing automatically, manual resizing is not required. The model will adjust the image size according to the specified 'imgsz' parameter during training.
-- Normalizing Pixel Values: YOLO11 automatically normalizes pixel values to a range of 0 to 1 during preprocessing, so it's not required.
-- Splitting the Dataset: Divide the dataset into training (70%), validation (20%), and test (10%) sets using tools like scikit-learn.
-- [Data Augmentation](https://www.ultralytics.com/glossary/data-augmentation): Modify the dataset configuration file (.yaml) to include data augmentation techniques such as random crops, horizontal flips, and brightness adjustments.
-=======
 - **Resizing Images**: Since YOLO11 handles flexible input sizes and performs resizing automatically, manual resizing is not required. The model will adjust the image size according to the specified 'imgsz' parameter during training.
 - **Normalizing Pixel Values**: YOLO11 automatically normalizes pixel values to a range of 0 to 1 during preprocessing, so it's not required.
 - **Splitting the Dataset**: Divide the dataset into training (70%), validation (20%), and test (10%) sets using tools like scikit-learn.
 - **[Data Augmentation](https://www.ultralytics.com/glossary/data-augmentation)**: Modify the dataset configuration file (.yaml) to include data augmentation techniques such as random crops, horizontal flips, and brightness adjustments.
->>>>>>> 242d332c
 
 These steps make sure the dataset is prepared without any potential issues and is ready for Exploratory Data Analysis (EDA).
 
