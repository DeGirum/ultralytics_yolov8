--- conflicted
+++ resolved
@@ -26,15 +26,10 @@
 - **Privacy Protection**: Object blurring is an effective tool for safeguarding privacy by concealing sensitive or personally identifiable information in images or videos.
 - **Selective Focus**: YOLO11 allows for selective blurring, enabling users to target specific objects, ensuring a balance between privacy and retaining relevant visual information.
 - **Real-time Processing**: YOLO11's efficiency enables object blurring in real-time, making it suitable for applications requiring on-the-fly privacy enhancements in dynamic environments.
-<<<<<<< HEAD
-
-!!! example "Object Blurring using YOLO11 Example"
-=======
 - **Regulatory Compliance**: Helps organizations comply with data protection regulations like GDPR by anonymizing identifiable information in visual content.
 - **Content Moderation**: Useful for blurring inappropriate or sensitive content in media platforms while preserving the overall context.
 
 !!! example "Object Blurring using Ultralytics YOLO"
->>>>>>> 242d332c
 
     === "CLI"
 
@@ -56,14 +51,7 @@
 
         from ultralytics import solutions
 
-<<<<<<< HEAD
-        model = YOLO("yolo11n.pt")
-        names = model.names
-
-        cap = cv2.VideoCapture("path/to/video/file.mp4")
-=======
         cap = cv2.VideoCapture("path/to/video.mp4")
->>>>>>> 242d332c
         assert cap.isOpened(), "Error reading video file"
 
         # Video writer
@@ -152,13 +140,8 @@
 assert cap.isOpened(), "Error reading video file"
 w, h, fps = (int(cap.get(x)) for x in (cv2.CAP_PROP_FRAME_WIDTH, cv2.CAP_PROP_FRAME_HEIGHT, cv2.CAP_PROP_FPS))
 
-<<<<<<< HEAD
-model = YOLO("yolo11n.pt")
-cap = cv2.VideoCapture("path/to/video/file.mp4")
-=======
 # Video writer
 video_writer = cv2.VideoWriter("object_blurring_output.avi", cv2.VideoWriter_fourcc(*"mp4v"), fps, (w, h))
->>>>>>> 242d332c
 
 # Init ObjectBlurrer
 blurrer = solutions.ObjectBlurrer(
@@ -175,20 +158,8 @@
     if not success:
         print("Video frame is empty or processing is complete.")
         break
-<<<<<<< HEAD
-
-    results = model.predict(im0, show=False)
-    for box in results[0].boxes.xyxy.cpu().tolist():
-        obj = im0[int(box[1]) : int(box[3]), int(box[0]) : int(box[2])]
-        im0[int(box[1]) : int(box[3]), int(box[0]) : int(box[2])] = cv2.blur(obj, (50, 50))
-
-    cv2.imshow("YOLO11 Blurring", im0)
-    if cv2.waitKey(1) & 0xFF == ord("q"):
-        break
-=======
     results = blurrer(im0)
     video_writer.write(results.plot_im)
->>>>>>> 242d332c
 
 cap.release()
 video_writer.release()
@@ -209,16 +180,8 @@
 
 ### Can I use Ultralytics YOLO11 to blur faces in a video for privacy reasons?
 
-<<<<<<< HEAD
-Yes, Ultralytics YOLO11 can be configured to detect and blur faces in videos to protect privacy. By training or using a pre-trained model to specifically recognize faces, the detection results can be processed with [OpenCV](https://www.ultralytics.com/glossary/opencv) to apply a blur effect. Refer to our guide on [object detection with YOLO11](https://docs.ultralytics.com/models/yolov8/) and modify the code to target face detection.
-
-### How does YOLO11 compare to other object detection models like Faster R-CNN for object blurring?
-
-Ultralytics YOLO11 typically outperforms models like Faster R-CNN in terms of speed, making it more suitable for real-time applications. While both models offer accurate detection, YOLO11's architecture is optimized for rapid inference, which is critical for tasks like real-time object blurring. Learn more about the technical differences and performance metrics in our [YOLO11 documentation](https://docs.ultralytics.com/models/yolov8/).
-=======
 Yes, Ultralytics YOLO11 can be configured to detect and blur faces in videos to protect privacy. By training or using a pre-trained model to specifically recognize faces, the detection results can be processed with [OpenCV](https://www.ultralytics.com/glossary/opencv) to apply a blur effect. Refer to our guide on [object detection with YOLO11](https://docs.ultralytics.com/models/yolo11/) and modify the code to target face detection.
 
 ### How does YOLO11 compare to other object detection models like Faster R-CNN for object blurring?
 
-Ultralytics YOLO11 typically outperforms models like Faster R-CNN in terms of speed, making it more suitable for real-time applications. While both models offer accurate detection, YOLO11's architecture is optimized for rapid inference, which is critical for tasks like real-time object blurring. Learn more about the technical differences and performance metrics in our [YOLO11 documentation](https://docs.ultralytics.com/models/yolo11/).
->>>>>>> 242d332c
+Ultralytics YOLO11 typically outperforms models like Faster R-CNN in terms of speed, making it more suitable for real-time applications. While both models offer accurate detection, YOLO11's architecture is optimized for rapid inference, which is critical for tasks like real-time object blurring. Learn more about the technical differences and performance metrics in our [YOLO11 documentation](https://docs.ultralytics.com/models/yolo11/).