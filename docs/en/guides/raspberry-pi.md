---
comments: true
description: Learn how to deploy Ultralytics YOLO11 on Raspberry Pi with our comprehensive guide. Get performance benchmarks, setup instructions, and best practices.
keywords: Ultralytics, YOLO11, Raspberry Pi, setup, guide, benchmarks, computer vision, object detection, NCNN, Docker, camera modules
benchmark_version: 8.3.39
---

# Quick Start Guide: Raspberry Pi with Ultralytics YOLO11

This comprehensive guide provides a detailed walkthrough for deploying Ultralytics YOLO11 on [Raspberry Pi](https://www.raspberrypi.com/) devices. Additionally, it showcases performance benchmarks to demonstrate the capabilities of YOLO11 on these small and powerful devices.

<p align="center">
  <br>
  <iframe loading="lazy" width="720" height="405" src="https://www.youtube.com/embed/yul4gq_LrOI"
    title="Introducing Raspberry Pi 5" frameborder="0"
    allow="accelerometer; autoplay; clipboard-write; encrypted-media; gyroscope; picture-in-picture; web-share"
    allowfullscreen>
  </iframe>
  <br>
  <strong>Watch:</strong> Raspberry Pi 5 updates and improvements.
</p>

!!! note

    This guide has been tested with Raspberry Pi 4 and Raspberry Pi 5 running the latest [Raspberry Pi OS Bookworm (Debian 12)](https://www.raspberrypi.com/software/operating-systems/). Using this guide for older Raspberry Pi devices such as the Raspberry Pi 3 is expected to work as long as the same Raspberry Pi OS Bookworm is installed.

## What is Raspberry Pi?

Raspberry Pi is a small, affordable, single-board computer. It has become popular for a wide range of projects and applications, from hobbyist home automation to industrial uses. Raspberry Pi boards are capable of running a variety of operating systems, and they offer GPIO (General Purpose Input/Output) pins that allow for easy integration with sensors, actuators, and other hardware components. They come in different models with varying specifications, but they all share the same basic design philosophy of being low-cost, compact, and versatile.

## Raspberry Pi Series Comparison

|                   | Raspberry Pi 3                         | Raspberry Pi 4                         | Raspberry Pi 5                         |
| ----------------- | -------------------------------------- | -------------------------------------- | -------------------------------------- |
| CPU               | Broadcom BCM2837, Cortex-A53 64Bit SoC | Broadcom BCM2711, Cortex-A72 64Bit SoC | Broadcom BCM2712, Cortex-A76 64Bit SoC |
| CPU Max Frequency | 1.4GHz                                 | 1.8GHz                                 | 2.4GHz                                 |
| GPU               | Videocore IV                           | Videocore VI                           | VideoCore VII                          |
| GPU Max Frequency | 400Mhz                                 | 500Mhz                                 | 800Mhz                                 |
| Memory            | 1GB LPDDR2 SDRAM                       | 1GB, 2GB, 4GB, 8GB LPDDR4-3200 SDRAM   | 4GB, 8GB LPDDR4X-4267 SDRAM            |
| PCIe              | N/A                                    | N/A                                    | 1xPCIe 2.0 Interface                   |
| Max Power Draw    | 2.5A@5V                                | 3A@5V                                  | 5A@5V (PD enabled)                     |

## What is Raspberry Pi OS?

[Raspberry Pi OS](https://www.raspberrypi.com/software/) (formerly known as Raspbian) is a Unix-like operating system based on the Debian GNU/Linux distribution for the Raspberry Pi family of compact single-board computers distributed by the Raspberry Pi Foundation. Raspberry Pi OS is highly optimized for the Raspberry Pi with ARM CPUs and uses a modified LXDE desktop environment with the Openbox stacking window manager. Raspberry Pi OS is under active development, with an emphasis on improving the stability and performance of as many Debian packages as possible on Raspberry Pi.

## Flash Raspberry Pi OS to Raspberry Pi

The first thing to do after getting your hands on a Raspberry Pi is to flash a micro-SD card with Raspberry Pi OS, insert into the device and boot into the OS. Follow along with detailed [Getting Started Documentation by Raspberry Pi](https://www.raspberrypi.com/documentation/computers/getting-started.html) to prepare your device for first use.

## Set Up Ultralytics

There are two ways of setting up Ultralytics package on Raspberry Pi to build your next [Computer Vision](https://www.ultralytics.com/glossary/computer-vision-cv) project. You can use either of them.

- [Start with Docker](#start-with-docker)
- [Start without Docker](#start-without-docker)

### Start with Docker

The fastest way to get started with Ultralytics YOLO11 on Raspberry Pi is to run with pre-built docker image for Raspberry Pi.

Execute the below command to pull the Docker container and run on Raspberry Pi. This is based on [arm64v8/debian](https://hub.docker.com/r/arm64v8/debian) docker image which contains Debian 12 (Bookworm) in a Python3 environment.

```bash
t=ultralytics/ultralytics:latest-arm64 && sudo docker pull $t && sudo docker run -it --ipc=host $t
```

After this is done, skip to [Use NCNN on Raspberry Pi section](#use-ncnn-on-raspberry-pi).

### Start without Docker

#### Install Ultralytics Package

Here we will install Ultralytics package on the Raspberry Pi with optional dependencies so that we can export the [PyTorch](https://www.ultralytics.com/glossary/pytorch) models to other different formats.

1. Update packages list, install pip and upgrade to latest

    ```bash
    sudo apt update
    sudo apt install python3-pip -y
    pip install -U pip
    ```

2. Install `ultralytics` pip package with optional dependencies

    ```bash
    pip install ultralytics[export]
    ```

3. Reboot the device

    ```bash
    sudo reboot
    ```

## Use NCNN on Raspberry Pi

Out of all the model export formats supported by Ultralytics, [NCNN](https://docs.ultralytics.com/integrations/ncnn/) delivers the best inference performance when working with Raspberry Pi devices because NCNN is highly optimized for mobile/ embedded platforms (such as ARM architecture).

## Convert Model to NCNN and Run Inference

The YOLO11n model in PyTorch format is converted to NCNN to run inference with the exported model.

!!! example

    === "Python"

        ```python
        from ultralytics import YOLO

        # Load a YOLO11n PyTorch model
        model = YOLO("yolo11n.pt")

        # Export the model to NCNN format
        model.export(format="ncnn")  # creates 'yolo11n_ncnn_model'

        # Load the exported NCNN model
        ncnn_model = YOLO("yolo11n_ncnn_model")

        # Run inference
        results = ncnn_model("https://ultralytics.com/images/bus.jpg")
        ```

    === "CLI"

        ```bash
        # Export a YOLO11n PyTorch model to NCNN format
<<<<<<< HEAD
        yolo export model=yolo11n.pt format=ncnn  # creates 'yolo11n_ncnn_model'
=======
        yolo export model=yolo11n.pt format=ncnn # creates 'yolo11n_ncnn_model'
>>>>>>> 242d332c

        # Run inference with the exported model
        yolo predict model='yolo11n_ncnn_model' source='https://ultralytics.com/images/bus.jpg'
        ```

!!! tip

    For more details about supported export options, visit the [Ultralytics documentation page on deployment options](https://docs.ultralytics.com/guides/model-deployment-options/).

## Raspberry Pi 5 YOLO11 Benchmarks

YOLO11 benchmarks were run by the Ultralytics team on nine different model formats measuring speed and [accuracy](https://www.ultralytics.com/glossary/accuracy): PyTorch, TorchScript, ONNX, OpenVINO, TF SavedModel, TF GraphDef, TF Lite, PaddlePaddle, NCNN. Benchmarks were run on a Raspberry Pi 5 at FP32 [precision](https://www.ultralytics.com/glossary/precision) with default input image size of 640.

### Comparison Chart

We have only included benchmarks for YOLO11n and YOLO11s models because other models sizes are too big to run on the Raspberry Pis and does not offer decent performance.

<figure style="text-align: center;">
    <img width="800" src="https://github.com/ultralytics/assets/releases/download/v0.0.0/rpi-yolo11-benchmarks.avif" alt="YOLO11 benchmarks on RPi 5">
    <figcaption style="font-style: italic; color: gray;">Benchmarked with Ultralytics {{ benchmark_version }}</figcaption>
</figure>

### Detailed Comparison Table

The below table represents the benchmark results for two different models (YOLO11n, YOLO11s) across nine different formats (PyTorch, TorchScript, ONNX, OpenVINO, TF SavedModel, TF GraphDef, TF Lite, PaddlePaddle, NCNN), running on a Raspberry Pi 5, giving us the status, size, mAP50-95(B) metric, and inference time for each combination.

!!! tip "Performance"

    === "YOLO11n"

        | Format        | Status | Size on disk (MB) | mAP50-95(B) | Inference time (ms/im) |
        |---------------|--------|-------------------|-------------|------------------------|
        | PyTorch       | ✅      | 5.4               | 0.6100      | 405.238                |
        | TorchScript   | ✅      | 10.5              | 0.6082      | 526.628                |
        | ONNX          | ✅      | 10.2              | 0.6082      | 168.082                |
        | OpenVINO      | ✅      | 10.4              | 0.6082      | 81.192                 |
        | TF SavedModel | ✅      | 25.8              | 0.6082      | 377.968                |
        | TF GraphDef   | ✅      | 10.3              | 0.6082      | 487.244                |
        | TF Lite       | ✅      | 10.3              | 0.6082      | 317.398                |
        | PaddlePaddle  | ✅      | 20.4              | 0.6082      | 561.892                |
        | MNN           | ✅      | 10.1              | 0.6106      | 112.554                |
        | NCNN          | ✅      | 10.2              | 0.6106      | 88.026                 |

    === "YOLO11s"

        | Format        | Status | Size on disk (MB) | mAP50-95(B) | Inference time (ms/im) |
        |---------------|--------|-------------------|-------------|------------------------|
        | PyTorch       | ✅      | 18.4              | 0.7526      | 1011.60                |
        | TorchScript   | ✅      | 36.5              | 0.7416      | 1268.502               |
        | ONNX          | ✅      | 36.3              | 0.7416      | 324.17                 |
        | OpenVINO      | ✅      | 36.4              | 0.7416      | 179.324                |
        | TF SavedModel | ✅      | 91.1              | 0.7416      | 714.382                |
        | TF GraphDef   | ✅      | 36.4              | 0.7416      | 1019.83                |
        | TF Lite       | ✅      | 36.4              | 0.7416      | 849.86                 |
        | PaddlePaddle  | ✅      | 72.5              | 0.7416      | 1276.34                |
        | MNN           | ✅      | 36.2              | 0.7409      | 273.032                |
        | NCNN          | ✅      | 36.2              | 0.7419      | 194.858                |

    Benchmarked with Ultralytics {{ benchmark_version }}

## Reproduce Our Results

To reproduce the above Ultralytics benchmarks on all [export formats](../modes/export.md), run this code:

!!! example

    === "Python"

        ```python
        from ultralytics import YOLO

        # Load a YOLO11n PyTorch model
        model = YOLO("yolo11n.pt")

        # Benchmark YOLO11n speed and accuracy on the COCO8 dataset for all all export formats
        results = model.benchmark(data="coco8.yaml", imgsz=640)
        ```

    === "CLI"

        ```bash
        # Benchmark YOLO11n speed and accuracy on the COCO8 dataset for all all export formats
        yolo benchmark model=yolo11n.pt data=coco8.yaml imgsz=640
        ```

    Note that benchmarking results might vary based on the exact hardware and software configuration of a system, as well as the current workload of the system at the time the benchmarks are run. For the most reliable results use a dataset with a large number of images, i.e. `data='coco8.yaml'` (4 val images), or `data='coco.yaml'` (5000 val images).

## Use Raspberry Pi Camera

<<<<<<< HEAD
When using Raspberry Pi for Computer Vision projects, it can be essentially to grab real-time video feeds to perform inference. The onboard MIPI CSI connector on the Raspberry Pi allows you to connect official Raspberry PI camera modules. In this guide, we have used a [Raspberry Pi Camera Module 3](https://www.raspberrypi.com/products/camera-module-3/) to grab the video feeds and perform inference using YOLO11 models.
=======
When using Raspberry Pi for Computer Vision projects, it can be essential to grab real-time video feeds to perform inference. The onboard MIPI CSI connector on the Raspberry Pi allows you to connect official Raspberry PI camera modules. In this guide, we have used a [Raspberry Pi Camera Module 3](https://www.raspberrypi.com/products/camera-module-3/) to grab the video feeds and perform inference using YOLO11 models.
>>>>>>> 242d332c

!!! tip

    Learn more about the [different camera modules offered by Raspberry Pi](https://www.raspberrypi.com/documentation/accessories/camera.html) and also [how to get started with the Raspberry Pi camera modules](https://www.raspberrypi.com/documentation/computers/camera_software.html#introducing-the-raspberry-pi-cameras).

!!! note

<<<<<<< HEAD
    Raspberry Pi 5 uses smaller CSI connectors than the Raspberry Pi 4 (15-pin vs 22-pin), so you will need a [15-pin to 22pin adapter cable](https://www.raspberrypi.com/products/camera-cable/) to connect to a Raspberry Pi Camera.
=======
    Raspberry Pi 5 uses smaller CSI connectors than the Raspberry Pi 4 (15-pin vs 22-pin), so you will need a [15-pin to 22-pin adapter cable](https://www.raspberrypi.com/products/camera-cable/) to connect to a Raspberry Pi Camera.
>>>>>>> 242d332c

### Test the Camera

Execute the following command after connecting the camera to the Raspberry Pi. You should see a live video feed from the camera for about 5 seconds.

```bash
rpicam-hello
```

!!! tip

    Learn more about [`rpicam-hello` usage on official Raspberry Pi documentation](https://www.raspberrypi.com/documentation/computers/camera_software.html#rpicam-hello)

### Inference with Camera

There are 2 methods of using the Raspberry Pi Camera to inference YOLO11 models.

!!! usage

    === "Method 1"

<<<<<<< HEAD
        We can use `picamera2`which comes pre-installed with Raspberry Pi OS to access the camera and inference YOLO11 models.
=======
        We can use `picamera2` which comes pre-installed with Raspberry Pi OS to access the camera and inference YOLO11 models.
>>>>>>> 242d332c

        !!! example

            === "Python"

                ```python
                import cv2
                from picamera2 import Picamera2

                from ultralytics import YOLO

                # Initialize the Picamera2
                picam2 = Picamera2()
                picam2.preview_configuration.main.size = (1280, 720)
                picam2.preview_configuration.main.format = "RGB888"
                picam2.preview_configuration.align()
                picam2.configure("preview")
                picam2.start()

                # Load the YOLO11 model
                model = YOLO("yolo11n.pt")

                while True:
                    # Capture frame-by-frame
                    frame = picam2.capture_array()

                    # Run YOLO11 inference on the frame
                    results = model(frame)

                    # Visualize the results on the frame
                    annotated_frame = results[0].plot()

                    # Display the resulting frame
                    cv2.imshow("Camera", annotated_frame)

                    # Break the loop if 'q' is pressed
                    if cv2.waitKey(1) == ord("q"):
                        break

                # Release resources and close windows
                cv2.destroyAllWindows()
                ```

    === "Method 2"

        We need to initiate a TCP stream with `rpicam-vid` from the connected camera so that we can use this stream URL as an input when we are inferencing later. Execute the following command to start the TCP stream.

        ```bash
        rpicam-vid -n -t 0 --inline --listen -o tcp://127.0.0.1:8888
        ```

        Learn more about [`rpicam-vid` usage on official Raspberry Pi documentation](https://www.raspberrypi.com/documentation/computers/camera_software.html#rpicam-vid)

        !!! example

            === "Python"

                ```python
                from ultralytics import YOLO

                # Load a YOLO11n PyTorch model
                model = YOLO("yolo11n.pt")

                # Run inference
                results = model("tcp://127.0.0.1:8888")
                ```

            === "CLI"

                ```bash
                yolo predict model=yolo11n.pt source="tcp://127.0.0.1:8888"
                ```

!!! tip

    Check our document on [Inference Sources](https://docs.ultralytics.com/modes/predict/#inference-sources) if you want to change the image/video input type

## Best Practices when using Raspberry Pi

There are a couple of best practices to follow in order to enable maximum performance on Raspberry Pis running YOLO11.

1. Use an SSD

    When using Raspberry Pi for 24x7 continued usage, it is recommended to use an SSD for the system because an SD card will not be able to withstand continuous writes and might get broken. With the onboard PCIe connector on the Raspberry Pi 5, now you can connect SSDs using an adapter such as the [NVMe Base for Raspberry Pi 5](https://shop.pimoroni.com/products/nvme-base).

2. Flash without GUI

    When flashing Raspberry Pi OS, you can choose to not install the Desktop environment (Raspberry Pi OS Lite) and this can save a bit of RAM on the device, leaving more space for computer vision processing.

3. Overclock Raspberry Pi

    If you want a little boost in performance while running Ultralytics YOLO11 models on Raspberry Pi 5, you can overclock the CPU from its base 2.4GHz to 2.9GHz and the GPU from 800MHz to 1GHz. If the system becomes unstable or crashes, reduce the overclock values by 100MHz increments. Ensure proper cooling is in place, as overclocking increases heat generation and may lead to thermal throttling.

    a. Upgrade the software

    ```sh
    sudo apt update && sudo apt dist-upgrade
    ```

    b. Open to edit the configuration file

    ```sh
    sudo nano /boot/firmware/config.txt
    ```

    c. Add the following lines at the bottom

    ```sh
    arm_freq=3000
    gpu_freq=1000
    force_turbo=1
    ```

    d. Save and exit by pressing CTRL + X, then Y, and hit ENTER

    e. Reboot the Raspberry Pi

## Next Steps

Congratulations on successfully setting up YOLO on your Raspberry Pi! For further learning and support, visit [Ultralytics YOLO11 Docs](../index.md) and [Kashmir World Foundation](https://www.kashmirworldfoundation.org/).

## Acknowledgements and Citations

This guide was initially created by Daan Eeltink for Kashmir World Foundation, an organization dedicated to the use of YOLO for the conservation of endangered species. We acknowledge their pioneering work and educational focus in the realm of object detection technologies.

For more information about Kashmir World Foundation's activities, you can visit their [website](https://www.kashmirworldfoundation.org/).

## FAQ

### How do I set up Ultralytics YOLO11 on a Raspberry Pi without using Docker?

To set up Ultralytics YOLO11 on a Raspberry Pi without Docker, follow these steps:

1. Update the package list and install `pip`:
    ```bash
    sudo apt update
    sudo apt install python3-pip -y
    pip install -U pip
    ```
2. Install the Ultralytics package with optional dependencies:
    ```bash
    pip install ultralytics[export]
    ```
3. Reboot the device to apply changes:
    ```bash
    sudo reboot
    ```

For detailed instructions, refer to the [Start without Docker](#start-without-docker) section.

### Why should I use Ultralytics YOLO11's NCNN format on Raspberry Pi for AI tasks?

<<<<<<< HEAD
Ultralytics YOLO11's NCNN format is highly optimized for mobile and embedded platforms, making it ideal for running AI tasks on Raspberry Pi devices. NCNN maximizes inference performance by leveraging ARM architecture, providing faster and more efficient processing compared to other formats. For more details on supported export options, visit the [Ultralytics documentation page on deployment options](../modes/export.md).
=======
Ultralytics YOLO11's NCNN format is highly optimized for mobile and embedded platforms, making it ideal for running AI tasks on Raspberry Pi devices. NCNN maximizes inference performance by leveraging ARM architecture, providing faster and more efficient processing compared to other formats. For more details on supported export options, visit the [Ultralytics documentation page on deployment options](https://docs.ultralytics.com/guides/model-deployment-options/).
>>>>>>> 242d332c

### How can I convert a YOLO11 model to NCNN format for use on Raspberry Pi?

You can convert a PyTorch YOLO11 model to NCNN format using either Python or CLI commands:

!!! example

    === "Python"

        ```python
        from ultralytics import YOLO

        # Load a YOLO11n PyTorch model
        model = YOLO("yolo11n.pt")

        # Export the model to NCNN format
        model.export(format="ncnn")  # creates 'yolo11n_ncnn_model'

        # Load the exported NCNN model
        ncnn_model = YOLO("yolo11n_ncnn_model")

        # Run inference
        results = ncnn_model("https://ultralytics.com/images/bus.jpg")
        ```

    === "CLI"

        ```bash
        # Export a YOLO11n PyTorch model to NCNN format
<<<<<<< HEAD
        yolo export model=yolo11n.pt format=ncnn  # creates 'yolo11n_ncnn_model'
=======
        yolo export model=yolo11n.pt format=ncnn # creates 'yolo11n_ncnn_model'
>>>>>>> 242d332c

        # Run inference with the exported model
        yolo predict model='yolo11n_ncnn_model' source='https://ultralytics.com/images/bus.jpg'
        ```

For more details, see the [Use NCNN on Raspberry Pi](#use-ncnn-on-raspberry-pi) section.

### What are the hardware differences between Raspberry Pi 4 and Raspberry Pi 5 relevant to running YOLO11?

Key differences include:

- **CPU**: Raspberry Pi 4 uses Broadcom BCM2711, Cortex-A72 64-bit SoC, while Raspberry Pi 5 uses Broadcom BCM2712, Cortex-A76 64-bit SoC.
- **Max CPU Frequency**: Raspberry Pi 4 has a max frequency of 1.8GHz, whereas Raspberry Pi 5 reaches 2.4GHz.
- **Memory**: Raspberry Pi 4 offers up to 8GB of LPDDR4-3200 SDRAM, while Raspberry Pi 5 features LPDDR4X-4267 SDRAM, available in 4GB and 8GB variants.

These enhancements contribute to better performance benchmarks for YOLO11 models on Raspberry Pi 5 compared to Raspberry Pi 4. Refer to the [Raspberry Pi Series Comparison](#raspberry-pi-series-comparison) table for more details.

### How can I set up a Raspberry Pi Camera Module to work with Ultralytics YOLO11?

There are two methods to set up a Raspberry Pi Camera for YOLO11 inference:

1. **Using `picamera2`**:

    ```python
    import cv2
    from picamera2 import Picamera2

    from ultralytics import YOLO

    picam2 = Picamera2()
    picam2.preview_configuration.main.size = (1280, 720)
    picam2.preview_configuration.main.format = "RGB888"
    picam2.preview_configuration.align()
    picam2.configure("preview")
    picam2.start()

    model = YOLO("yolo11n.pt")

    while True:
        frame = picam2.capture_array()
        results = model(frame)
        annotated_frame = results[0].plot()
        cv2.imshow("Camera", annotated_frame)

        if cv2.waitKey(1) == ord("q"):
            break

    cv2.destroyAllWindows()
    ```

2. **Using a TCP Stream**:

    ```bash
    rpicam-vid -n -t 0 --inline --listen -o tcp://127.0.0.1:8888
    ```

    ```python
    from ultralytics import YOLO

    model = YOLO("yolo11n.pt")
    results = model("tcp://127.0.0.1:8888")
    ```

For detailed setup instructions, visit the [Inference with Camera](#inference-with-camera) section.<|MERGE_RESOLUTION|>--- conflicted
+++ resolved
@@ -125,11 +125,7 @@
 
         ```bash
         # Export a YOLO11n PyTorch model to NCNN format
-<<<<<<< HEAD
-        yolo export model=yolo11n.pt format=ncnn  # creates 'yolo11n_ncnn_model'
-=======
         yolo export model=yolo11n.pt format=ncnn # creates 'yolo11n_ncnn_model'
->>>>>>> 242d332c
 
         # Run inference with the exported model
         yolo predict model='yolo11n_ncnn_model' source='https://ultralytics.com/images/bus.jpg'
@@ -219,11 +215,7 @@
 
 ## Use Raspberry Pi Camera
 
-<<<<<<< HEAD
-When using Raspberry Pi for Computer Vision projects, it can be essentially to grab real-time video feeds to perform inference. The onboard MIPI CSI connector on the Raspberry Pi allows you to connect official Raspberry PI camera modules. In this guide, we have used a [Raspberry Pi Camera Module 3](https://www.raspberrypi.com/products/camera-module-3/) to grab the video feeds and perform inference using YOLO11 models.
-=======
 When using Raspberry Pi for Computer Vision projects, it can be essential to grab real-time video feeds to perform inference. The onboard MIPI CSI connector on the Raspberry Pi allows you to connect official Raspberry PI camera modules. In this guide, we have used a [Raspberry Pi Camera Module 3](https://www.raspberrypi.com/products/camera-module-3/) to grab the video feeds and perform inference using YOLO11 models.
->>>>>>> 242d332c
 
 !!! tip
 
@@ -231,11 +223,7 @@
 
 !!! note
 
-<<<<<<< HEAD
-    Raspberry Pi 5 uses smaller CSI connectors than the Raspberry Pi 4 (15-pin vs 22-pin), so you will need a [15-pin to 22pin adapter cable](https://www.raspberrypi.com/products/camera-cable/) to connect to a Raspberry Pi Camera.
-=======
     Raspberry Pi 5 uses smaller CSI connectors than the Raspberry Pi 4 (15-pin vs 22-pin), so you will need a [15-pin to 22-pin adapter cable](https://www.raspberrypi.com/products/camera-cable/) to connect to a Raspberry Pi Camera.
->>>>>>> 242d332c
 
 ### Test the Camera
 
@@ -257,11 +245,7 @@
 
     === "Method 1"
 
-<<<<<<< HEAD
-        We can use `picamera2`which comes pre-installed with Raspberry Pi OS to access the camera and inference YOLO11 models.
-=======
         We can use `picamera2` which comes pre-installed with Raspberry Pi OS to access the camera and inference YOLO11 models.
->>>>>>> 242d332c
 
         !!! example
 
@@ -414,11 +398,7 @@
 
 ### Why should I use Ultralytics YOLO11's NCNN format on Raspberry Pi for AI tasks?
 
-<<<<<<< HEAD
-Ultralytics YOLO11's NCNN format is highly optimized for mobile and embedded platforms, making it ideal for running AI tasks on Raspberry Pi devices. NCNN maximizes inference performance by leveraging ARM architecture, providing faster and more efficient processing compared to other formats. For more details on supported export options, visit the [Ultralytics documentation page on deployment options](../modes/export.md).
-=======
 Ultralytics YOLO11's NCNN format is highly optimized for mobile and embedded platforms, making it ideal for running AI tasks on Raspberry Pi devices. NCNN maximizes inference performance by leveraging ARM architecture, providing faster and more efficient processing compared to other formats. For more details on supported export options, visit the [Ultralytics documentation page on deployment options](https://docs.ultralytics.com/guides/model-deployment-options/).
->>>>>>> 242d332c
 
 ### How can I convert a YOLO11 model to NCNN format for use on Raspberry Pi?
 
@@ -448,11 +428,7 @@
 
         ```bash
         # Export a YOLO11n PyTorch model to NCNN format
-<<<<<<< HEAD
-        yolo export model=yolo11n.pt format=ncnn  # creates 'yolo11n_ncnn_model'
-=======
         yolo export model=yolo11n.pt format=ncnn # creates 'yolo11n_ncnn_model'
->>>>>>> 242d332c
 
         # Run inference with the exported model
         yolo predict model='yolo11n_ncnn_model' source='https://ultralytics.com/images/bus.jpg'
