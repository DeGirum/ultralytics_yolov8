---
comments: true
description: Learn best practices for training computer vision models, including batch size optimization, mixed precision training, early stopping, and optimizer selection for improved efficiency and accuracy.
keywords: Model Training Machine Learning, AI Model Training, Number of Epochs, How to Train a Model in Machine Learning, Machine Learning Best Practices, What is Model Training
---

# Machine Learning Best Practices and Tips for Model Training

## Introduction

One of the most important steps when working on a [computer vision project](./steps-of-a-cv-project.md) is model training. Before reaching this step, you need to [define your goals](./defining-project-goals.md) and [collect and annotate your data](./data-collection-and-annotation.md). After [preprocessing the data](./preprocessing_annotated_data.md) to make sure it is clean and consistent, you can move on to training your model.

<p align="center">
  <br>
  <iframe loading="lazy" width="720" height="405" src="https://www.youtube.com/embed/GIrFEoR5PoU"
    title="YouTube video player" frameborder="0"
    allow="accelerometer; autoplay; clipboard-write; encrypted-media; gyroscope; picture-in-picture; web-share"
    allowfullscreen>
  </iframe>
  <br>
  <strong>Watch:</strong> Model Training Tips | How to Handle Large Datasets | Batch Size, GPU Utilization and <a href="https://www.ultralytics.com/glossary/mixed-precision">Mixed Precision</a>
</p>

So, what is [model training](../modes/train.md)? Model training is the process of teaching your model to recognize visual patterns and make predictions based on your data. It directly impacts the performance and accuracy of your application. In this guide, we'll cover best practices, optimization techniques, and troubleshooting tips to help you train your computer vision models effectively.

## How to Train a Machine Learning Model

A computer vision model is trained by adjusting its internal parameters to minimize errors. Initially, the model is fed a large set of labeled images. It makes predictions about what is in these images, and the predictions are compared to the actual labels or contents to calculate errors. These errors show how far off the model's predictions are from the true values.

During training, the model iteratively makes predictions, calculates errors, and updates its parameters through a process called [backpropagation](https://www.ultralytics.com/glossary/backpropagation). In this process, the model adjusts its internal parameters (weights and biases) to reduce the errors. By repeating this cycle many times, the model gradually improves its accuracy. Over time, it learns to recognize complex patterns such as shapes, colors, and textures.

<p align="center">
  <img width="100%" src="https://github.com/ultralytics/docs/releases/download/0/backpropagation-diagram.avif" alt="What is Backpropagation?">
</p>

This learning process makes it possible for the [computer vision](https://www.ultralytics.com/glossary/computer-vision-cv) model to perform various [tasks](../tasks/index.md), including [object detection](../tasks/detect.md), [instance segmentation](../tasks/segment.md), and [image classification](../tasks/classify.md). The ultimate goal is to create a model that can generalize its learning to new, unseen images so that it can accurately understand visual data in real-world applications.

Now that we know what is happening behind the scenes when we train a model, let's look at points to consider when training a model.

## Training on Large Datasets

There are a few different aspects to think about when you are planning on using a large dataset to train a model. For example, you can adjust the batch size, control the GPU utilization, choose to use multiscale training, etc. Let's walk through each of these options in detail.

### Batch Size and GPU Utilization

When training models on large datasets, efficiently utilizing your GPU is key. Batch size is an important factor. It is the number of data samples that a machine learning model processes in a single training iteration.
Using the maximum batch size supported by your GPU, you can fully take advantage of its capabilities and reduce the time model training takes. However, you want to avoid running out of GPU memory. If you encounter memory errors, reduce the batch size incrementally until the model trains smoothly.

<<<<<<< HEAD
=======
<p align="center">
  <br>
  <iframe loading="lazy" width="720" height="405" src="https://www.youtube.com/embed/Gxl6Bbpcxs0"
    title="YouTube video player" frameborder="0"
    allow="accelerometer; autoplay; clipboard-write; encrypted-media; gyroscope; picture-in-picture; web-share"
    allowfullscreen>
  </iframe>
  <br>
  <strong>Watch:</strong> How to Use Batch Inference with Ultralytics YOLO11 | Speed Up Object Detection in Python 🎉 
</p>

>>>>>>> 242d332c
With respect to YOLO11, you can set the `batch_size` parameter in the [training configuration](../modes/train.md) to match your GPU capacity. Also, setting `batch=-1` in your training script will automatically determine the [batch size](https://www.ultralytics.com/glossary/batch-size) that can be efficiently processed based on your device's capabilities. By fine-tuning the batch size, you can make the most of your GPU resources and improve the overall training process.

### Subset Training

Subset training is a smart strategy that involves training your model on a smaller set of data that represents the larger dataset. It can save time and resources, especially during initial model development and testing. If you are running short on time or experimenting with different model configurations, subset training is a good option.

When it comes to YOLO11, you can easily implement subset training by using the `fraction` parameter. This parameter lets you specify what fraction of your dataset to use for training. For example, setting `fraction=0.1` will train your model on 10% of the data. You can use this technique for quick iterations and tuning your model before committing to training a model using a full dataset. Subset training helps you make rapid progress and identify potential issues early on.

### Multi-scale Training

Multiscale training is a technique that improves your model's ability to generalize by training it on images of varying sizes. Your model can learn to detect objects at different scales and distances and become more robust.

For example, when you train YOLO11, you can enable multiscale training by setting the `scale` parameter. This parameter adjusts the size of training images by a specified factor, simulating objects at different distances. For example, setting `scale=0.5` randomly zooms training images by a factor between 0.5 and 1.5 during training. Configuring this parameter allows your model to experience a variety of image scales and improve its detection capabilities across different object sizes and scenarios.

### Caching

Caching is an important technique to improve the efficiency of training machine learning models. By storing preprocessed images in memory, caching reduces the time the GPU spends waiting for data to be loaded from the disk. The model can continuously receive data without delays caused by disk I/O operations.

Caching can be controlled when training YOLO11 using the `cache` parameter:

- _`cache=True`_: Stores dataset images in RAM, providing the fastest access speed but at the cost of increased memory usage.
- _`cache='disk'`_: Stores the images on disk, slower than RAM but faster than loading fresh data each time.
- _`cache=False`_: Disables caching, relying entirely on disk I/O, which is the slowest option.

### Mixed Precision Training

Mixed precision training uses both 16-bit (FP16) and 32-bit (FP32) floating-point types. The strengths of both FP16 and FP32 are leveraged by using FP16 for faster computation and FP32 to maintain precision where needed. Most of the [neural network](https://www.ultralytics.com/glossary/neural-network-nn)'s operations are done in FP16 to benefit from faster computation and lower memory usage. However, a master copy of the model's weights is kept in FP32 to ensure accuracy during the weight update steps. You can handle larger models or larger batch sizes within the same hardware constraints.

<p align="center">
  <img width="100%" src="https://github.com/ultralytics/docs/releases/download/0/mixed-precision-training-overview.avif" alt="Mixed Precision Training Overview">
</p>

To implement mixed precision training, you'll need to modify your training scripts and ensure your hardware (like GPUs) supports it. Many modern [deep learning](https://www.ultralytics.com/glossary/deep-learning-dl) frameworks, such as [PyTorch](https://www.ultralytics.com/glossary/pytorch) and [TensorFlow](https://www.ultralytics.com/glossary/tensorflow), offer built-in support for mixed precision.

Mixed precision training is straightforward when working with YOLO11. You can use the `amp` flag in your training configuration. Setting `amp=True` enables Automatic Mixed Precision (AMP) training. Mixed precision training is a simple yet effective way to optimize your model training process.

### Pre-trained Weights

Using pretrained weights is a smart way to speed up your model's training process. Pretrained weights come from models already trained on large datasets, giving your model a head start. [Transfer learning](https://www.ultralytics.com/glossary/transfer-learning) adapts pretrained models to new, related tasks. Fine-tuning a pre-trained model involves starting with these weights and then continuing training on your specific dataset. This method of training results in faster training times and often better performance because the model starts with a solid understanding of basic features.

The `pretrained` parameter makes transfer learning easy with YOLO11. Setting `pretrained=True` will use default pre-trained weights, or you can specify a path to a custom pre-trained model. Using pre-trained weights and transfer learning effectively boosts your model's capabilities and reduces training costs.

### Other Techniques to Consider When Handling a Large Dataset

There are a couple of other techniques to consider when handling a large dataset:

- **[Learning Rate](https://www.ultralytics.com/glossary/learning-rate) Schedulers**: Implementing learning rate schedulers dynamically adjusts the learning rate during training. A well-tuned learning rate can prevent the model from overshooting minima and improve stability. When training YOLO11, the `lrf` parameter helps manage learning rate scheduling by setting the final learning rate as a fraction of the initial rate.
<<<<<<< HEAD
- **Distributed Training**: For handling large datasets, distributed training can be a game-changer. You can reduce the training time by spreading the training workload across multiple GPUs or machines.
=======
- **Distributed Training**: For handling large datasets, distributed training can be a game-changer. You can reduce the training time by spreading the training workload across multiple GPUs or machines. This approach is particularly valuable for enterprise-scale projects with substantial computational resources.
>>>>>>> 242d332c

## The Number of Epochs To Train For

When training a model, an [epoch](https://www.ultralytics.com/glossary/epoch) refers to one complete pass through the entire training dataset. During an epoch, the model processes each example in the training set once and updates its parameters based on the learning algorithm. Multiple epochs are usually needed to allow the model to learn and refine its parameters over time.

A common question that comes up is how to determine the number of epochs to train the model for. A good starting point is 300 epochs. If the model overfits early, you can reduce the number of epochs. If [overfitting](https://www.ultralytics.com/glossary/overfitting) does not occur after 300 epochs, you can extend the training to 600, 1200, or more epochs.

However, the ideal number of epochs can vary based on your dataset's size and project goals. Larger datasets might require more epochs for the model to learn effectively, while smaller datasets might need fewer epochs to avoid overfitting. With respect to YOLO11, you can set the `epochs` parameter in your training script.

## Early Stopping

Early stopping is a valuable technique for optimizing model training. By monitoring validation performance, you can halt training once the model stops improving. You can save computational resources and prevent overfitting.

The process involves setting a patience parameter that determines how many epochs to wait for an improvement in validation metrics before stopping training. If the model's performance does not improve within these epochs, training is stopped to avoid wasting time and resources.

<p align="center">
  <img width="100%" src="https://github.com/ultralytics/docs/releases/download/0/early-stopping-overview.avif" alt="Early Stopping Overview">
</p>

For YOLO11, you can enable early stopping by setting the patience parameter in your training configuration. For example, `patience=5` means training will stop if there's no improvement in validation metrics for 5 consecutive epochs. Using this method ensures the training process remains efficient and achieves optimal performance without excessive computation.

## Choosing Between Cloud and Local Training

There are two options for training your model: cloud training and local training.

Cloud training offers scalability and powerful hardware and is ideal for handling large datasets and complex models. Platforms like [Google Cloud](https://cloud.google.com/), [AWS](https://aws.amazon.com/), and [Azure](https://azure.microsoft.com/) provide on-demand access to high-performance GPUs and TPUs, speeding up training times and enabling experiments with larger models. However, cloud training can be expensive, especially for long periods, and data transfer can add to costs and latency.

Local training provides greater control and customization, letting you tailor your environment to specific needs and avoid ongoing cloud costs. It can be more economical for long-term projects, and since your data stays on-premises, it's more secure. However, local hardware may have resource limitations and require maintenance, which can lead to longer training times for large models.

## Selecting an Optimizer

An optimizer is an algorithm that adjusts the weights of your neural network to minimize the [loss function](https://www.ultralytics.com/glossary/loss-function), which measures how well the model is performing. In simpler terms, the optimizer helps the model learn by tweaking its parameters to reduce errors. Choosing the right optimizer directly affects how quickly and accurately the model learns.

You can also fine-tune optimizer parameters to improve model performance. Adjusting the learning rate sets the size of the steps when updating parameters. For stability, you might start with a moderate learning rate and gradually decrease it over time to improve long-term learning. Additionally, setting the momentum determines how much influence past updates have on current updates. A common value for momentum is around 0.9. It generally provides a good balance.

### Common Optimizers

Different optimizers have various strengths and weaknesses. Let's take a glimpse at a few common optimizers.

- **SGD (Stochastic Gradient Descent)**:

    - Updates model parameters using the gradient of the loss function with respect to the parameters.
    - Simple and efficient but can be slow to converge and might get stuck in local minima.

- **[Adam](https://www.ultralytics.com/glossary/adam-optimizer) (Adaptive Moment Estimation)**:

    - Combines the benefits of both SGD with momentum and RMSProp.
    - Adjusts the learning rate for each parameter based on estimates of the first and second moments of the gradients.
    - Well-suited for noisy data and sparse gradients.
    - Efficient and generally requires less tuning, making it a recommended optimizer for YOLO11.

- **RMSProp (Root Mean Square Propagation)**:
    - Adjusts the learning rate for each parameter by dividing the gradient by a running average of the magnitudes of recent gradients.
    - Helps in handling the vanishing gradient problem and is effective for [recurrent neural networks](https://www.ultralytics.com/glossary/recurrent-neural-network-rnn).

For YOLO11, the `optimizer` parameter lets you choose from various optimizers, including SGD, Adam, AdamW, NAdam, RAdam, and RMSProp, or you can set it to `auto` for automatic selection based on model configuration.

## Connecting with the Community

Being part of a community of computer vision enthusiasts can help you solve problems and learn faster. Here are some ways to connect, get help, and share ideas.

### Community Resources

- **GitHub Issues:** Visit the [YOLO11 GitHub repository](https://github.com/ultralytics/ultralytics/issues) and use the Issues tab to ask questions, report bugs, and suggest new features. The community and maintainers are very active and ready to help.
- **Ultralytics Discord Server:** Join the [Ultralytics Discord server](https://discord.com/invite/ultralytics) to chat with other users and developers, get support, and share your experiences.

### Official Documentation

- **Ultralytics YOLO11 Documentation:** Check out the [official YOLO11 documentation](./index.md) for detailed guides and helpful tips on various computer vision projects.

Using these resources will help you solve challenges and stay up-to-date with the latest trends and practices in the computer vision community.

## Key Takeaways

Training computer vision models involves following good practices, optimizing your strategies, and solving problems as they arise. Techniques like adjusting batch sizes, mixed [precision](https://www.ultralytics.com/glossary/precision) training, and starting with pre-trained weights can make your models work better and train faster. Methods like subset training and early stopping help you save time and resources. Staying connected with the community and keeping up with new trends will help you keep improving your model training skills.

## FAQ

### How can I improve GPU utilization when training a large dataset with Ultralytics YOLO?

To improve GPU utilization, set the `batch_size` parameter in your training configuration to the maximum size supported by your GPU. This ensures that you make full use of the GPU's capabilities, reducing training time. If you encounter memory errors, incrementally reduce the batch size until training runs smoothly. For YOLO11, setting `batch=-1` in your training script will automatically determine the optimal batch size for efficient processing. For further information, refer to the [training configuration](../modes/train.md).

### What is mixed precision training, and how do I enable it in YOLO11?

Mixed precision training utilizes both 16-bit (FP16) and 32-bit (FP32) floating-point types to balance computational speed and precision. This approach speeds up training and reduces memory usage without sacrificing model [accuracy](https://www.ultralytics.com/glossary/accuracy). To enable mixed precision training in YOLO11, set the `amp` parameter to `True` in your training configuration. This activates Automatic Mixed Precision (AMP) training. For more details on this optimization technique, see the [training configuration](../modes/train.md).

### How does multiscale training enhance YOLO11 model performance?

Multiscale training enhances model performance by training on images of varying sizes, allowing the model to better generalize across different scales and distances. In YOLO11, you can enable multiscale training by setting the `scale` parameter in the training configuration. For example, `scale=0.5` reduces the image size by half, while `scale=2.0` doubles it. This technique simulates objects at different distances, making the model more robust across various scenarios. For settings and more details, check out the [training configuration](../modes/train.md).

### How can I use pre-trained weights to speed up training in YOLO11?

<<<<<<< HEAD
Using pre-trained weights can significantly reduce training times and improve model performance by starting from a model that already understands basic features. In YOLO11, you can set the `pretrained` parameter to `True` or specify a path to custom pre-trained weights in your training configuration. This approach, known as transfer learning, leverages knowledge from large datasets to adapt to your specific task. Learn more about pre-trained weights and their advantages [here](../modes/train.md).
=======
Using pre-trained weights can greatly accelerate training and enhance model accuracy by leveraging a model already familiar with foundational visual features. In YOLO11, simply set the `pretrained` parameter to `True` or provide a path to your custom pre-trained weights in the training configuration. This method, called transfer learning, allows models trained on large datasets to be effectively adapted to your specific application. Learn more about how to use pre-trained weights and their benefits in the [training configuration guide](../modes/train.md).
>>>>>>> 242d332c

### What is the recommended number of epochs for training a model, and how do I set this in YOLO11?

The number of epochs refers to the complete passes through the training dataset during model training. A typical starting point is 300 epochs. If your model overfits early, you can reduce the number. Alternatively, if overfitting isn't observed, you might extend training to 600, 1200, or more epochs. To set this in YOLO11, use the `epochs` parameter in your training script. For additional advice on determining the ideal number of epochs, refer to this section on [number of epochs](#the-number-of-epochs-to-train-for).<|MERGE_RESOLUTION|>--- conflicted
+++ resolved
@@ -46,8 +46,6 @@
 When training models on large datasets, efficiently utilizing your GPU is key. Batch size is an important factor. It is the number of data samples that a machine learning model processes in a single training iteration.
 Using the maximum batch size supported by your GPU, you can fully take advantage of its capabilities and reduce the time model training takes. However, you want to avoid running out of GPU memory. If you encounter memory errors, reduce the batch size incrementally until the model trains smoothly.
 
-<<<<<<< HEAD
-=======
 <p align="center">
   <br>
   <iframe loading="lazy" width="720" height="405" src="https://www.youtube.com/embed/Gxl6Bbpcxs0"
@@ -59,7 +57,6 @@
   <strong>Watch:</strong> How to Use Batch Inference with Ultralytics YOLO11 | Speed Up Object Detection in Python 🎉 
 </p>
 
->>>>>>> 242d332c
 With respect to YOLO11, you can set the `batch_size` parameter in the [training configuration](../modes/train.md) to match your GPU capacity. Also, setting `batch=-1` in your training script will automatically determine the [batch size](https://www.ultralytics.com/glossary/batch-size) that can be efficiently processed based on your device's capabilities. By fine-tuning the batch size, you can make the most of your GPU resources and improve the overall training process.
 
 ### Subset Training
@@ -107,11 +104,7 @@
 There are a couple of other techniques to consider when handling a large dataset:
 
 - **[Learning Rate](https://www.ultralytics.com/glossary/learning-rate) Schedulers**: Implementing learning rate schedulers dynamically adjusts the learning rate during training. A well-tuned learning rate can prevent the model from overshooting minima and improve stability. When training YOLO11, the `lrf` parameter helps manage learning rate scheduling by setting the final learning rate as a fraction of the initial rate.
-<<<<<<< HEAD
-- **Distributed Training**: For handling large datasets, distributed training can be a game-changer. You can reduce the training time by spreading the training workload across multiple GPUs or machines.
-=======
 - **Distributed Training**: For handling large datasets, distributed training can be a game-changer. You can reduce the training time by spreading the training workload across multiple GPUs or machines. This approach is particularly valuable for enterprise-scale projects with substantial computational resources.
->>>>>>> 242d332c
 
 ## The Number of Epochs To Train For
 
@@ -204,11 +197,7 @@
 
 ### How can I use pre-trained weights to speed up training in YOLO11?
 
-<<<<<<< HEAD
-Using pre-trained weights can significantly reduce training times and improve model performance by starting from a model that already understands basic features. In YOLO11, you can set the `pretrained` parameter to `True` or specify a path to custom pre-trained weights in your training configuration. This approach, known as transfer learning, leverages knowledge from large datasets to adapt to your specific task. Learn more about pre-trained weights and their advantages [here](../modes/train.md).
-=======
 Using pre-trained weights can greatly accelerate training and enhance model accuracy by leveraging a model already familiar with foundational visual features. In YOLO11, simply set the `pretrained` parameter to `True` or provide a path to your custom pre-trained weights in the training configuration. This method, called transfer learning, allows models trained on large datasets to be effectively adapted to your specific application. Learn more about how to use pre-trained weights and their benefits in the [training configuration guide](../modes/train.md).
->>>>>>> 242d332c
 
 ### What is the recommended number of epochs for training a model, and how do I set this in YOLO11?
 
