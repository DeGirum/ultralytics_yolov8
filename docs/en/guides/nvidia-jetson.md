--- conflicted
+++ resolved
@@ -21,11 +21,7 @@
     allowfullscreen>
   </iframe>
   <br>
-<<<<<<< HEAD
-  <strong>Watch:</strong> How to Setup NVIDIA Jetson with Ultralytics YOLO11
-=======
   <strong>Watch:</strong> How to use Ultralytics YOLO11 on NVIDIA JETSON Devices
->>>>>>> 242d332c
 </p>
 
 <img width="1024" src="https://github.com/ultralytics/docs/releases/download/0/nvidia-jetson-ecosystem.avif" alt="NVIDIA Jetson Ecosystem">
@@ -169,11 +165,7 @@
 
 The [onnxruntime-gpu](https://pypi.org/project/onnxruntime-gpu/) package hosted in PyPI does not have `aarch64` binaries for the Jetson. So we need to manually install this package. This package is needed for some of the exports.
 
-<<<<<<< HEAD
-All different `onnxruntime-gpu` packages corresponding to different JetPack and Python versions are listed [here](https://elinux.org/Jetson_Zoo#ONNX_Runtime). However, here we will download and install `onnxruntime-gpu 1.20.0` with `Python3.10` support.
-=======
 You can find all available `onnxruntime-gpu` packages—organized by JetPack version, Python version, and other compatibility details—in the [Jetson Zoo ONNX Runtime compatibility matrix](https://elinux.org/Jetson_Zoo#ONNX_Runtime). Here we will download and install `onnxruntime-gpu 1.20.0` with `Python3.10` support.
->>>>>>> 242d332c
 
 ```bash
 pip install https://github.com/ultralytics/assets/releases/download/v0.0.0/onnxruntime_gpu-1.20.0-cp310-cp310-linux_aarch64.whl
@@ -221,19 +213,11 @@
     pip uninstall torch torchvision
     ```
 
-<<<<<<< HEAD
-2. Install `torch 2.1.0` and `torchvision 0.16.2` according to JP5.1.2
-
-    ```bash
-    pip install https://github.com/ultralytics/assets/releases/download/v0.0.0/torch-2.1.0a0+41361538.nv23.06-cp38-cp38-linux_aarch64.whl
-    pip install https://github.com/ultralytics/assets/releases/download/v0.0.0/torchvision-0.16.2+c6f3977-cp38-cp38-linux_aarch64.whl
-=======
 2. Install `torch 2.2.0` and `torchvision 0.17.2` according to JP5.1.2
 
     ```bash
     pip install https://github.com/ultralytics/assets/releases/download/v0.0.0/torch-2.2.0-cp38-cp38-linux_aarch64.whl
     pip install https://github.com/ultralytics/assets/releases/download/v0.0.0/torchvision-0.17.2+c1d70fe-cp38-cp38-linux_aarch64.whl
->>>>>>> 242d332c
     ```
 
 !!! note
@@ -289,11 +273,7 @@
 
         ```bash
         # Export a YOLO11n PyTorch model to TensorRT format
-<<<<<<< HEAD
-        yolo export model=yolo11n.pt format=engine  # creates 'yolo11n.engine'
-=======
         yolo export model=yolo11n.pt format=engine # creates 'yolo11n.engine'
->>>>>>> 242d332c
 
         # Run inference with the exported model
         yolo predict model=yolo11n.engine source='https://ultralytics.com/images/bus.jpg'
@@ -309,12 +289,6 @@
 
 The following Jetson devices are equipped with DLA hardware:
 
-<<<<<<< HEAD
-- Jetson Orin NX 16GB
-- Jetson AGX Orin Series
-- Jetson AGX Xavier Series
-- Jetson Xavier NX Series
-=======
 | Jetson Device            | DLA Cores | DLA Max Frequency |
 | ------------------------ | --------- | ----------------- |
 | Jetson AGX Orin Series   | 2         | 1.6 GHz           |
@@ -322,7 +296,6 @@
 | Jetson Orin NX 8GB       | 1         | 614 MHz           |
 | Jetson AGX Xavier Series | 2         | 1.4 GHz           |
 | Jetson Xavier NX Series  | 2         | 1.1 GHz           |
->>>>>>> 242d332c
 
 !!! example
 
@@ -336,32 +309,6 @@
 
         # Export the model to TensorRT with DLA enabled (only works with FP16 or INT8)
         model.export(format="engine", device="dla:0", half=True)  # dla:0 or dla:1 corresponds to the DLA cores
-<<<<<<< HEAD
-
-        # Load the exported TensorRT model
-        trt_model = YOLO("yolo11n.engine")
-
-        # Run inference
-        results = trt_model("https://ultralytics.com/images/bus.jpg")
-        ```
-
-    === "CLI"
-
-        ```bash
-        # Export a YOLO11n PyTorch model to TensorRT format with DLA enabled (only works with FP16 or INT8)
-        yolo export model=yolo11n.pt format=engine device="dla:0" half=True  # dla:0 or dla:1 corresponds to the DLA cores
-
-        # Run inference with the exported model on the DLA
-        yolo predict model=yolo11n.engine source='https://ultralytics.com/images/bus.jpg'
-        ```
-
-!!! note
-
-    When using DLA exports, some layers may not be supported to run on DLA and will fall back to the GPU for execution. This fallback can introduce additional latency and impact the overall inference performance. Therefore, DLA is not primarily designed to reduce inference latency compared to TensorRT running entirely on the GPU. Instead, its primary purpose is to increase throughput and improve energy efficiency.
-
-## NVIDIA Jetson Orin YOLO11 Benchmarks
-
-=======
 
         # Load the exported TensorRT model
         trt_model = YOLO("yolo11n.engine")
@@ -387,7 +334,6 @@
 
 ## NVIDIA Jetson Orin YOLO11 Benchmarks
 
->>>>>>> 242d332c
 YOLO11 benchmarks were run by the Ultralytics team on 10 different model formats measuring speed and [accuracy](https://www.ultralytics.com/glossary/accuracy): PyTorch, TorchScript, ONNX, OpenVINO, TensorRT, TF SavedModel, TF GraphDef, TF Lite, PaddlePaddle, NCNN. Benchmarks were run on both NVIDIA Jetson Orin Nano Super Developer Kit and Seeed Studio reComputer J4012 powered by Jetson Orin NX 16GB device at FP32 [precision](https://www.ultralytics.com/glossary/precision) with default input image size of 640.
 
 ### Comparison Charts
@@ -407,7 +353,6 @@
     <img src="https://github.com/ultralytics/assets/releases/download/v0.0.0/jetson-orin-nx-16-benchmarks.avif" alt="Jetson Orin NX 16GB Benchmarks">
     <figcaption style="font-style: italic; color: gray;">Benchmarked with Ultralytics {{ benchmark_version }}</figcaption>
 </figure>
-<<<<<<< HEAD
 
 ### Detailed Comparison Tables
 
@@ -415,7 +360,7 @@
 
 #### NVIDIA Jetson Orin Nano Super Developer Kit
 
-!!! performance
+!!! tip "Performance"
 
     === "YOLO11n"
 
@@ -509,109 +454,6 @@
 
     Benchmarked with Ultralytics {{ benchmark_version }}
 
-=======
-
-### Detailed Comparison Tables
-
-The below table represents the benchmark results for five different models (YOLO11n, YOLO11s, YOLO11m, YOLO11l, YOLO11x) across ten different formats (PyTorch, TorchScript, ONNX, OpenVINO, TensorRT, TF SavedModel, TF GraphDef, TF Lite, PaddlePaddle, NCNN), giving us the status, size, mAP50-95(B) metric, and inference time for each combination.
-
-#### NVIDIA Jetson Orin Nano Super Developer Kit
-
-!!! tip "Performance"
-
-    === "YOLO11n"
-
-        | Format          | Status | Size on disk (MB) | mAP50-95(B) | Inference time (ms/im) |
-        |-----------------|--------|-------------------|-------------|------------------------|
-        | PyTorch         | ✅      | 5.4               | 0.6176      | 21.3                   |
-        | TorchScript     | ✅      | 10.5              | 0.6100      | 13.40                  |
-        | ONNX            | ✅      | 10.2              | 0.6100      | 7.94                   |
-        | OpenVINO        | ✅      | 10.4              | 0.6091      | 57.36                  |
-        | TensorRT (FP32) | ✅      | 11.9              | 0.6082      | 7.60                   |
-        | TensorRT (FP16) | ✅      | 8.3               | 0.6096      | 4.91                   |
-        | TensorRT (INT8) | ✅      | 5.6               | 0.3180      | 3.91                   |
-        | TF SavedModel   | ✅      | 25.8              | 0.6082      | 223.98                 |
-        | TF GraphDef     | ✅      | 10.3              | 0.6082      | 289.95                 |
-        | TF Lite         | ✅      | 10.3              | 0.6082      | 328.29                 |
-        | PaddlePaddle    | ✅      | 20.4              | 0.6082      | 530.46                 |
-        | MNN             | ✅      | 10.1              | 0.6120      | 74.75                  |
-        | NCNN            | ✅      | 10.2              | 0.6106      | 46.12                  |
-
-    === "YOLO11s"
-
-        | Format          | Status | Size on disk (MB) | mAP50-95(B) | Inference time (ms/im) |
-        |-----------------|--------|-------------------|-------------|------------------------|
-        | PyTorch         | ✅      | 18.4              | 0.7526      | 22.00                  |
-        | TorchScript     | ✅      | 36.5              | 0.7400      | 21.35                  |
-        | ONNX            | ✅      | 36.3              | 0.7400      | 13.91                  |
-        | OpenVINO        | ✅      | 36.4              | 0.7391      | 126.95                 |
-        | TensorRT (FP32) | ✅      | 38.0              | 0.7400      | 13.29                  |
-        | TensorRT (FP16) | ✅      | 21.3              | 0.7431      | 7.30                   |
-        | TensorRT (INT8) | ✅      | 12.2              | 0.3243      | 5.25                   |
-        | TF SavedModel   | ✅      | 91.1              | 0.7400      | 406.73                 |
-        | TF GraphDef     | ✅      | 36.4              | 0.7400      | 629.80                 |
-        | TF Lite         | ✅      | 36.4              | 0.7400      | 953.98                 |
-        | PaddlePaddle    | ✅      | 72.5              | 0.7400      | 1311.67                |
-        | MNN             | ✅      | 36.2              | 0.7392      | 187.66                 |
-        | NCNN            | ✅      | 36.2              | 0.7403      | 122.02                 |
-
-    === "YOLO11m"
-
-        | Format          | Status | Size on disk (MB) | mAP50-95(B) | Inference time (ms/im) |
-        |-----------------|--------|-------------------|-------------|------------------------|
-        | PyTorch         | ✅      | 38.8              | 0.7598      | 33.00                  |
-        | TorchScript     | ✅      | 77.3              | 0.7643      | 48.17                  |
-        | ONNX            | ✅      | 76.9              | 0.7641      | 29.31                  |
-        | OpenVINO        | ✅      | 77.1              | 0.7642      | 313.49                 |
-        | TensorRT (FP32) | ✅      | 78.7              | 0.7641      | 28.21                  |
-        | TensorRT (FP16) | ✅      | 41.8              | 0.7653      | 13.99                  |
-        | TensorRT (INT8) | ✅      | 23.2              | 0.4194      | 9.58                   |
-        | TF SavedModel   | ✅      | 192.7             | 0.7643      | 802.30                 |
-        | TF GraphDef     | ✅      | 77.0              | 0.7643      | 1335.42                |
-        | TF Lite         | ✅      | 77.0              | 0.7643      | 2842.42                |
-        | PaddlePaddle    | ✅      | 153.8             | 0.7643      | 3644.29                |
-        | MNN             | ✅      | 76.8              | 0.7648      | 503.90                 |
-        | NCNN            | ✅      | 76.8              | 0.7674      | 298.78                 |
-
-    === "YOLO11l"
-
-        | Format          | Status | Size on disk (MB) | mAP50-95(B) | Inference time (ms/im) |
-        |-----------------|--------|-------------------|-------------|------------------------|
-        | PyTorch         | ✅      | 49.0              | 0.7475      | 43.00                  |
-        | TorchScript     | ✅      | 97.6              | 0.7250      | 62.94                  |
-        | ONNX            | ✅      | 97.0              | 0.7250      | 36.33                  |
-        | OpenVINO        | ✅      | 97.3              | 0.7226      | 387.72                 |
-        | TensorRT (FP32) | ✅      | 99.1              | 0.7250      | 35.59                  |
-        | TensorRT (FP16) | ✅      | 52.0              | 0.7265      | 17.57                  |
-        | TensorRT (INT8) | ✅      | 31.0              | 0.4033      | 12.37                  |
-        | TF SavedModel   | ✅      | 243.3             | 0.7250      | 1116.20                |
-        | TF GraphDef     | ✅      | 97.2              | 0.7250      | 1603.32                |
-        | TF Lite         | ✅      | 97.2              | 0.7250      | 3607.51                |
-        | PaddlePaddle    | ✅      | 193.9             | 0.7250      | 4890.90                |
-        | MNN             | ✅      | 96.9              | 0.7222      | 619.04                 |
-        | NCNN            | ✅      | 96.9              | 0.7252      | 352.85                 |
-
-    === "YOLO11x"
-
-        | Format          | Status | Size on disk (MB) | mAP50-95(B) | Inference time (ms/im) |
-        |-----------------|--------|-------------------|-------------|------------------------|
-        | PyTorch         | ✅      | 109.3             | 0.8288      | 81.00                  |
-        | TorchScript     | ✅      | 218.1             | 0.8308      | 113.49                 |
-        | ONNX            | ✅      | 217.5             | 0.8308      | 75.20                  |
-        | OpenVINO        | ✅      | 217.8             | 0.8285      | 508.12                 |
-        | TensorRT (FP32) | ✅      | 219.5             | 0.8307      | 67.32                  |
-        | TensorRT (FP16) | ✅      | 112.2             | 0.8248      | 32.94                  |
-        | TensorRT (INT8) | ✅      | 61.7              | 0.4854      | 20.72                  |
-        | TF SavedModel   | ✅      | 545.0             | 0.8308      | 1048.8                 |
-        | TF GraphDef     | ✅      | 217.8             | 0.8308      | 2961.8                 |
-        | TF Lite         | ✅      | 217.8             | 0.8308      | 7898.8                 |
-        | PaddlePaddle    | ✅      | 434.8             | 0.8308      | 9903.68                |
-        | MNN             | ✅      | 217.3             | 0.8308      | 1242.97                |
-        | NCNN            | ✅      | 217.3             | 0.8304      | 850.05                 |
-
-    Benchmarked with Ultralytics {{ benchmark_version }}
-
->>>>>>> 242d332c
 #### NVIDIA Jetson Orin NX 16GB
 
 !!! tip "Performance"
@@ -708,11 +550,7 @@
 
     Benchmarked with Ultralytics {{ benchmark_version }}
 
-<<<<<<< HEAD
-[Explore more benchmarking efforts by Seeed Studio](https://www.seeedstudio.com/blog/2023/03/30/yolov8-performance-benchmarks-on-nvidia-jetson-devices) running on different versions of NVIDIA Jetson hardware.
-=======
 [Explore more benchmarking efforts by Seeed Studio](https://www.seeedstudio.com/blog/2023/03/30/yolov8-performance-benchmarks-on-nvidia-jetson-devices/) running on different versions of NVIDIA Jetson hardware.
->>>>>>> 242d332c
 
 ## Reproduce Our Results
 
