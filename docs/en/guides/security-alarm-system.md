---
comments: true
description: Enhance your security with real-time object detection using Ultralytics YOLO11. Reduce false positives and integrate seamlessly with existing systems.
keywords: YOLO11, Security Alarm System, real-time object detection, Ultralytics, computer vision, integration, false positives
---

# Security Alarm System Project Using Ultralytics YOLO11

<img src="https://github.com/ultralytics/docs/releases/download/0/security-alarm-system-ultralytics-yolov8.avif" alt="Security Alarm System">

The Security Alarm System Project utilizing Ultralytics YOLO11 integrates advanced [computer vision](https://www.ultralytics.com/glossary/computer-vision-cv) capabilities to enhance security measures. YOLO11, developed by Ultralytics, provides real-time [object detection](https://www.ultralytics.com/glossary/object-detection), allowing the system to identify and respond to potential security threats promptly. This project offers several advantages:

- **Real-time Detection:** YOLO11's efficiency enables the Security Alarm System to detect and respond to security incidents in real-time, minimizing response time.
- **[Accuracy](https://www.ultralytics.com/glossary/accuracy):** YOLO11 is known for its accuracy in object detection, reducing false positives and enhancing the reliability of the security alarm system.
- **Integration Capabilities:** The project can be seamlessly integrated with existing security infrastructure, providing an upgraded layer of intelligent surveillance.

<p align="center">
  <br>
  <iframe loading="lazy" width="720" height="405" src="https://www.youtube.com/embed/DTjtBnSK2fY"
    title="YouTube video player" frameborder="0"
    allow="accelerometer; autoplay; clipboard-write; encrypted-media; gyroscope; picture-in-picture; web-share"
    allowfullscreen>
  </iframe>
  <br>
<<<<<<< HEAD
  <strong>Watch:</strong> Security Alarm System Project with Ultralytics YOLO11 <a href="https://www.ultralytics.com/glossary/object-detection">Object Detection</a>
=======
  <strong>Watch:</strong> Security Alarm System with Ultralytics YOLO11 + Solutions <a href="https://www.ultralytics.com/glossary/object-detection">Object Detection</a>
>>>>>>> 242d332c
</p>
 
???+ note

    App Password Generation is necessary

<<<<<<< HEAD
???+ note
=======
- Navigate to [App Password Generator](https://myaccount.google.com/apppasswords), designate an app name such as "security project," and obtain a 16-digit password. Copy this password and paste it into the designated `password` field in the code below.

!!! example "Security Alarm System using Ultralytics YOLO"
>>>>>>> 242d332c

    === "Python"

<<<<<<< HEAD
- Navigate to [App Password Generator](https://myaccount.google.com/apppasswords), designate an app name such as "security project," and obtain a 16-digit password. Copy this password and paste it into the designated `password` field in the code below.

!!! example "Security Alarm System using YOLO11 Example"

    === "Python"

    ```python
    import cv2

    from ultralytics import solutions

    cap = cv2.VideoCapture("Path/to/video/file.mp4")
    assert cap.isOpened(), "Error reading video file"

    # Video writer
    w, h, fps = (int(cap.get(x)) for x in (cv2.CAP_PROP_FRAME_WIDTH, cv2.CAP_PROP_FRAME_HEIGHT, cv2.CAP_PROP_FPS))
    video_writer = cv2.VideoWriter("security_alarm_output.avi", cv2.VideoWriter_fourcc(*"mp4v"), fps, (w, h))

    from_email = "abc@gmail.com"  # The sender email address
    password = "---- ---- ---- ----"  # 16-digits password generated via: https://myaccount.google.com/apppasswords
    to_email = "xyz@gmail.com"  # The receiver email address

    # Init SecurityAlarm
    security = solutions.SecurityAlarm(
        show=True,  # Display the output
        model="yolo11n.pt",  # i.e. YOLO11s.pt
        records=1,  # Total detections count to send an email about security
    )

    security.authenticate(from_email, password, to_email)  # Authenticate the email server

    # Process video
    while cap.isOpened():
        success, im0 = cap.read()
        if not success:
            print("Video frame is empty or video processing has been successfully completed.")
            break
        im0 = security.monitor(im0)
        video_writer.write(im0)

    cap.release()
    video_writer.release()
    cv2.destroyAllWindows()
    ```
=======
        ```python
        import cv2

        from ultralytics import solutions

        cap = cv2.VideoCapture("path/to/video.mp4")
        assert cap.isOpened(), "Error reading video file"

        # Video writer
        w, h, fps = (int(cap.get(x)) for x in (cv2.CAP_PROP_FRAME_WIDTH, cv2.CAP_PROP_FRAME_HEIGHT, cv2.CAP_PROP_FPS))
        video_writer = cv2.VideoWriter("security_output.avi", cv2.VideoWriter_fourcc(*"mp4v"), fps, (w, h))

        from_email = "abc@gmail.com"  # the sender email address
        password = "---- ---- ---- ----"  # 16-digits password generated via: https://myaccount.google.com/apppasswords
        to_email = "xyz@gmail.com"  # the receiver email address

        # Initialize security alarm object
        securityalarm = solutions.SecurityAlarm(
            show=True,  # display the output
            model="yolo11n.pt",  # i.e. yolo11s.pt, yolo11m.pt
            records=1,  # total detections count to send an email
        )

        securityalarm.authenticate(from_email, password, to_email)  # authenticate the email server

        # Process video
        while cap.isOpened():
            success, im0 = cap.read()

            if not success:
                print("Video frame is empty or video processing has been successfully completed.")
                break

            results = securityalarm(im0)

            # print(results)  # access the output

            video_writer.write(results.plot_im)  # write the processed frame.

        cap.release()
        video_writer.release()
        cv2.destroyAllWindows()  # destroy all opened windows
        ```

That's it! When you execute the code, you'll receive a single notification on your email if any object is detected. The notification is sent immediately, not repeatedly. However, feel free to customize the code to suit your project requirements.

#### Email Received Sample

<img width="256" src="https://github.com/ultralytics/docs/releases/download/0/email-received-sample.avif" alt="Email Received Sample">

### `SecurityAlarm` Arguments

Here's a table with the `SecurityAlarm` arguments:

{% from "macros/solutions-args.md" import param_table %}
{{ param_table(["model", "records"]) }}

The `SecurityAlarm` solution supports a variety of `track` parameters:

{% from "macros/track-args.md" import param_table %}
{{ param_table(["tracker", "conf", "iou", "classes", "verbose", "device"]) }}

Moreover, the following visualization settings are available:

{% from "macros/visualization-args.md" import param_table %}
{{ param_table(["show", "line_width"]) }}

## How It Works

The Security Alarm System uses [object tracking](https://docs.ultralytics.com/modes/track/) to monitor video feeds and detect potential security threats. When the system detects objects that exceed the specified threshold (set by the `records` parameter), it automatically sends an email notification with an image attachment showing the detected objects.
>>>>>>> 242d332c

The system leverages the [SecurityAlarm class](https://docs.ultralytics.com/reference/solutions/security_alarm/) which provides methods to:

1. Process frames and extract object detections
2. Annotate frames with bounding boxes around detected objects
3. Send email notifications when detection thresholds are exceeded

This implementation is ideal for home security, retail surveillance, and other monitoring applications where immediate notification of detected objects is critical.

### Arguments `SecurityAlarm`

Here's a table with the `SecurityAlarm` arguments:

| Name         | Type   | Default | Description                                             |
| ------------ | ------ | ------- | ------------------------------------------------------- |
| `model`      | `str`  | `None`  | Path to Ultralytics YOLO Model File                     |
| `line_width` | `int`  | `2`     | Line thickness for bounding boxes.                      |
| `show`       | `bool` | `False` | Flag to control whether to display the video stream.    |
| `records`    | `int`  | `5`     | Total detections count to send an email about security. |

### Arguments `model.track`

{% include "macros/track-args.md" %}

## FAQ

### How does Ultralytics YOLO11 improve the accuracy of a security alarm system?

Ultralytics YOLO11 enhances security alarm systems by delivering high-accuracy, real-time object detection. Its advanced algorithms significantly reduce false positives, ensuring that the system only responds to genuine threats. This increased reliability can be seamlessly integrated with existing security infrastructure, upgrading the overall surveillance quality.

### Can I integrate Ultralytics YOLO11 with my existing security infrastructure?

Yes, Ultralytics YOLO11 can be seamlessly integrated with your existing security infrastructure. The system supports various modes and provides flexibility for customization, allowing you to enhance your existing setup with advanced object detection capabilities. For detailed instructions on integrating YOLO11 in your projects, visit the [integration section](https://docs.ultralytics.com/integrations/).

### What are the storage requirements for running Ultralytics YOLO11?

<<<<<<< HEAD
Running Ultralytics YOLO11 on a standard setup typically requires around 5GB of free disk space. This includes space for storing the YOLO11 model and any additional dependencies. For cloud-based solutions, Ultralytics HUB offers efficient project management and dataset handling, which can optimize storage needs. Learn more about the [Pro Plan](../hub/pro.md) for enhanced features including extended storage.
=======
Running Ultralytics YOLO11 on a standard setup typically requires around 5GB of free disk space. This includes space for storing the YOLO11 model and any additional dependencies. For cloud-based solutions, [Ultralytics HUB](https://docs.ultralytics.com/hub/) offers efficient project management and dataset handling, which can optimize storage needs. Learn more about the [Pro Plan](../hub/pro.md) for enhanced features including extended storage.
>>>>>>> 242d332c

### What makes Ultralytics YOLO11 different from other object detection models like Faster R-CNN or SSD?

Ultralytics YOLO11 provides an edge over models like Faster R-CNN or SSD with its real-time detection capabilities and higher accuracy. Its unique architecture allows it to process images much faster without compromising on [precision](https://www.ultralytics.com/glossary/precision), making it ideal for time-sensitive applications like security alarm systems. For a comprehensive comparison of object detection models, you can explore our [guide](https://docs.ultralytics.com/models/).

### How can I reduce the frequency of false positives in my security system using Ultralytics YOLO11?

To reduce false positives, ensure your Ultralytics YOLO11 model is adequately trained with a diverse and well-annotated dataset. Fine-tuning hyperparameters and regularly updating the model with new data can significantly improve detection accuracy. Detailed [hyperparameter tuning](https://www.ultralytics.com/glossary/hyperparameter-tuning) techniques can be found in our [hyperparameter tuning guide](../guides/hyperparameter-tuning.md).<|MERGE_RESOLUTION|>--- conflicted
+++ resolved
@@ -22,73 +22,19 @@
     allowfullscreen>
   </iframe>
   <br>
-<<<<<<< HEAD
-  <strong>Watch:</strong> Security Alarm System Project with Ultralytics YOLO11 <a href="https://www.ultralytics.com/glossary/object-detection">Object Detection</a>
-=======
   <strong>Watch:</strong> Security Alarm System with Ultralytics YOLO11 + Solutions <a href="https://www.ultralytics.com/glossary/object-detection">Object Detection</a>
->>>>>>> 242d332c
 </p>
  
 ???+ note
 
     App Password Generation is necessary
 
-<<<<<<< HEAD
-???+ note
-=======
 - Navigate to [App Password Generator](https://myaccount.google.com/apppasswords), designate an app name such as "security project," and obtain a 16-digit password. Copy this password and paste it into the designated `password` field in the code below.
 
 !!! example "Security Alarm System using Ultralytics YOLO"
->>>>>>> 242d332c
 
     === "Python"
 
-<<<<<<< HEAD
-- Navigate to [App Password Generator](https://myaccount.google.com/apppasswords), designate an app name such as "security project," and obtain a 16-digit password. Copy this password and paste it into the designated `password` field in the code below.
-
-!!! example "Security Alarm System using YOLO11 Example"
-
-    === "Python"
-
-    ```python
-    import cv2
-
-    from ultralytics import solutions
-
-    cap = cv2.VideoCapture("Path/to/video/file.mp4")
-    assert cap.isOpened(), "Error reading video file"
-
-    # Video writer
-    w, h, fps = (int(cap.get(x)) for x in (cv2.CAP_PROP_FRAME_WIDTH, cv2.CAP_PROP_FRAME_HEIGHT, cv2.CAP_PROP_FPS))
-    video_writer = cv2.VideoWriter("security_alarm_output.avi", cv2.VideoWriter_fourcc(*"mp4v"), fps, (w, h))
-
-    from_email = "abc@gmail.com"  # The sender email address
-    password = "---- ---- ---- ----"  # 16-digits password generated via: https://myaccount.google.com/apppasswords
-    to_email = "xyz@gmail.com"  # The receiver email address
-
-    # Init SecurityAlarm
-    security = solutions.SecurityAlarm(
-        show=True,  # Display the output
-        model="yolo11n.pt",  # i.e. YOLO11s.pt
-        records=1,  # Total detections count to send an email about security
-    )
-
-    security.authenticate(from_email, password, to_email)  # Authenticate the email server
-
-    # Process video
-    while cap.isOpened():
-        success, im0 = cap.read()
-        if not success:
-            print("Video frame is empty or video processing has been successfully completed.")
-            break
-        im0 = security.monitor(im0)
-        video_writer.write(im0)
-
-    cap.release()
-    video_writer.release()
-    cv2.destroyAllWindows()
-    ```
-=======
         ```python
         import cv2
 
@@ -159,7 +105,6 @@
 ## How It Works
 
 The Security Alarm System uses [object tracking](https://docs.ultralytics.com/modes/track/) to monitor video feeds and detect potential security threats. When the system detects objects that exceed the specified threshold (set by the `records` parameter), it automatically sends an email notification with an image attachment showing the detected objects.
->>>>>>> 242d332c
 
 The system leverages the [SecurityAlarm class](https://docs.ultralytics.com/reference/solutions/security_alarm/) which provides methods to:
 
@@ -168,21 +113,6 @@
 3. Send email notifications when detection thresholds are exceeded
 
 This implementation is ideal for home security, retail surveillance, and other monitoring applications where immediate notification of detected objects is critical.
-
-### Arguments `SecurityAlarm`
-
-Here's a table with the `SecurityAlarm` arguments:
-
-| Name         | Type   | Default | Description                                             |
-| ------------ | ------ | ------- | ------------------------------------------------------- |
-| `model`      | `str`  | `None`  | Path to Ultralytics YOLO Model File                     |
-| `line_width` | `int`  | `2`     | Line thickness for bounding boxes.                      |
-| `show`       | `bool` | `False` | Flag to control whether to display the video stream.    |
-| `records`    | `int`  | `5`     | Total detections count to send an email about security. |
-
-### Arguments `model.track`
-
-{% include "macros/track-args.md" %}
 
 ## FAQ
 
@@ -196,11 +126,7 @@
 
 ### What are the storage requirements for running Ultralytics YOLO11?
 
-<<<<<<< HEAD
-Running Ultralytics YOLO11 on a standard setup typically requires around 5GB of free disk space. This includes space for storing the YOLO11 model and any additional dependencies. For cloud-based solutions, Ultralytics HUB offers efficient project management and dataset handling, which can optimize storage needs. Learn more about the [Pro Plan](../hub/pro.md) for enhanced features including extended storage.
-=======
 Running Ultralytics YOLO11 on a standard setup typically requires around 5GB of free disk space. This includes space for storing the YOLO11 model and any additional dependencies. For cloud-based solutions, [Ultralytics HUB](https://docs.ultralytics.com/hub/) offers efficient project management and dataset handling, which can optimize storage needs. Learn more about the [Pro Plan](../hub/pro.md) for enhanced features including extended storage.
->>>>>>> 242d332c
 
 ### What makes Ultralytics YOLO11 different from other object detection models like Faster R-CNN or SSD?
 
