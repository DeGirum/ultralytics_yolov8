--- conflicted
+++ resolved
@@ -34,68 +34,6 @@
 | ![People Counting in Different Region using Ultralytics YOLO11](https://github.com/ultralytics/docs/releases/download/0/people-counting-different-region-ultralytics-yolov8.avif) | ![Crowd Counting in Different Region using Ultralytics YOLO11](https://github.com/ultralytics/docs/releases/download/0/crowd-counting-different-region-ultralytics-yolov8.avif) |
 |                                                           People Counting in Different Region using Ultralytics YOLO11                                                            |                                                           Crowd Counting in Different Region using Ultralytics YOLO11                                                           |
 
-<<<<<<< HEAD
-!!! example "Region Counting Example"
-
-    === "Python"
-
-        ```python
-        import cv2
-
-        from ultralytics import solutions
-
-        cap = cv2.VideoCapture("Path/to/video/file.mp4")
-        assert cap.isOpened(), "Error reading video file"
-        w, h, fps = (int(cap.get(x)) for x in (cv2.CAP_PROP_FRAME_WIDTH, cv2.CAP_PROP_FRAME_HEIGHT, cv2.CAP_PROP_FPS))
-
-        # Define region points
-        # region_points = [(20, 400), (1080, 400), (1080, 360), (20, 360)] # Pass region as list
-
-        # pass region as dictionary
-        region_points = {
-            "region-01": [(50, 50), (250, 50), (250, 250), (50, 250)],
-            "region-02": [(640, 640), (780, 640), (780, 720), (640, 720)],
-        }
-
-        # Video writer
-        video_writer = cv2.VideoWriter("region_counting.avi", cv2.VideoWriter_fourcc(*"mp4v"), fps, (w, h))
-
-        # Init RegionCounter
-        region = solutions.RegionCounter(
-            show=True,
-            region=region_points,
-            model="yolo11n.pt",
-        )
-
-        # Process video
-        while cap.isOpened():
-            success, im0 = cap.read()
-            if not success:
-                print("Video frame is empty or video processing has been successfully completed.")
-                break
-            im0 = region.count(im0)
-            video_writer.write(im0)
-
-        cap.release()
-        video_writer.release()
-        cv2.destroyAllWindows()
-        ```
-
-!!! tip "Ultralytics Example Code"
-
-      The Ultralytics region counting module is available in our [examples section](https://github.com/ultralytics/ultralytics/blob/main/examples/YOLOv8-Region-Counter/yolov8_region_counter.py). You can explore this example for code customization and modify it to suit your specific use case.
-
-### Argument `RegionCounter`
-
-Here's a table with the `RegionCounter` arguments:
-
-| Name         | Type   | Default                    | Description                                          |
-| ------------ | ------ | -------------------------- | ---------------------------------------------------- |
-| `model`      | `str`  | `None`                     | Path to Ultralytics YOLO Model File                  |
-| `region`     | `list` | `[(20, 400), (1260, 400)]` | List of points defining the counting region.         |
-| `line_width` | `int`  | `2`                        | Line thickness for bounding boxes.                   |
-| `show`       | `bool` | `False`                    | Flag to control whether to display the video stream. |
-=======
 ## Usage Examples
 
 !!! example "Region counting using Ultralytics YOLO"
@@ -169,7 +107,6 @@
 
 {% from "macros/visualization-args.md" import param_table %}
 {{ param_table(["show", "line_width"]) }}
->>>>>>> 242d332c
 
 ## FAQ
 
@@ -193,11 +130,7 @@
     python yolov8_region_counter.py --source "path/to/video.mp4" --save-img
     ```
 
-<<<<<<< HEAD
-For more options, visit the [Run Region Counting](https://github.com/ultralytics/ultralytics/blob/main/examples/YOLOv8-Region-Counter/readme.md) section.
-=======
 For more options, visit the [Usage Examples](#usage-examples) section.
->>>>>>> 242d332c
 
 ### Why should I use Ultralytics YOLO11 for object counting in regions?
 
