--- conflicted
+++ resolved
@@ -4,19 +4,11 @@
 keywords: Ultralytics YOLO11, detection, segmentation, classification, oriented object detection, pose estimation, computer vision, AI framework
 ---
 
-<<<<<<< HEAD
-# Ultralytics YOLO11 Tasks
-
-<img width="1024" src="https://github.com/ultralytics/docs/releases/download/0/ultralytics-yolov8-tasks-banner.avif" alt="Ultralytics YOLO supported tasks">
-
-YOLO11 is an AI framework that supports multiple [computer vision](https://www.ultralytics.com/glossary/computer-vision-cv) **tasks**. The framework can be used to perform [detection](detect.md), [segmentation](segment.md), [obb](obb.md), [classification](classify.md), and [pose](pose.md) estimation. Each of these tasks has a different objective and use case.
-=======
 # Computer Vision Tasks supported by Ultralytics YOLO11
 
 <img width="1024" src="https://github.com/ultralytics/docs/releases/download/0/ultralytics-yolov8-tasks-banner.avif" alt="Ultralytics YOLO supported computer vision tasks">
 
 Ultralytics YOLO11 is a versatile AI framework that supports multiple [computer vision](https://www.ultralytics.com/blog/everything-you-need-to-know-about-computer-vision-in-2025) **tasks**. The framework can be used to perform [detection](detect.md), [segmentation](segment.md), [obb](obb.md), [classification](classify.md), and [pose](pose.md) estimation. Each of these tasks has a different objective and use case, allowing you to address various computer vision challenges with a single framework.
->>>>>>> 242d332c
 
 <p align="center">
   <br>
@@ -26,78 +18,46 @@
     allowfullscreen>
   </iframe>
   <br>
-<<<<<<< HEAD
-  <strong>Watch:</strong> Explore Ultralytics YOLO Tasks: <a href="https://www.ultralytics.com/glossary/object-detection">Object Detection</a>, Segmentation, OBB, Tracking, and Pose Estimation.
-=======
   <strong>Watch:</strong> Explore Ultralytics YOLO Tasks: <a href="https://www.ultralytics.com/blog/a-guide-to-deep-dive-into-object-detection-in-2025">Object Detection</a>, Segmentation, OBB, Tracking, and Pose Estimation.
->>>>>>> 242d332c
 </p>
 
 ## [Detection](detect.md)
 
-<<<<<<< HEAD
-Detection is the primary task supported by YOLO11. It involves detecting objects in an image or video frame and drawing bounding boxes around them. The detected objects are classified into different categories based on their features. YOLO11 can detect multiple objects in a single image or video frame with high [accuracy](https://www.ultralytics.com/glossary/accuracy) and speed.
-=======
 Detection is the primary task supported by YOLO11. It involves identifying objects in an image or video frame and drawing bounding boxes around them. The detected objects are classified into different categories based on their features. YOLO11 can detect multiple objects in a single image or video frame with high [accuracy](https://www.ultralytics.com/glossary/accuracy) and speed, making it ideal for real-time applications like [surveillance systems](https://www.ultralytics.com/blog/shattering-the-surveillance-status-quo-with-vision-ai) and [autonomous vehicles](https://www.ultralytics.com/solutions/ai-in-automotive).
->>>>>>> 242d332c
 
 [Detection Examples](detect.md){ .md-button }
 
 ## [Image segmentation](segment.md)
 
-<<<<<<< HEAD
-Segmentation is a task that involves segmenting an image into different regions based on the content of the image. Each region is assigned a label based on its content. This task is useful in applications such as [image segmentation](https://www.ultralytics.com/glossary/image-segmentation) and medical imaging. YOLO11 uses a variant of the U-Net architecture to perform segmentation.
-=======
 Segmentation takes object detection further by segmenting an image into different regions based on content. Each region is assigned a label, providing pixel-level precision for applications such as [medical imaging](https://www.ultralytics.com/blog/ai-and-radiology-a-new-era-of-precision-and-efficiency), [agricultural analysis](https://www.ultralytics.com/blog/from-farm-to-table-how-ai-drives-innovation-in-agriculture), and [manufacturing quality control](https://www.ultralytics.com/blog/improving-manufacturing-with-computer-vision). YOLO11 implements a variant of the U-Net architecture to perform efficient and accurate segmentation.
->>>>>>> 242d332c
 
 [Segmentation Examples](segment.md){ .md-button }
 
 ## [Classification](classify.md)
 
-<<<<<<< HEAD
-Classification is a task that involves classifying an image into different categories. YOLO11 can be used to classify images based on their content. It uses a variant of the EfficientNet architecture to perform classification.
-=======
 Classification involves categorizing entire images based on their content. YOLO11's classification capabilities leverage a variant of the EfficientNet architecture to deliver high-performance image classification. This task is essential for applications like [product categorization](https://www.ultralytics.com/blog/understanding-vision-language-models-and-their-applications) in e-commerce, [content moderation](https://www.ultralytics.com/blog/ai-in-document-authentication-with-image-segmentation), and [wildlife monitoring](https://www.ultralytics.com/blog/monitoring-animal-behavior-using-ultralytics-yolov8).
->>>>>>> 242d332c
 
 [Classification Examples](classify.md){ .md-button }
 
 ## [Pose estimation](pose.md)
 
-<<<<<<< HEAD
-Pose/keypoint detection is a task that involves detecting specific points in an image or video frame. These points are referred to as keypoints and are used to track movement or pose estimation. YOLO11 can detect keypoints in an image or video frame with high accuracy and speed.
-=======
 Pose estimation detects specific keypoints in images or video frames to track movements or estimate poses. These keypoints can represent human joints, facial features, or other significant points of interest. YOLO11 excels at keypoint detection with high accuracy and speed, making it valuable for [fitness applications](https://www.ultralytics.com/blog/ai-in-our-day-to-day-health-and-fitness), [sports analytics](https://www.ultralytics.com/blog/exploring-the-applications-of-computer-vision-in-sports), and [human-computer interaction](https://www.ultralytics.com/blog/custom-training-ultralytics-yolo11-for-dog-pose-estimation).
->>>>>>> 242d332c
 
 [Pose Examples](pose.md){ .md-button }
 
 ## [OBB](obb.md)
 
-<<<<<<< HEAD
-Oriented object detection goes a step further than regular object detection with introducing an extra angle to locate objects more accurate in an image. YOLO11 can detect rotated objects in an image or video frame with high accuracy and speed.
-=======
 Oriented Bounding Box (OBB) detection enhances traditional object detection by adding an orientation angle to better locate rotated objects. This capability is particularly valuable for [aerial imagery analysis](https://www.ultralytics.com/blog/using-computer-vision-to-analyse-satellite-imagery), [document processing](https://www.ultralytics.com/blog/using-ultralytics-yolo11-for-smart-document-analysis), and [industrial applications](https://www.ultralytics.com/blog/yolo11-enhancing-efficiency-conveyor-automation) where objects appear at various angles. YOLO11 delivers high accuracy and speed for detecting rotated objects in diverse scenarios.
->>>>>>> 242d332c
 
 [Oriented Detection](obb.md){ .md-button }
 
 ## Conclusion
 
-<<<<<<< HEAD
-YOLO11 supports multiple tasks, including detection, segmentation, classification, oriented object detection and keypoints detection. Each of these tasks has different objectives and use cases. By understanding the differences between these tasks, you can choose the appropriate task for your computer vision application.
-
-## FAQ
-
-### What tasks can Ultralytics YOLO11 perform?
-=======
 Ultralytics YOLO11 supports multiple computer vision tasks, including detection, segmentation, classification, oriented object detection, and keypoint detection. Each task addresses specific needs in the computer vision landscape, from basic object identification to detailed pose analysis. By understanding the capabilities and applications of each task, you can select the most appropriate approach for your specific computer vision challenges and leverage YOLO11's powerful features to build effective solutions.
 
 ## FAQ
 
 ### What computer vision tasks can Ultralytics YOLO11 perform?
->>>>>>> 242d332c
 
 Ultralytics YOLO11 is a versatile AI framework capable of performing various computer vision tasks with high accuracy and speed. These tasks include:
 
@@ -136,11 +96,7 @@
 
         ```bash
         # Run YOLO detection from the command line
-<<<<<<< HEAD
-        yolo detect model=yolo11n.pt source="image.jpg"  # Adjust model and source as needed
-=======
         yolo detect model=yolo11n.pt source="image.jpg" # Adjust model and source as needed
->>>>>>> 242d332c
         ```
 
 For more detailed instructions, check out our [detection examples](detect.md).
@@ -153,11 +109,7 @@
 2. **Speed:** YOLO11 is optimized for real-time applications, offering quick processing even for high-resolution images.
 3. **Multiple Applications:** It is ideal for medical imaging, autonomous driving, and other applications requiring detailed image segmentation.
 
-<<<<<<< HEAD
-Learn more about the benefits and use cases of YOLO11 for segmentation in the [segmentation section](segment.md).
-=======
 Learn more about the benefits and use cases of YOLO11 for segmentation in the [image segmentation section](segment.md).
->>>>>>> 242d332c
 
 ### Can Ultralytics YOLO11 handle pose estimation and keypoint detection?
 
