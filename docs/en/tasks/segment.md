---
comments: true
description: Master instance segmentation using YOLO11. Learn how to detect, segment and outline objects in images with detailed guides and examples.
keywords: instance segmentation, YOLO11, object detection, image segmentation, machine learning, deep learning, computer vision, COCO dataset, Ultralytics
model_name: yolo11n-seg
---

# Instance Segmentation

<img width="1024" src="https://github.com/ultralytics/docs/releases/download/0/instance-segmentation-examples.avif" alt="Instance segmentation examples">

[Instance segmentation](https://www.ultralytics.com/glossary/instance-segmentation) goes a step further than object detection and involves identifying individual objects in an image and segmenting them from the rest of the image.

The output of an instance segmentation model is a set of masks or contours that outline each object in the image, along with class labels and confidence scores for each object. Instance segmentation is useful when you need to know not only where objects are in an image, but also what their exact shape is.

<p align="center">
  <br>
  <iframe loading="lazy" width="720" height="405" src="https://www.youtube.com/embed/o4Zd-IeMlSY?si=37nusCzDTd74Obsp"
    title="YouTube video player" frameborder="0"
    allow="accelerometer; autoplay; clipboard-write; encrypted-media; gyroscope; picture-in-picture; web-share"
    allowfullscreen>
  </iframe>
  <br>
  <strong>Watch:</strong> Run Segmentation with Pre-Trained Ultralytics YOLO Model in Python.
</p>

!!! tip

    YOLO11 Segment models use the `-seg` suffix, i.e. `yolo11n-seg.pt` and are pretrained on [COCO](https://github.com/ultralytics/ultralytics/blob/main/ultralytics/cfg/datasets/coco.yaml).

## [Models](https://github.com/ultralytics/ultralytics/tree/main/ultralytics/cfg/models/11)

YOLO11 pretrained Segment models are shown here. Detect, Segment and Pose models are pretrained on the [COCO](https://github.com/ultralytics/ultralytics/blob/main/ultralytics/cfg/datasets/coco.yaml) dataset, while Classify models are pretrained on the [ImageNet](https://github.com/ultralytics/ultralytics/blob/main/ultralytics/cfg/datasets/ImageNet.yaml) dataset.

[Models](https://github.com/ultralytics/ultralytics/tree/main/ultralytics/cfg/models) download automatically from the latest Ultralytics [release](https://github.com/ultralytics/assets/releases) on first use.

{% include "macros/yolo-seg-perf.md" %}

- **mAP<sup>val</sup>** values are for single-model single-scale on [COCO val2017](https://cocodataset.org/) dataset. <br>Reproduce by `yolo val segment data=coco.yaml device=0`
- **Speed** averaged over COCO val images using an [Amazon EC2 P4d](https://aws.amazon.com/ec2/instance-types/p4/) instance. <br>Reproduce by `yolo val segment data=coco.yaml batch=1 device=0|cpu`

## Train

Train YOLO11n-seg on the COCO8-seg dataset for 100 [epochs](https://www.ultralytics.com/glossary/epoch) at image size 640. For a full list of available arguments see the [Configuration](../usage/cfg.md) page.

!!! example

    === "Python"

        ```python
        from ultralytics import YOLO

        # Load a model
        model = YOLO("yolo11n-seg.yaml")  # build a new model from YAML
        model = YOLO("yolo11n-seg.pt")  # load a pretrained model (recommended for training)
        model = YOLO("yolo11n-seg.yaml").load("yolo11n.pt")  # build from YAML and transfer weights

        # Train the model
        results = model.train(data="coco8-seg.yaml", epochs=100, imgsz=640)
        ```

    === "CLI"

        ```bash
        # Build a new model from YAML and start training from scratch
        yolo segment train data=coco8-seg.yaml model=yolo11n-seg.yaml epochs=100 imgsz=640

        # Start training from a pretrained *.pt model
        yolo segment train data=coco8-seg.yaml model=yolo11n-seg.pt epochs=100 imgsz=640

        # Build a new model from YAML, transfer pretrained weights to it and start training
        yolo segment train data=coco8-seg.yaml model=yolo11n-seg.yaml pretrained=yolo11n-seg.pt epochs=100 imgsz=640
        ```

### Dataset format

YOLO segmentation dataset format can be found in detail in the [Dataset Guide](../datasets/segment/index.md). To convert your existing dataset from other formats (like COCO etc.) to YOLO format, please use [JSON2YOLO](https://github.com/ultralytics/JSON2YOLO) tool by Ultralytics.

## Val

Validate trained YOLO11n-seg model [accuracy](https://www.ultralytics.com/glossary/accuracy) on the COCO8-seg dataset. No arguments are needed as the `model` retains its training `data` and arguments as model attributes.

!!! example

    === "Python"

        ```python
        from ultralytics import YOLO

        # Load a model
        model = YOLO("yolo11n-seg.pt")  # load an official model
        model = YOLO("path/to/best.pt")  # load a custom model

        # Validate the model
        metrics = model.val()  # no arguments needed, dataset and settings remembered
        metrics.box.map  # map50-95(B)
        metrics.box.map50  # map50(B)
        metrics.box.map75  # map75(B)
        metrics.box.maps  # a list contains map50-95(B) of each category
        metrics.seg.map  # map50-95(M)
        metrics.seg.map50  # map50(M)
        metrics.seg.map75  # map75(M)
        metrics.seg.maps  # a list contains map50-95(M) of each category
        ```

    === "CLI"

        ```bash
        yolo segment val model=yolo11n-seg.pt  # val official model
<<<<<<< HEAD
        yolo segment val model=path/to/best.pt  # val custom model
=======
        yolo segment val model=path/to/best.pt # val custom model
>>>>>>> 242d332c
        ```

## Predict

Use a trained YOLO11n-seg model to run predictions on images.

!!! example

    === "Python"

        ```python
        from ultralytics import YOLO

        # Load a model
        model = YOLO("yolo11n-seg.pt")  # load an official model
        model = YOLO("path/to/best.pt")  # load a custom model

        # Predict with the model
        results = model("https://ultralytics.com/images/bus.jpg")  # predict on an image

        # Access the results
        for result in results:
            xy = result.masks.xy  # mask in polygon format
            xyn = result.masks.xyn  # normalized
            masks = result.masks.data  # mask in matrix format (num_objects x H x W)
        ```

    === "CLI"

        ```bash
        yolo segment predict model=yolo11n-seg.pt source='https://ultralytics.com/images/bus.jpg'  # predict with official model
<<<<<<< HEAD
        yolo segment predict model=path/to/best.pt source='https://ultralytics.com/images/bus.jpg'  # predict with custom model
=======
        yolo segment predict model=path/to/best.pt source='https://ultralytics.com/images/bus.jpg' # predict with custom model
>>>>>>> 242d332c
        ```

See full `predict` mode details in the [Predict](../modes/predict.md) page.

## Export

Export a YOLO11n-seg model to a different format like ONNX, CoreML, etc.

!!! example

    === "Python"

        ```python
        from ultralytics import YOLO

        # Load a model
        model = YOLO("yolo11n-seg.pt")  # load an official model
        model = YOLO("path/to/best.pt")  # load a custom trained model

        # Export the model
        model.export(format="onnx")
        ```

    === "CLI"

        ```bash
        yolo export model=yolo11n-seg.pt format=onnx  # export official model
<<<<<<< HEAD
        yolo export model=path/to/best.pt format=onnx  # export custom trained model
=======
        yolo export model=path/to/best.pt format=onnx # export custom trained model
>>>>>>> 242d332c
        ```

Available YOLO11-seg export formats are in the table below. You can export to any format using the `format` argument, i.e. `format='onnx'` or `format='engine'`. You can predict or validate directly on exported models, i.e. `yolo predict model=yolo11n-seg.onnx`. Usage examples are shown for your model after export completes.

{% include "macros/export-table.md" %}

See full `export` details in the [Export](../modes/export.md) page.

## FAQ

### How do I train a YOLO11 segmentation model on a custom dataset?

To train a YOLO11 segmentation model on a custom dataset, you first need to prepare your dataset in the YOLO segmentation format. You can use tools like [JSON2YOLO](https://github.com/ultralytics/JSON2YOLO) to convert datasets from other formats. Once your dataset is ready, you can train the model using Python or CLI commands:

!!! example

    === "Python"

        ```python
        from ultralytics import YOLO

        # Load a pretrained YOLO11 segment model
        model = YOLO("yolo11n-seg.pt")

        # Train the model
        results = model.train(data="path/to/your_dataset.yaml", epochs=100, imgsz=640)
        ```

    === "CLI"

        ```bash
        yolo segment train data=path/to/your_dataset.yaml model=yolo11n-seg.pt epochs=100 imgsz=640
        ```

Check the [Configuration](../usage/cfg.md) page for more available arguments.

### What is the difference between [object detection](https://www.ultralytics.com/glossary/object-detection) and instance segmentation in YOLO11?

Object detection identifies and localizes objects within an image by drawing bounding boxes around them, whereas instance segmentation not only identifies the bounding boxes but also delineates the exact shape of each object. YOLO11 instance segmentation models provide masks or contours that outline each detected object, which is particularly useful for tasks where knowing the precise shape of objects is important, such as medical imaging or autonomous driving.

### Why use YOLO11 for instance segmentation?

Ultralytics YOLO11 is a state-of-the-art model recognized for its high accuracy and real-time performance, making it ideal for instance segmentation tasks. YOLO11 Segment models come pretrained on the [COCO dataset](https://github.com/ultralytics/ultralytics/blob/main/ultralytics/cfg/datasets/coco.yaml), ensuring robust performance across a variety of objects. Additionally, YOLO supports training, validation, prediction, and export functionalities with seamless integration, making it highly versatile for both research and industry applications.

### How do I load and validate a pretrained YOLO segmentation model?

Loading and validating a pretrained YOLO segmentation model is straightforward. Here's how you can do it using both Python and CLI:

!!! example

    === "Python"

        ```python
        from ultralytics import YOLO

        # Load a pretrained model
        model = YOLO("yolo11n-seg.pt")

        # Validate the model
        metrics = model.val()
        print("Mean Average Precision for boxes:", metrics.box.map)
        print("Mean Average Precision for masks:", metrics.seg.map)
        ```

    === "CLI"

        ```bash
        yolo segment val model=yolo11n-seg.pt
        ```

These steps will provide you with validation metrics like [Mean Average Precision](https://www.ultralytics.com/glossary/mean-average-precision-map) (mAP), crucial for assessing model performance.

### How can I export a YOLO segmentation model to ONNX format?

Exporting a YOLO segmentation model to ONNX format is simple and can be done using Python or CLI commands:

!!! example

    === "Python"

        ```python
        from ultralytics import YOLO

        # Load a pretrained model
        model = YOLO("yolo11n-seg.pt")

        # Export the model to ONNX format
        model.export(format="onnx")
        ```

    === "CLI"

        ```bash
        yolo export model=yolo11n-seg.pt format=onnx
        ```

For more details on exporting to various formats, refer to the [Export](../modes/export.md) page.<|MERGE_RESOLUTION|>--- conflicted
+++ resolved
@@ -107,11 +107,7 @@
 
         ```bash
         yolo segment val model=yolo11n-seg.pt  # val official model
-<<<<<<< HEAD
-        yolo segment val model=path/to/best.pt  # val custom model
-=======
         yolo segment val model=path/to/best.pt # val custom model
->>>>>>> 242d332c
         ```
 
 ## Predict
@@ -143,11 +139,7 @@
 
         ```bash
         yolo segment predict model=yolo11n-seg.pt source='https://ultralytics.com/images/bus.jpg'  # predict with official model
-<<<<<<< HEAD
-        yolo segment predict model=path/to/best.pt source='https://ultralytics.com/images/bus.jpg'  # predict with custom model
-=======
         yolo segment predict model=path/to/best.pt source='https://ultralytics.com/images/bus.jpg' # predict with custom model
->>>>>>> 242d332c
         ```
 
 See full `predict` mode details in the [Predict](../modes/predict.md) page.
@@ -175,11 +167,7 @@
 
         ```bash
         yolo export model=yolo11n-seg.pt format=onnx  # export official model
-<<<<<<< HEAD
-        yolo export model=path/to/best.pt format=onnx  # export custom trained model
-=======
         yolo export model=path/to/best.pt format=onnx # export custom trained model
->>>>>>> 242d332c
         ```
 
 Available YOLO11-seg export formats are in the table below. You can export to any format using the `format` argument, i.e. `format='onnx'` or `format='engine'`. You can predict or validate directly on exported models, i.e. `yolo predict model=yolo11n-seg.onnx`. Usage examples are shown for your model after export completes.
