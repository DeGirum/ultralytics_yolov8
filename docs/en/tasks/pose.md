--- conflicted
+++ resolved
@@ -1,11 +1,7 @@
 ---
 comments: true
 description: Discover how to use YOLO11 for pose estimation tasks. Learn about model training, validation, prediction, and exporting in various formats.
-<<<<<<< HEAD
-keywords: pose estimation, YOLO11, Ultralytics, keypoints, model training, image recognition, deep learning
-=======
 keywords: pose estimation, YOLO11, Ultralytics, keypoints, model training, image recognition, deep learning, human pose detection, computer vision, real-time tracking
->>>>>>> 242d332c
 model_name: yolo11n-pose
 ---
 
@@ -54,11 +50,7 @@
 
 ## [Models](https://github.com/ultralytics/ultralytics/tree/main/ultralytics/cfg/models/11)
 
-<<<<<<< HEAD
-YOLO11 pretrained Pose models are shown here. Detect, Segment and Pose models are pretrained on the [COCO](https://github.com/ultralytics/ultralytics/blob/main/ultralytics/cfg/datasets/coco.yaml) dataset, while Classify models are pretrained on the [ImageNet](https://github.com/ultralytics/ultralytics/blob/main/ultralytics/cfg/datasets/ImageNet.yaml) dataset.
-=======
 Ultralytics YOLO11 pretrained Pose models are shown here. Detect, Segment and Pose models are pretrained on the [COCO](https://github.com/ultralytics/ultralytics/blob/main/ultralytics/cfg/datasets/coco.yaml) dataset, while Classify models are pretrained on the [ImageNet](https://github.com/ultralytics/ultralytics/blob/main/ultralytics/cfg/datasets/ImageNet.yaml) dataset.
->>>>>>> 242d332c
 
 [Models](https://github.com/ultralytics/ultralytics/tree/main/ultralytics/cfg/models) download automatically from the latest Ultralytics [release](https://github.com/ultralytics/assets/releases) on first use.
 
@@ -69,11 +61,7 @@
 
 ## Train
 
-<<<<<<< HEAD
-Train a YOLO11-pose model on the COCO8-pose dataset.
-=======
 Train a YOLO11-pose model on the COCO8-pose dataset. The [COCO8-pose dataset](https://docs.ultralytics.com/datasets/pose/coco8-pose/) is a small sample dataset that's perfect for testing and debugging your pose estimation models.
->>>>>>> 242d332c
 
 !!! example
 
@@ -136,22 +124,13 @@
     === "CLI"
 
         ```bash
-<<<<<<< HEAD
-        yolo pose val model=yolo11n-pose.pt  # val official model
-        yolo pose val model=path/to/best.pt  # val custom model
-=======
         yolo pose val model=yolo11n-pose.pt # val official model
         yolo pose val model=path/to/best.pt # val custom model
->>>>>>> 242d332c
         ```
 
 ## Predict
 
-<<<<<<< HEAD
-Use a trained YOLO11n-pose model to run predictions on images.
-=======
 Use a trained YOLO11n-pose model to run predictions on images. The [predict mode](https://docs.ultralytics.com/modes/predict/) allows you to perform inference on images, videos, or real-time streams.
->>>>>>> 242d332c
 
 !!! example
 
@@ -177,24 +156,15 @@
     === "CLI"
 
         ```bash
-<<<<<<< HEAD
-        yolo pose predict model=yolo11n-pose.pt source='https://ultralytics.com/images/bus.jpg'  # predict with official model
-        yolo pose predict model=path/to/best.pt source='https://ultralytics.com/images/bus.jpg'  # predict with custom model
-=======
         yolo pose predict model=yolo11n-pose.pt source='https://ultralytics.com/images/bus.jpg' # predict with official model
         yolo pose predict model=path/to/best.pt source='https://ultralytics.com/images/bus.jpg' # predict with custom model
->>>>>>> 242d332c
         ```
 
 See full `predict` mode details in the [Predict](../modes/predict.md) page.
 
 ## Export
 
-<<<<<<< HEAD
-Export a YOLO11n Pose model to a different format like ONNX, CoreML, etc.
-=======
 Export a YOLO11n Pose model to a different format like ONNX, CoreML, etc. This allows you to deploy your model on various platforms and devices for [real-time inference](https://www.ultralytics.com/glossary/real-time-inference).
->>>>>>> 242d332c
 
 !!! example
 
@@ -214,13 +184,8 @@
     === "CLI"
 
         ```bash
-<<<<<<< HEAD
-        yolo export model=yolo11n-pose.pt format=onnx  # export official model
-        yolo export model=path/to/best.pt format=onnx  # export custom trained model
-=======
         yolo export model=yolo11n-pose.pt format=onnx # export official model
         yolo export model=path/to/best.pt format=onnx # export custom trained model
->>>>>>> 242d332c
         ```
 
 Available YOLO11-pose export formats are in the table below. You can export to any format using the `format` argument, i.e. `format='onnx'` or `format='engine'`. You can predict or validate directly on exported models, i.e. `yolo predict model=yolo11n-pose.onnx`. Usage examples are shown for your model after export completes.
@@ -288,8 +253,4 @@
 
 ### What are the available Ultralytics YOLO11-pose models and their performance metrics?
 
-<<<<<<< HEAD
-Ultralytics YOLO11 offers various pretrained pose models such as YOLO11n-pose, YOLO11s-pose, YOLO11m-pose, among others. These models differ in size, accuracy (mAP), and speed. For instance, the YOLO11n-pose model achieves a mAP<sup>pose</sup>50-95 of 50.4 and an mAP<sup>pose</sup>50 of 80.1. For a complete list and performance details, visit the [Models Section](#models).
-=======
-Ultralytics YOLO11 offers various pretrained pose models such as YOLO11n-pose, YOLO11s-pose, YOLO11m-pose, among others. These models differ in size, accuracy (mAP), and speed. For instance, the YOLO11n-pose model achieves a mAP<sup>pose</sup>50-95 of 50.0 and an mAP<sup>pose</sup>50 of 81.0. For a complete list and performance details, visit the [Models Section](#models).
->>>>>>> 242d332c
+Ultralytics YOLO11 offers various pretrained pose models such as YOLO11n-pose, YOLO11s-pose, YOLO11m-pose, among others. These models differ in size, accuracy (mAP), and speed. For instance, the YOLO11n-pose model achieves a mAP<sup>pose</sup>50-95 of 50.0 and an mAP<sup>pose</sup>50 of 81.0. For a complete list and performance details, visit the [Models Section](#models).