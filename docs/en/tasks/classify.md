---
comments: true
description: Master image classification using YOLO11. Learn to train, validate, predict, and export models efficiently.
keywords: YOLO11, image classification, AI, machine learning, pretrained models, ImageNet, model export, predict, train, validate
model_name: yolo11n-cls
---

# Image Classification

<img width="1024" src="https://github.com/ultralytics/docs/releases/download/0/image-classification-examples.avif" alt="Image classification examples">

[Image classification](https://www.ultralytics.com/glossary/image-classification) is the simplest of the three tasks and involves classifying an entire image into one of a set of predefined classes.

The output of an image classifier is a single class label and a confidence score. Image classification is useful when you need to know only what class an image belongs to and don't need to know where objects of that class are located or what their exact shape is.

<p align="center">
  <br>
  <iframe loading="lazy" width="720" height="405" src="https://www.youtube.com/embed/5BO0Il_YYAg"
    title="YouTube video player" frameborder="0"
    allow="accelerometer; autoplay; clipboard-write; encrypted-media; gyroscope; picture-in-picture; web-share"
    allowfullscreen>
  </iframe>
  <br>
  <strong>Watch:</strong> Explore Ultralytics YOLO Tasks: Image Classification using Ultralytics HUB
</p>

!!! tip

    YOLO11 Classify models use the `-cls` suffix, i.e. `yolo11n-cls.pt` and are pretrained on [ImageNet](https://github.com/ultralytics/ultralytics/blob/main/ultralytics/cfg/datasets/ImageNet.yaml).

## [Models](https://github.com/ultralytics/ultralytics/tree/main/ultralytics/cfg/models/11)

YOLO11 pretrained Classify models are shown here. Detect, Segment and Pose models are pretrained on the [COCO](https://github.com/ultralytics/ultralytics/blob/main/ultralytics/cfg/datasets/coco.yaml) dataset, while Classify models are pretrained on the [ImageNet](https://github.com/ultralytics/ultralytics/blob/main/ultralytics/cfg/datasets/ImageNet.yaml) dataset.

[Models](https://github.com/ultralytics/ultralytics/tree/main/ultralytics/cfg/models) download automatically from the latest Ultralytics [release](https://github.com/ultralytics/assets/releases) on first use.

{% include "macros/yolo-cls-perf.md" %}

- **acc** values are model accuracies on the [ImageNet](https://www.image-net.org/) dataset validation set. <br>Reproduce by `yolo val classify data=path/to/ImageNet device=0`
- **Speed** averaged over ImageNet val images using an [Amazon EC2 P4d](https://aws.amazon.com/ec2/instance-types/p4/) instance. <br>Reproduce by `yolo val classify data=path/to/ImageNet batch=1 device=0|cpu`

## Train

Train YOLO11n-cls on the MNIST160 dataset for 100 [epochs](https://www.ultralytics.com/glossary/epoch) at image size 64. For a full list of available arguments see the [Configuration](../usage/cfg.md) page.

!!! example

    === "Python"

        ```python
        from ultralytics import YOLO

        # Load a model
        model = YOLO("yolo11n-cls.yaml")  # build a new model from YAML
        model = YOLO("yolo11n-cls.pt")  # load a pretrained model (recommended for training)
        model = YOLO("yolo11n-cls.yaml").load("yolo11n-cls.pt")  # build from YAML and transfer weights

        # Train the model
        results = model.train(data="mnist160", epochs=100, imgsz=64)
        ```

    === "CLI"

        ```bash
        # Build a new model from YAML and start training from scratch
        yolo classify train data=mnist160 model=yolo11n-cls.yaml epochs=100 imgsz=64

        # Start training from a pretrained *.pt model
        yolo classify train data=mnist160 model=yolo11n-cls.pt epochs=100 imgsz=64

        # Build a new model from YAML, transfer pretrained weights to it and start training
        yolo classify train data=mnist160 model=yolo11n-cls.yaml pretrained=yolo11n-cls.pt epochs=100 imgsz=64
        ```

### Dataset format

YOLO classification dataset format can be found in detail in the [Dataset Guide](../datasets/classify/index.md).

## Val

Validate trained YOLO11n-cls model [accuracy](https://www.ultralytics.com/glossary/accuracy) on the MNIST160 dataset. No arguments are needed as the `model` retains its training `data` and arguments as model attributes.

!!! example

    === "Python"

        ```python
        from ultralytics import YOLO

        # Load a model
        model = YOLO("yolo11n-cls.pt")  # load an official model
        model = YOLO("path/to/best.pt")  # load a custom model

        # Validate the model
        metrics = model.val()  # no arguments needed, dataset and settings remembered
        metrics.top1  # top1 accuracy
        metrics.top5  # top5 accuracy
        ```

    === "CLI"

        ```bash
        yolo classify val model=yolo11n-cls.pt  # val official model
<<<<<<< HEAD
        yolo classify val model=path/to/best.pt  # val custom model
=======
        yolo classify val model=path/to/best.pt # val custom model
>>>>>>> 242d332c
        ```

## Predict

Use a trained YOLO11n-cls model to run predictions on images.

!!! example

    === "Python"

        ```python
        from ultralytics import YOLO

        # Load a model
        model = YOLO("yolo11n-cls.pt")  # load an official model
        model = YOLO("path/to/best.pt")  # load a custom model

        # Predict with the model
        results = model("https://ultralytics.com/images/bus.jpg")  # predict on an image
        ```

    === "CLI"

        ```bash
        yolo classify predict model=yolo11n-cls.pt source='https://ultralytics.com/images/bus.jpg'  # predict with official model
<<<<<<< HEAD
        yolo classify predict model=path/to/best.pt source='https://ultralytics.com/images/bus.jpg'  # predict with custom model
=======
        yolo classify predict model=path/to/best.pt source='https://ultralytics.com/images/bus.jpg' # predict with custom model
>>>>>>> 242d332c
        ```

See full `predict` mode details in the [Predict](../modes/predict.md) page.

## Export

Export a YOLO11n-cls model to a different format like ONNX, CoreML, etc.

!!! example

    === "Python"

        ```python
        from ultralytics import YOLO

        # Load a model
        model = YOLO("yolo11n-cls.pt")  # load an official model
        model = YOLO("path/to/best.pt")  # load a custom trained model

        # Export the model
        model.export(format="onnx")
        ```

    === "CLI"

        ```bash
        yolo export model=yolo11n-cls.pt format=onnx  # export official model
<<<<<<< HEAD
        yolo export model=path/to/best.pt format=onnx  # export custom trained model
=======
        yolo export model=path/to/best.pt format=onnx # export custom trained model
>>>>>>> 242d332c
        ```

Available YOLO11-cls export formats are in the table below. You can export to any format using the `format` argument, i.e. `format='onnx'` or `format='engine'`. You can predict or validate directly on exported models, i.e. `yolo predict model=yolo11n-cls.onnx`. Usage examples are shown for your model after export completes.

{% include "macros/export-table.md" %}

See full `export` details in the [Export](../modes/export.md) page.

## FAQ

### What is the purpose of YOLO11 in image classification?

YOLO11 models, such as `yolo11n-cls.pt`, are designed for efficient image classification. They assign a single class label to an entire image along with a confidence score. This is particularly useful for applications where knowing the specific class of an image is sufficient, rather than identifying the location or shape of objects within the image.

### How do I train a YOLO11 model for image classification?

To train a YOLO11 model, you can use either Python or CLI commands. For example, to train a `yolo11n-cls` model on the MNIST160 dataset for 100 epochs at an image size of 64:

!!! example

    === "Python"

        ```python
        from ultralytics import YOLO

        # Load a model
        model = YOLO("yolo11n-cls.pt")  # load a pretrained model (recommended for training)

        # Train the model
        results = model.train(data="mnist160", epochs=100, imgsz=64)
        ```

    === "CLI"

        ```bash
        yolo classify train data=mnist160 model=yolo11n-cls.pt epochs=100 imgsz=64
        ```

For more configuration options, visit the [Configuration](../usage/cfg.md) page.

### Where can I find pretrained YOLO11 classification models?

Pretrained YOLO11 classification models can be found in the [Models](https://github.com/ultralytics/ultralytics/tree/main/ultralytics/cfg/models/11) section. Models like `yolo11n-cls.pt`, `yolo11s-cls.pt`, `yolo11m-cls.pt`, etc., are pretrained on the [ImageNet](https://github.com/ultralytics/ultralytics/blob/main/ultralytics/cfg/datasets/ImageNet.yaml) dataset and can be easily downloaded and used for various image classification tasks.

### How can I export a trained YOLO11 model to different formats?

You can export a trained YOLO11 model to various formats using Python or CLI commands. For instance, to export a model to ONNX format:

!!! example

    === "Python"

        ```python
        from ultralytics import YOLO

        # Load a model
        model = YOLO("yolo11n-cls.pt")  # load the trained model

        # Export the model to ONNX
        model.export(format="onnx")
        ```

    === "CLI"

        ```bash
<<<<<<< HEAD
        yolo export model=yolo11n-cls.pt format=onnx  # export the trained model to ONNX format
=======
        yolo export model=yolo11n-cls.pt format=onnx # export the trained model to ONNX format
>>>>>>> 242d332c
        ```

For detailed export options, refer to the [Export](../modes/export.md) page.

### How do I validate a trained YOLO11 classification model?

To validate a trained model's accuracy on a dataset like MNIST160, you can use the following Python or CLI commands:

!!! example

    === "Python"

        ```python
        from ultralytics import YOLO

        # Load a model
        model = YOLO("yolo11n-cls.pt")  # load the trained model

        # Validate the model
        metrics = model.val()  # no arguments needed, uses the dataset and settings from training
        metrics.top1  # top1 accuracy
        metrics.top5  # top5 accuracy
        ```

    === "CLI"

        ```bash
<<<<<<< HEAD
        yolo classify val model=yolo11n-cls.pt  # validate the trained model
=======
        yolo classify val model=yolo11n-cls.pt # validate the trained model
>>>>>>> 242d332c
        ```

For more information, visit the [Validate](#val) section.<|MERGE_RESOLUTION|>--- conflicted
+++ resolved
@@ -101,11 +101,7 @@
 
         ```bash
         yolo classify val model=yolo11n-cls.pt  # val official model
-<<<<<<< HEAD
-        yolo classify val model=path/to/best.pt  # val custom model
-=======
         yolo classify val model=path/to/best.pt # val custom model
->>>>>>> 242d332c
         ```
 
 ## Predict
@@ -131,11 +127,7 @@
 
         ```bash
         yolo classify predict model=yolo11n-cls.pt source='https://ultralytics.com/images/bus.jpg'  # predict with official model
-<<<<<<< HEAD
-        yolo classify predict model=path/to/best.pt source='https://ultralytics.com/images/bus.jpg'  # predict with custom model
-=======
         yolo classify predict model=path/to/best.pt source='https://ultralytics.com/images/bus.jpg' # predict with custom model
->>>>>>> 242d332c
         ```
 
 See full `predict` mode details in the [Predict](../modes/predict.md) page.
@@ -163,11 +155,7 @@
 
         ```bash
         yolo export model=yolo11n-cls.pt format=onnx  # export official model
-<<<<<<< HEAD
-        yolo export model=path/to/best.pt format=onnx  # export custom trained model
-=======
         yolo export model=path/to/best.pt format=onnx # export custom trained model
->>>>>>> 242d332c
         ```
 
 Available YOLO11-cls export formats are in the table below. You can export to any format using the `format` argument, i.e. `format='onnx'` or `format='engine'`. You can predict or validate directly on exported models, i.e. `yolo predict model=yolo11n-cls.onnx`. Usage examples are shown for your model after export completes.
@@ -233,11 +221,7 @@
     === "CLI"
 
         ```bash
-<<<<<<< HEAD
-        yolo export model=yolo11n-cls.pt format=onnx  # export the trained model to ONNX format
-=======
         yolo export model=yolo11n-cls.pt format=onnx # export the trained model to ONNX format
->>>>>>> 242d332c
         ```
 
 For detailed export options, refer to the [Export](../modes/export.md) page.
@@ -265,11 +249,7 @@
     === "CLI"
 
         ```bash
-<<<<<<< HEAD
-        yolo classify val model=yolo11n-cls.pt  # validate the trained model
-=======
         yolo classify val model=yolo11n-cls.pt # validate the trained model
->>>>>>> 242d332c
         ```
 
 For more information, visit the [Validate](#val) section.