<!-- Ultralytics 🚀 AGPL-3.0 License - https://ultralytics.com/license -->

<!--Site announcement bar-->
{% extends "base.html" %} {% block announce %}
<div class="banner-wrapper">
<<<<<<< HEAD
  <div class="banner-content-wrapper">
    <p>YOLO Vision 2024 is here!</p>
    <div class="banner-info-wrapper">
      <img
        src="https://assets-global.website-files.com/646dd1f1a3703e451ba81ecc/66e9a87cfc78245ffa51d6f0_w_yv24.svg"
        loading="lazy"
        width="20"
        height="20"
        alt="YOLO Vision 24"
      />
      <p>September 27, 2024</p>
    </div>
    <div class="banner-info-wrapper">
      <img
        src="https://assets-global.website-files.com/646dd1f1a3703e451ba81ecc/66e9a87cdfbd25e409560ed8_l_yv24.svg"
        loading="lazy"
        width="20"
        height="20"
        alt="YOLO Vision 24"
      />
      <p>Free hybrid event</p>
    </div>
  </div>
  <div class="banner-button-wrapper">
    <div class="banner-button-wrapper large">
      <button
        onclick="window.open('https://www.ultralytics.com/events/yolovision', '_blank')"
      >
        Join now
      </button>
    </div>
=======
  <div
    class="banner-content-wrapper"
    onclick="window.open('https://docs.ultralytics.com/models/yolo11/')"
  >
    <p>Introducing</p>
    <img
      src="https://assets-global.website-files.com/646dd1f1a3703e451ba81ecc/67d044caa316aa50fba40a08_Ultralytics_YOLO11_Logotype_Reverse.svg"
      loading="lazy"
      height="40"
      alt="Ultralytics YOLO11"
    />
>>>>>>> 242d332c
  </div>
</div>
{% endblock %}

<!--Page titles-->
{% block htmltitle %} {% if page.toc|first is defined %} {% set
page_specific_title = page.toc.items[0].title %} {% else %} {% set
page_specific_title = page.title | striptags %} {% endif %}
<title>
  {%- if page_specific_title -%} {{ page_specific_title }} - {{ config.site_name
  }} {%- else -%} {{ config.site_name }} {%- endif -%}
</title>
{% endblock %}<|MERGE_RESOLUTION|>--- conflicted
+++ resolved
@@ -3,39 +3,6 @@
 <!--Site announcement bar-->
 {% extends "base.html" %} {% block announce %}
 <div class="banner-wrapper">
-<<<<<<< HEAD
-  <div class="banner-content-wrapper">
-    <p>YOLO Vision 2024 is here!</p>
-    <div class="banner-info-wrapper">
-      <img
-        src="https://assets-global.website-files.com/646dd1f1a3703e451ba81ecc/66e9a87cfc78245ffa51d6f0_w_yv24.svg"
-        loading="lazy"
-        width="20"
-        height="20"
-        alt="YOLO Vision 24"
-      />
-      <p>September 27, 2024</p>
-    </div>
-    <div class="banner-info-wrapper">
-      <img
-        src="https://assets-global.website-files.com/646dd1f1a3703e451ba81ecc/66e9a87cdfbd25e409560ed8_l_yv24.svg"
-        loading="lazy"
-        width="20"
-        height="20"
-        alt="YOLO Vision 24"
-      />
-      <p>Free hybrid event</p>
-    </div>
-  </div>
-  <div class="banner-button-wrapper">
-    <div class="banner-button-wrapper large">
-      <button
-        onclick="window.open('https://www.ultralytics.com/events/yolovision', '_blank')"
-      >
-        Join now
-      </button>
-    </div>
-=======
   <div
     class="banner-content-wrapper"
     onclick="window.open('https://docs.ultralytics.com/models/yolo11/')"
@@ -47,7 +14,6 @@
       height="40"
       alt="Ultralytics YOLO11"
     />
->>>>>>> 242d332c
   </div>
 </div>
 {% endblock %}
