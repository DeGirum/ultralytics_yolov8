--- conflicted
+++ resolved
@@ -1,17 +1,3 @@
-<<<<<<< HEAD
-// Apply theme colors based on dark/light mode
-const applyTheme = (isDark) => {
-  document.body.setAttribute(
-    "data-md-color-scheme",
-    isDark ? "slate" : "default",
-  );
-  document.body.setAttribute(
-    "data-md-color-primary",
-    isDark ? "black" : "indigo",
-  );
-};
-
-=======
 // Ultralytics 🚀 AGPL-3.0 License - https://ultralytics.com/license
 
 // Apply theme colors based on dark/light mode
@@ -26,7 +12,6 @@
   );
 };
 
->>>>>>> 242d332c
 // Check and apply appropriate theme based on system/user preference
 const checkTheme = () => {
   const palette = JSON.parse(localStorage.getItem(".__palette") || "{}");
@@ -59,107 +44,6 @@
   const enableSearchBar = true;
 
   const inkeepScript = document.createElement("script");
-<<<<<<< HEAD
-  inkeepScript.src = "https://unpkg.com/@inkeep/uikit-js@0.3.18/dist/embed.js";
-  inkeepScript.type = "module";
-  inkeepScript.defer = true;
-  document.head.appendChild(inkeepScript);
-
-  if (enableSearchBar) {
-    const containerDiv = document.createElement("div");
-    containerDiv.style.transform = "scale(0.7)";
-    containerDiv.style.transformOrigin = "left center";
-
-    const inkeepDiv = document.createElement("div");
-    inkeepDiv.id = "inkeepSearchBar";
-    containerDiv.appendChild(inkeepDiv);
-
-    const headerElement = document.querySelector(".md-header__inner");
-    const searchContainer = headerElement.querySelector(".md-header__source");
-
-    if (headerElement && searchContainer) {
-      headerElement.insertBefore(containerDiv, searchContainer);
-    }
-  }
-
-  // configure and initialize the widget
-  const addInkeepWidget = (componentType, targetElementId) => {
-    const inkeepWidget = Inkeep().embed({
-      componentType,
-      ...(componentType !== "ChatButton"
-        ? { targetElement: targetElementId }
-        : {}),
-      colorModeSync: {
-        observedElement: document.documentElement,
-        isDarkModeCallback: (el) => {
-          const currentTheme = el.getAttribute("data-color-mode");
-          return currentTheme === "dark";
-        },
-        colorModeAttribute: "data-color-mode-scheme",
-      },
-      properties: {
-        chatButtonType: "PILL",
-        fixedPositionXOffset: "1rem",
-        fixedPositionYOffset: "3rem",
-        chatButtonBgColor: "#E1FF25",
-        baseSettings: {
-          apiKey: "13dfec2e75982bc9bae3199a08e13b86b5fbacd64e9b2f89",
-          integrationId: "cm1shscmm00y26sj83lgxzvkw",
-          organizationId: "org_e3869az6hQZ0mXdF",
-          primaryBrandColor: "#E1FF25",
-          organizationDisplayName: "Ultralytics",
-          theme: {
-            stylesheetUrls: ["/stylesheets/style.css"],
-          },
-        },
-        modalSettings: {
-          // optional settings
-        },
-        searchSettings: {
-          placeholder: "Search",
-        },
-        aiChatSettings: {
-          chatSubjectName: "Ultralytics",
-          botAvatarSrcUrl:
-            "https://storage.googleapis.com/organization-image-assets/ultralytics-botAvatarSrcUrl-1729379860806.svg",
-          quickQuestions: [
-            "What's new in Ultralytics YOLO11?",
-            "How can I get started with Ultralytics HUB?",
-            "How does Ultralytics Enterprise Licensing work?",
-          ],
-          getHelpCallToActions: [
-            {
-              name: "Ask on Ultralytics GitHub",
-              url: "https://github.com/ultralytics/ultralytics",
-              icon: {
-                builtIn: "FaGithub",
-              },
-            },
-            {
-              name: "Ask on Ultralytics Discourse",
-              url: "https://community.ultralytics.com/",
-              icon: {
-                builtIn: "FaDiscourse",
-              },
-            },
-            {
-              name: "Ask on Ultralytics Discord",
-              url: "https://discord.com/invite/ultralytics",
-              icon: {
-                builtIn: "FaDiscord",
-              },
-            },
-          ],
-        },
-      },
-    });
-  };
-  inkeepScript.addEventListener("load", () => {
-    const widgetContainer = document.getElementById("inkeepSearchBar");
-
-    addInkeepWidget("ChatButton");
-    widgetContainer && addInkeepWidget("SearchBar", "#inkeepSearchBar");
-=======
   inkeepScript.src =
     "https://cdn.jsdelivr.net/npm/@inkeep/cxkit-js@0.5/dist/embed.js";
   inkeepScript.type = "module";
@@ -278,6 +162,5 @@
 
     Inkeep.ChatButton(config);
     widgetContainer && Inkeep.SearchBar("#inkeepSearchBar", config);
->>>>>>> 242d332c
   });
 });