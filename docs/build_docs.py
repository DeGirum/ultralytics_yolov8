--- conflicted
+++ resolved
@@ -34,16 +34,6 @@
 DOCS = Path(__file__).parent.resolve()
 SITE = DOCS.parent / "site"
 LINK_PATTERN = re.compile(r"(https?://[^\s()<>]*[^\s()<>.,:;!?\'\"])")
-<<<<<<< HEAD
-
-
-def create_vercel_config():
-    """Create vercel.json in the site directory with customized configuration settings."""
-    config = {"trailingSlash": True}
-    with open(SITE / "vercel.json", "w") as f:
-        json.dump(config, f, indent=2)
-=======
->>>>>>> 242d332c
 
 
 def prepare_docs_markdown(clone_repos: bool = True):
@@ -177,11 +167,7 @@
 
     # Convert plaintext links to HTML hyperlinks
     files_modified = 0
-<<<<<<< HEAD
-    for html_file in tqdm(SITE.rglob("*.html"), desc="Converting plaintext links", mininterval=1.0):
-=======
     for html_file in tqdm(SITE.rglob("*.html"), desc="Updating bs4 soup", mininterval=1.0):
->>>>>>> 242d332c
         with open(html_file, encoding="utf-8") as file:
             content = file.read()
         updated_content = update_docs_soup(content)
@@ -222,19 +208,10 @@
     # Convert plaintext links to HTML hyperlinks
     for paragraph in main_content.select("p, li"):
         for text_node in paragraph.find_all(string=True, recursive=False):
-<<<<<<< HEAD
-            if text_node.parent.name not in {"a", "code"}:  # Ignore links and code blocks
-                new_text = LINK_PATTERN.sub(r'<a href="\1">\1</a>', str(text_node))
-                if "<a href=" in new_text:
-                    # Parse the new text with BeautifulSoup to handle HTML properly
-                    new_soup = BeautifulSoup(new_text, "html.parser")
-                    text_node.replace_with(new_soup)
-=======
             if text_node.parent.name not in {"a", "code"}:
                 new_text = LINK_PATTERN.sub(r'<a href="\1">\1</a>', str(text_node))
                 if "<a href=" in new_text:
                     text_node.replace_with(BeautifulSoup(new_text, "html.parser"))
->>>>>>> 242d332c
                     modified = True
 
     # Remove href attributes from code line numbers in code blocks
@@ -276,27 +253,6 @@
     print(f"Removed {len(macros_indices)} URLs containing '/macros/' from {sitemap}")
 
 
-<<<<<<< HEAD
-def remove_comments_and_empty_lines(content, file_type):
-    """Removes comments and empty lines from a string of code, preserving newlines and URLs."""
-    if file_type == "html":
-        # Remove HTML comments, preserving newline after comment
-        # content = re.sub(r"<!--(.*?)-->\n?", r"\n", content, flags=re.DOTALL)
-        pass
-    elif file_type == "css":
-        # Remove CSS comments, preserving newline after comment
-        # content = re.sub(r"/\*.*?\*/\n?", r"\n", content, flags=re.DOTALL)
-        pass
-    elif file_type == "js":
-        # Remove JS single-line comments, preserving newline and URLs
-        # content = re.sub(r"(?<!:)//(.*?)\n", r"\n", content, flags=re.DOTALL)
-        # Remove JS multi-line comments, preserving newline after comment
-        # content = re.sub(r"/\*.*?\*/\n?", r"\n", content, flags=re.DOTALL)
-        pass
-
-    # Remove empty lines
-    content = re.sub(r"^\s*\n", "", content, flags=re.MULTILINE)
-=======
 def remove_comments_and_empty_lines(content: str, file_type: str) -> str:
     """
     Remove comments and empty lines from a string of code, preserving newlines and URLs.
@@ -344,18 +300,12 @@
         # Safe space removal around punctuation and operators (NEVER include colons - breaks JS)
         content = re.sub(r"\s*([,;{}])\s*", r"\1", content)
         content = re.sub(r"(\w)\s*\(|\)\s*{|\s*([+\-*/=])\s*", lambda m: m.group(0).replace(" ", ""), content)
->>>>>>> 242d332c
 
     return content
 
 
-<<<<<<< HEAD
-def minify_files(html=True, css=True, js=True):
-    """Minifies HTML, CSS, and JS files and prints total reduction stats."""
-=======
 def minify_files(html: bool = True, css: bool = True, js: bool = True):
     """Minify HTML, CSS, and JS files and print total reduction stats."""
->>>>>>> 242d332c
     minify, compress, jsmin = None, None, None
     try:
         if html:
@@ -390,11 +340,7 @@
 
 
 def main():
-<<<<<<< HEAD
-    """Builds docs, updates titles and edit links, minifies HTML, and prints local server command."""
-=======
     """Build docs, update titles and edit links, minify HTML, and print local server command."""
->>>>>>> 242d332c
     prepare_docs_markdown()
 
     # Build the main documentation
@@ -414,17 +360,12 @@
     shutil.rmtree(DOCS.parent / "hub_sdk", ignore_errors=True)
     shutil.rmtree(DOCS / "repos", ignore_errors=True)
 
-<<<<<<< HEAD
-    # Show command to serve built website
-    print('Docs built correctly ✅\nServe site at http://localhost:8000 with "python -m http.server --directory site"')
-=======
     # Print results
     size = sum(f.stat().st_size for f in SITE.rglob("*") if f.is_file()) >> 20
     print(
         f"Docs built correctly ✅ ({size:.1f} MB)\n"
         f'Serve site at http://localhost:8000 with "python -m http.server --directory site"'
     )
->>>>>>> 242d332c
 
 
 if __name__ == "__main__":
