# Ultralytics 🚀 AGPL-3.0 License - https://ultralytics.com/license

import os
import platform
import random
import threading
import time
from pathlib import Path

import requests

from ultralytics import __version__
from ultralytics.utils import (
    ARGV,
    ENVIRONMENT,
    IS_COLAB,
    IS_GIT_DIR,
    IS_PIP_PACKAGE,
    LOGGER,
    ONLINE,
    RANK,
    SETTINGS,
    TESTS_RUNNING,
    TQDM,
    TryExcept,
    colorstr,
    get_git_origin_url,
)
from ultralytics.utils.downloads import GITHUB_ASSETS_NAMES

HUB_API_ROOT = os.environ.get("ULTRALYTICS_HUB_API", "https://api.ultralytics.com")
HUB_WEB_ROOT = os.environ.get("ULTRALYTICS_HUB_WEB", "https://hub.ultralytics.com")

PREFIX = colorstr("Ultralytics HUB: ")
HELP_MSG = "If this issue persists please visit https://github.com/ultralytics/hub/issues for assistance."


def request_with_credentials(url: str) -> any:
    """
    Make an AJAX request with cookies attached in a Google Colab environment.

    Args:
        url (str): The URL to make the request to.

    Returns:
        (Any): The response data from the AJAX request.

    Raises:
        OSError: If the function is not run in a Google Colab environment.
    """
    if not IS_COLAB:
        raise OSError("request_with_credentials() must run in a Colab environment")
    from google.colab import output  # noqa
    from IPython import display  # noqa

    display.display(
        display.Javascript(
            f"""
            window._hub_tmp = new Promise((resolve, reject) => {{
                const timeout = setTimeout(() => reject("Failed authenticating existing browser session"), 5000)
                fetch("{url}", {{
                    method: 'POST',
                    credentials: 'include'
                }})
                    .then((response) => resolve(response.json()))
                    .then((json) => {{
                    clearTimeout(timeout);
                    }}).catch((err) => {{
                    clearTimeout(timeout);
                    reject(err);
                }});
            }});
            """
        )
    )
    return output.eval_js("_hub_tmp")


def requests_with_progress(method, url, **kwargs):
    """
    Make an HTTP request using the specified method and URL, with an optional progress bar.

    Args:
        method (str): The HTTP method to use (e.g. 'GET', 'POST').
        url (str): The URL to send the request to.
        **kwargs (Any): Additional keyword arguments to pass to the underlying `requests.request` function.

    Returns:
        (requests.Response): The response object from the HTTP request.

    Notes:
        - If 'progress' is set to True, the progress bar will display the download progress for responses with a known
          content length.
        - If 'progress' is a number then progress bar will display assuming content length = progress.
    """
    progress = kwargs.pop("progress", False)
    if not progress:
        return requests.request(method, url, **kwargs)
    response = requests.request(method, url, stream=True, **kwargs)
    total = int(response.headers.get("content-length", 0) if isinstance(progress, bool) else progress)  # total size
    try:
        pbar = TQDM(total=total, unit="B", unit_scale=True, unit_divisor=1024)
        for data in response.iter_content(chunk_size=1024):
            pbar.update(len(data))
        pbar.close()
    except requests.exceptions.ChunkedEncodingError:  # avoid 'Connection broken: IncompleteRead' warnings
        response.close()
    return response


def smart_request(method, url, retry=3, timeout=30, thread=True, code=-1, verbose=True, progress=False, **kwargs):
    """
    Make an HTTP request using the 'requests' library, with exponential backoff retries up to a specified timeout.

    Args:
        method (str): The HTTP method to use for the request. Choices are 'post' and 'get'.
        url (str): The URL to make the request to.
        retry (int, optional): Number of retries to attempt before giving up.
        timeout (int, optional): Timeout in seconds after which the function will give up retrying.
        thread (bool, optional): Whether to execute the request in a separate daemon thread.
        code (int, optional): An identifier for the request, used for logging purposes.
        verbose (bool, optional): A flag to determine whether to print out to console or not.
        progress (bool, optional): Whether to show a progress bar during the request.
        **kwargs (Any): Keyword arguments to be passed to the requests function specified in method.

    Returns:
        (requests.Response): The HTTP response object. If the request is executed in a separate thread, returns None.
    """
    retry_codes = (408, 500)  # retry only these codes

    @TryExcept(verbose=verbose)
    def func(func_method, func_url, **func_kwargs):
        """Make HTTP requests with retries and timeouts, with optional progress tracking."""
        r = None  # response
        t0 = time.time()  # initial time for timer
        for i in range(retry + 1):
            if (time.time() - t0) > timeout:
                break
            r = requests_with_progress(func_method, func_url, **func_kwargs)  # i.e. get(url, data, json, files)
            if r.status_code < 300:  # return codes in the 2xx range are generally considered "good" or "successful"
                break
            try:
                m = r.json().get("message", "No JSON message.")
            except AttributeError:
                m = "Unable to read JSON."
            if i == 0:
                if r.status_code in retry_codes:
                    m += f" Retrying {retry}x for {timeout}s." if retry else ""
                elif r.status_code == 429:  # rate limit
                    h = r.headers  # response headers
                    m = (
                        f"Rate limit reached ({h['X-RateLimit-Remaining']}/{h['X-RateLimit-Limit']}). "
                        f"Please retry after {h['Retry-After']}s."
                    )
                if verbose:
                    LOGGER.warning(f"{PREFIX}{m} {HELP_MSG} ({r.status_code} #{code})")
                if r.status_code not in retry_codes:
                    return r
            time.sleep(2**i)  # exponential standoff
        return r

    args = method, url
    kwargs["progress"] = progress
    if thread:
        threading.Thread(target=func, args=args, kwargs=kwargs, daemon=True).start()
    else:
        return func(*args, **kwargs)


class Events:
    """
<<<<<<< HEAD
    A class for collecting anonymous event analytics. Event analytics are enabled when sync=True in settings and
    disabled when sync=False. Run 'yolo settings' to see and update settings.
=======
    A class for collecting anonymous event analytics.

    Event analytics are enabled when sync=True in settings and disabled when sync=False. Run 'yolo settings' to see and
    update settings.
>>>>>>> 242d332c

    Attributes:
        url (str): The URL to send anonymous events.
        rate_limit (float): The rate limit in seconds for sending events.
        metadata (dict): A dictionary containing metadata about the environment.
        enabled (bool): A flag to enable or disable Events based on certain conditions.
    """

    url = "https://www.google-analytics.com/mp/collect?measurement_id=G-X8NCJYTQXM&api_secret=QLQrATrNSwGRFRLE-cbHJw"

    def __init__(self):
        """Initialize the Events object with default values for events, rate_limit, and metadata."""
        self.events = []  # events list
        self.rate_limit = 30.0  # rate limit (seconds)
        self.t = 0.0  # rate limit timer (seconds)
        self.metadata = {
            "cli": Path(ARGV[0]).name == "yolo",
            "install": "git" if IS_GIT_DIR else "pip" if IS_PIP_PACKAGE else "other",
            "python": ".".join(platform.python_version_tuple()[:2]),  # i.e. 3.10
            "version": __version__,
            "env": ENVIRONMENT,
            "session_id": round(random.random() * 1e15),
            "engagement_time_msec": 1000,
        }
        self.enabled = (
            SETTINGS["sync"]
            and RANK in {-1, 0}
            and not TESTS_RUNNING
            and ONLINE
            and (IS_PIP_PACKAGE or get_git_origin_url() == "https://github.com/ultralytics/ultralytics.git")
        )

    def __call__(self, cfg):
        """
        Attempt to add a new event to the events list and send events if the rate limit is reached.

        Args:
            cfg (IterableSimpleNamespace): The configuration object containing mode and task information.
        """
        if not self.enabled:
            # Events disabled, do nothing
            return

        # Attempt to add to events
        if len(self.events) < 25:  # Events list limited to 25 events (drop any events past this)
            params = {
                **self.metadata,
                "task": cfg.task,
                "model": cfg.model if cfg.model in GITHUB_ASSETS_NAMES else "custom",
            }
            if cfg.mode == "export":
                params["format"] = cfg.format
            self.events.append({"name": cfg.mode, "params": params})

        # Check rate limit
        t = time.time()
        if (t - self.t) < self.rate_limit:
            # Time is under rate limiter, wait to send
            return

        # Time is over rate limiter, send now
        data = {"client_id": SETTINGS["uuid"], "events": self.events}  # SHA-256 anonymized UUID hash and events list

        # POST equivalent to requests.post(self.url, json=data)
        smart_request("post", self.url, json=data, retry=0, verbose=False)

        # Reset events and rate limit timer
        self.events = []
        self.t = t


# Run below code on hub/utils init -------------------------------------------------------------------------------------
events = Events()<|MERGE_RESOLUTION|>--- conflicted
+++ resolved
@@ -169,15 +169,10 @@
 
 class Events:
     """
-<<<<<<< HEAD
-    A class for collecting anonymous event analytics. Event analytics are enabled when sync=True in settings and
-    disabled when sync=False. Run 'yolo settings' to see and update settings.
-=======
     A class for collecting anonymous event analytics.
 
     Event analytics are enabled when sync=True in settings and disabled when sync=False. Run 'yolo settings' to see and
     update settings.
->>>>>>> 242d332c
 
     Attributes:
         url (str): The URL to send anonymous events.
