# Ultralytics 🚀 AGPL-3.0 License - https://ultralytics.com/license
"""
Module provides functionalities for hyperparameter tuning of the Ultralytics YOLO models for object detection, instance
segmentation, image classification, pose estimation, and multi-object tracking.

Hyperparameter tuning is the process of systematically searching for the optimal set of hyperparameters
that yield the best model performance. This is particularly crucial in deep learning models like YOLO,
where small changes in hyperparameters can lead to significant differences in model accuracy and efficiency.

<<<<<<< HEAD
Example:
    Tune hyperparameters for YOLO11n on COCO8 at imgsz=640 and epochs=30 for 300 tuning iterations.
    ```python
    from ultralytics import YOLO

    model = YOLO("yolo11n.pt")
    model.tune(data="coco8.yaml", epochs=10, iterations=300, optimizer="AdamW", plots=False, save=False, val=False)
    ```
=======
Examples:
    Tune hyperparameters for YOLO11n on COCO8 at imgsz=640 and epochs=30 for 300 tuning iterations.
    >>> from ultralytics import YOLO
    >>> model = YOLO("yolo11n.pt")
    >>> model.tune(data="coco8.yaml", epochs=10, iterations=300, optimizer="AdamW", plots=False, save=False, val=False)
>>>>>>> 242d332c
"""

import random
import shutil
import subprocess
import time

import numpy as np
import torch

from ultralytics.cfg import get_cfg, get_save_dir
from ultralytics.utils import DEFAULT_CFG, LOGGER, callbacks, colorstr, remove_colorstr, yaml_print, yaml_save
from ultralytics.utils.plotting import plot_tune_results


class Tuner:
    """
    A class for hyperparameter tuning of YOLO models.

    The class evolves YOLO model hyperparameters over a given number of iterations by mutating them according to the
    search space and retraining the model to evaluate their performance.

    Attributes:
        space (dict): Hyperparameter search space containing bounds and scaling factors for mutation.
        tune_dir (Path): Directory where evolution logs and results will be saved.
        tune_csv (Path): Path to the CSV file where evolution logs are saved.
        args (dict): Configuration arguments for the tuning process.
        callbacks (list): Callback functions to be executed during tuning.
        prefix (str): Prefix string for logging messages.

    Methods:
<<<<<<< HEAD
        _mutate(hyp: dict) -> dict:
            Mutates the given hyperparameters within the bounds specified in `self.space`.

        __call__():
            Executes the hyperparameter evolution across multiple iterations.

    Example:
        Tune hyperparameters for YOLO11n on COCO8 at imgsz=640 and epochs=30 for 300 tuning iterations.
        ```python
        from ultralytics import YOLO

        model = YOLO("yolo11n.pt")
        model.tune(data="coco8.yaml", epochs=10, iterations=300, optimizer="AdamW", plots=False, save=False, val=False)
        ```

        Tune with custom search space.
        ```python
        from ultralytics import YOLO

        model = YOLO("yolo11n.pt")
        model.tune(space={key1: val1, key2: val2})  # custom search space dictionary
        ```
=======
        _mutate: Mutates the given hyperparameters within the specified bounds.
        __call__: Executes the hyperparameter evolution across multiple iterations.

    Examples:
        Tune hyperparameters for YOLO11n on COCO8 at imgsz=640 and epochs=30 for 300 tuning iterations.
        >>> from ultralytics import YOLO
        >>> model = YOLO("yolo11n.pt")
        >>> model.tune(
        ...     data="coco8.yaml", epochs=10, iterations=300, optimizer="AdamW", plots=False, save=False, val=False
        ... )

        Tune with custom search space.
        >>> model.tune(space={key1: val1, key2: val2})  # custom search space dictionary
>>>>>>> 242d332c
    """

    def __init__(self, args=DEFAULT_CFG, _callbacks=None):
        """
        Initialize the Tuner with configurations.

        Args:
            args (dict): Configuration for hyperparameter evolution.
            _callbacks (list, optional): Callback functions to be executed during tuning.
        """
        self.space = args.pop("space", None) or {  # key: (min, max, gain(optional))
            # 'optimizer': tune.choice(['SGD', 'Adam', 'AdamW', 'NAdam', 'RAdam', 'RMSProp']),
            "lr0": (1e-5, 1e-1),  # initial learning rate (i.e. SGD=1E-2, Adam=1E-3)
            "lrf": (0.0001, 0.1),  # final OneCycleLR learning rate (lr0 * lrf)
            "momentum": (0.7, 0.98, 0.3),  # SGD momentum/Adam beta1
            "weight_decay": (0.0, 0.001),  # optimizer weight decay 5e-4
            "warmup_epochs": (0.0, 5.0),  # warmup epochs (fractions ok)
            "warmup_momentum": (0.0, 0.95),  # warmup initial momentum
            "box": (1.0, 20.0),  # box loss gain
            "cls": (0.2, 4.0),  # cls loss gain (scale with pixels)
            "dfl": (0.4, 6.0),  # dfl loss gain
            "hsv_h": (0.0, 0.1),  # image HSV-Hue augmentation (fraction)
            "hsv_s": (0.0, 0.9),  # image HSV-Saturation augmentation (fraction)
            "hsv_v": (0.0, 0.9),  # image HSV-Value augmentation (fraction)
            "degrees": (0.0, 45.0),  # image rotation (+/- deg)
            "translate": (0.0, 0.9),  # image translation (+/- fraction)
            "scale": (0.0, 0.95),  # image scale (+/- gain)
            "shear": (0.0, 10.0),  # image shear (+/- deg)
            "perspective": (0.0, 0.001),  # image perspective (+/- fraction), range 0-0.001
            "flipud": (0.0, 1.0),  # image flip up-down (probability)
            "fliplr": (0.0, 1.0),  # image flip left-right (probability)
            "bgr": (0.0, 1.0),  # image channel bgr (probability)
            "mosaic": (0.0, 1.0),  # image mosaic (probability)
            "mixup": (0.0, 1.0),  # image mixup (probability)
            "cutmix": (0.0, 1.0),  # image cutmix (probability)
            "copy_paste": (0.0, 1.0),  # segment copy-paste (probability)
        }
        self.args = get_cfg(overrides=args)
<<<<<<< HEAD
        self.tune_dir = get_save_dir(self.args, name=self.args.name or "tune")
        self.args.name = None  # reset to not affect training directory
=======
        self.args.exist_ok = self.args.resume  # resume w/ same tune_dir
        self.tune_dir = get_save_dir(self.args, name=self.args.name or "tune")
        self.args.name, self.args.exist_ok, self.args.resume = (None, False, False)  # reset to not affect training
>>>>>>> 242d332c
        self.tune_csv = self.tune_dir / "tune_results.csv"
        self.callbacks = _callbacks or callbacks.get_default_callbacks()
        self.prefix = colorstr("Tuner: ")
        callbacks.add_integration_callbacks(self)
        LOGGER.info(
            f"{self.prefix}Initialized Tuner instance with 'tune_dir={self.tune_dir}'\n"
            f"{self.prefix}💡 Learn about tuning at https://docs.ultralytics.com/guides/hyperparameter-tuning"
        )

    def _mutate(self, parent="single", n=5, mutation=0.8, sigma=0.2):
        """
        Mutate hyperparameters based on bounds and scaling factors specified in `self.space`.

        Args:
            parent (str): Parent selection method: 'single' or 'weighted'.
            n (int): Number of parents to consider.
            mutation (float): Probability of a parameter mutation in any given iteration.
            sigma (float): Standard deviation for Gaussian random number generator.

        Returns:
            (dict): A dictionary containing mutated hyperparameters.
        """
        if self.tune_csv.exists():  # if CSV file exists: select best hyps and mutate
            # Select parent(s)
            x = np.loadtxt(self.tune_csv, ndmin=2, delimiter=",", skiprows=1)
            fitness = x[:, 0]  # first column
            n = min(n, len(x))  # number of previous results to consider
            x = x[np.argsort(-fitness)][:n]  # top n mutations
            w = x[:, 0] - x[:, 0].min() + 1e-6  # weights (sum > 0)
            if parent == "single" or len(x) == 1:
                # x = x[random.randint(0, n - 1)]  # random selection
                x = x[random.choices(range(n), weights=w)[0]]  # weighted selection
            elif parent == "weighted":
                x = (x * w.reshape(n, 1)).sum(0) / w.sum()  # weighted combination

            # Mutate
            r = np.random  # method
            r.seed(int(time.time()))
            g = np.array([v[2] if len(v) == 3 else 1.0 for v in self.space.values()])  # gains 0-1
            ng = len(self.space)
            v = np.ones(ng)
            while all(v == 1):  # mutate until a change occurs (prevent duplicates)
                v = (g * (r.random(ng) < mutation) * r.randn(ng) * r.random() * sigma + 1).clip(0.3, 3.0)
            hyp = {k: float(x[i + 1] * v[i]) for i, k in enumerate(self.space.keys())}
        else:
            hyp = {k: getattr(self.args, k) for k in self.space.keys()}

        # Constrain to limits
        for k, v in self.space.items():
            hyp[k] = max(hyp[k], v[0])  # lower limit
            hyp[k] = min(hyp[k], v[1])  # upper limit
            hyp[k] = round(hyp[k], 5)  # significant digits

        return hyp

    def __call__(self, model=None, iterations=10, cleanup=True):
        """
        Execute the hyperparameter evolution process when the Tuner instance is called.

        This method iterates through the number of iterations, performing the following steps in each iteration:

        1. Load the existing hyperparameters or initialize new ones.
        2. Mutate the hyperparameters using the `mutate` method.
        3. Train a YOLO model with the mutated hyperparameters.
        4. Log the fitness score and mutated hyperparameters to a CSV file.

        Args:
            model (Model): A pre-initialized YOLO model to be used for training.
            iterations (int): The number of generations to run the evolution for.
            cleanup (bool): Whether to delete iteration weights to reduce storage space used during tuning.

        Note:
            The method utilizes the `self.tune_csv` Path object to read and log hyperparameters and fitness scores.
            Ensure this path is set correctly in the Tuner instance.
        """
        t0 = time.time()
        best_save_dir, best_metrics = None, None
        (self.tune_dir / "weights").mkdir(parents=True, exist_ok=True)
        start = 0
        if self.tune_csv.exists():
            x = np.loadtxt(self.tune_csv, ndmin=2, delimiter=",", skiprows=1)
            start = x.shape[0]
            LOGGER.info(f"{self.prefix}Resuming tuning run {self.tune_dir} from iteration {start + 1}...")
        for i in range(start, iterations):
            # Mutate hyperparameters
            mutated_hyp = self._mutate()
            LOGGER.info(f"{self.prefix}Starting iteration {i + 1}/{iterations} with hyperparameters: {mutated_hyp}")

            metrics = {}
            train_args = {**vars(self.args), **mutated_hyp}
            save_dir = get_save_dir(get_cfg(train_args))
            weights_dir = save_dir / "weights"
            try:
                # Train YOLO model with mutated hyperparameters (run in subprocess to avoid dataloader hang)
<<<<<<< HEAD
                cmd = ["yolo", "train", *(f"{k}={v}" for k, v in train_args.items())]
                return_code = subprocess.run(" ".join(cmd), check=True, shell=True).returncode
=======
                launch = [__import__("sys").executable, "-m", "ultralytics.cfg.__init__"]  # workaround yolo not found
                cmd = [*launch, "train", *(f"{k}={v}" for k, v in train_args.items())]
                return_code = subprocess.run(cmd, check=True).returncode
>>>>>>> 242d332c
                ckpt_file = weights_dir / ("best.pt" if (weights_dir / "best.pt").exists() else "last.pt")
                metrics = torch.load(ckpt_file)["train_metrics"]
                assert return_code == 0, "training failed"

            except Exception as e:
                LOGGER.error(f"training failure for hyperparameter tuning iteration {i + 1}\n{e}")

            # Save results and mutated_hyp to CSV
            fitness = metrics.get("fitness", 0.0)
            log_row = [round(fitness, 5)] + [mutated_hyp[k] for k in self.space.keys()]
            headers = "" if self.tune_csv.exists() else (",".join(["fitness"] + list(self.space.keys())) + "\n")
            with open(self.tune_csv, "a", encoding="utf-8") as f:
                f.write(headers + ",".join(map(str, log_row)) + "\n")

            # Get best results
            x = np.loadtxt(self.tune_csv, ndmin=2, delimiter=",", skiprows=1)
            fitness = x[:, 0]  # first column
            best_idx = fitness.argmax()
            best_is_current = best_idx == i
            if best_is_current:
                best_save_dir = save_dir
                best_metrics = {k: round(v, 5) for k, v in metrics.items()}
                for ckpt in weights_dir.glob("*.pt"):
                    shutil.copy2(ckpt, self.tune_dir / "weights")
            elif cleanup:
                shutil.rmtree(weights_dir, ignore_errors=True)  # remove iteration weights/ dir to reduce storage space

            # Plot tune results
            plot_tune_results(self.tune_csv)

            # Save and print tune results
            header = (
                f"{self.prefix}{i + 1}/{iterations} iterations complete ✅ ({time.time() - t0:.2f}s)\n"
                f"{self.prefix}Results saved to {colorstr('bold', self.tune_dir)}\n"
                f"{self.prefix}Best fitness={fitness[best_idx]} observed at iteration {best_idx + 1}\n"
                f"{self.prefix}Best fitness metrics are {best_metrics}\n"
                f"{self.prefix}Best fitness model is {best_save_dir}\n"
                f"{self.prefix}Best fitness hyperparameters are printed below.\n"
            )
            LOGGER.info("\n" + header)
            data = {k: float(x[best_idx, i + 1]) for i, k in enumerate(self.space.keys())}
            yaml_save(
                self.tune_dir / "best_hyperparameters.yaml",
                data=data,
                header=remove_colorstr(header.replace(self.prefix, "# ")) + "\n",
            )
            yaml_print(self.tune_dir / "best_hyperparameters.yaml")<|MERGE_RESOLUTION|>--- conflicted
+++ resolved
@@ -7,22 +7,11 @@
 that yield the best model performance. This is particularly crucial in deep learning models like YOLO,
 where small changes in hyperparameters can lead to significant differences in model accuracy and efficiency.
 
-<<<<<<< HEAD
-Example:
-    Tune hyperparameters for YOLO11n on COCO8 at imgsz=640 and epochs=30 for 300 tuning iterations.
-    ```python
-    from ultralytics import YOLO
-
-    model = YOLO("yolo11n.pt")
-    model.tune(data="coco8.yaml", epochs=10, iterations=300, optimizer="AdamW", plots=False, save=False, val=False)
-    ```
-=======
 Examples:
     Tune hyperparameters for YOLO11n on COCO8 at imgsz=640 and epochs=30 for 300 tuning iterations.
     >>> from ultralytics import YOLO
     >>> model = YOLO("yolo11n.pt")
     >>> model.tune(data="coco8.yaml", epochs=10, iterations=300, optimizer="AdamW", plots=False, save=False, val=False)
->>>>>>> 242d332c
 """
 
 import random
@@ -54,30 +43,6 @@
         prefix (str): Prefix string for logging messages.
 
     Methods:
-<<<<<<< HEAD
-        _mutate(hyp: dict) -> dict:
-            Mutates the given hyperparameters within the bounds specified in `self.space`.
-
-        __call__():
-            Executes the hyperparameter evolution across multiple iterations.
-
-    Example:
-        Tune hyperparameters for YOLO11n on COCO8 at imgsz=640 and epochs=30 for 300 tuning iterations.
-        ```python
-        from ultralytics import YOLO
-
-        model = YOLO("yolo11n.pt")
-        model.tune(data="coco8.yaml", epochs=10, iterations=300, optimizer="AdamW", plots=False, save=False, val=False)
-        ```
-
-        Tune with custom search space.
-        ```python
-        from ultralytics import YOLO
-
-        model = YOLO("yolo11n.pt")
-        model.tune(space={key1: val1, key2: val2})  # custom search space dictionary
-        ```
-=======
         _mutate: Mutates the given hyperparameters within the specified bounds.
         __call__: Executes the hyperparameter evolution across multiple iterations.
 
@@ -91,7 +56,6 @@
 
         Tune with custom search space.
         >>> model.tune(space={key1: val1, key2: val2})  # custom search space dictionary
->>>>>>> 242d332c
     """
 
     def __init__(self, args=DEFAULT_CFG, _callbacks=None):
@@ -130,14 +94,9 @@
             "copy_paste": (0.0, 1.0),  # segment copy-paste (probability)
         }
         self.args = get_cfg(overrides=args)
-<<<<<<< HEAD
-        self.tune_dir = get_save_dir(self.args, name=self.args.name or "tune")
-        self.args.name = None  # reset to not affect training directory
-=======
         self.args.exist_ok = self.args.resume  # resume w/ same tune_dir
         self.tune_dir = get_save_dir(self.args, name=self.args.name or "tune")
         self.args.name, self.args.exist_ok, self.args.resume = (None, False, False)  # reset to not affect training
->>>>>>> 242d332c
         self.tune_csv = self.tune_dir / "tune_results.csv"
         self.callbacks = _callbacks or callbacks.get_default_callbacks()
         self.prefix = colorstr("Tuner: ")
@@ -232,14 +191,9 @@
             weights_dir = save_dir / "weights"
             try:
                 # Train YOLO model with mutated hyperparameters (run in subprocess to avoid dataloader hang)
-<<<<<<< HEAD
-                cmd = ["yolo", "train", *(f"{k}={v}" for k, v in train_args.items())]
-                return_code = subprocess.run(" ".join(cmd), check=True, shell=True).returncode
-=======
                 launch = [__import__("sys").executable, "-m", "ultralytics.cfg.__init__"]  # workaround yolo not found
                 cmd = [*launch, "train", *(f"{k}={v}" for k, v in train_args.items())]
                 return_code = subprocess.run(cmd, check=True).returncode
->>>>>>> 242d332c
                 ckpt_file = weights_dir / ("best.pt" if (weights_dir / "best.pt").exists() else "last.pt")
                 metrics = torch.load(ckpt_file)["train_metrics"]
                 assert return_code == 0, "training failed"
