# Ultralytics YOLO 🚀, AGPL-3.0 license
"""
Check a model's accuracy on a test or val split of a dataset.

Usage:
    $ yolo mode=val model=yolov8n.pt data=coco128.yaml imgsz=640

Usage - formats:
    $ yolo mode=val model=yolov8n.pt                 # PyTorch
                          yolov8n.torchscript        # TorchScript
                          yolov8n.onnx               # ONNX Runtime or OpenCV DNN with dnn=True
                          yolov8n_openvino_model     # OpenVINO
                          yolov8n.engine             # TensorRT
                          yolov8n.mlpackage          # CoreML (macOS-only)
                          yolov8n_saved_model        # TensorFlow SavedModel
                          yolov8n.pb                 # TensorFlow GraphDef
                          yolov8n.tflite             # TensorFlow Lite
                          yolov8n_edgetpu.tflite     # TensorFlow Edge TPU
                          yolov8n_paddle_model       # PaddlePaddle
"""
import json
import time
from pathlib import Path

import numpy as np
import torch

from ultralytics.cfg import get_cfg, get_save_dir
from ultralytics.data.utils import check_cls_dataset, check_det_dataset
from ultralytics.nn.autobackend import AutoBackend
from ultralytics.utils import LOGGER, TQDM, callbacks, colorstr, emojis
from ultralytics.utils.checks import check_imgsz
from ultralytics.utils.ops import Profile
from ultralytics.utils.torch_utils import de_parallel, select_device, smart_inference_mode


class BaseValidator:
    """
    BaseValidator.

    A base class for creating validators.

    Attributes:
        args (SimpleNamespace): Configuration for the validator.
        dataloader (DataLoader): Dataloader to use for validation.
        pbar (tqdm): Progress bar to update during validation.
        model (nn.Module): Model to validate.
        data (dict): Data dictionary.
        device (torch.device): Device to use for validation.
        batch_i (int): Current batch index.
        training (bool): Whether the model is in training mode.
        names (dict): Class names.
        seen: Records the number of images seen so far during validation.
        stats: Placeholder for statistics during validation.
        confusion_matrix: Placeholder for a confusion matrix.
        nc: Number of classes.
        iouv: (torch.Tensor): IoU thresholds from 0.50 to 0.95 in spaces of 0.05.
        jdict (dict): Dictionary to store JSON validation results.
        speed (dict): Dictionary with keys 'preprocess', 'inference', 'loss', 'postprocess' and their respective
                      batch processing times in milliseconds.
        save_dir (Path): Directory to save results.
        plots (dict): Dictionary to store plots for visualization.
        callbacks (dict): Dictionary to store various callback functions.
    """

    def __init__(self, dataloader=None, save_dir=None, pbar=None, args=None, _callbacks=None):
        """
        Initializes a BaseValidator instance.

        Args:
            dataloader (torch.utils.data.DataLoader): Dataloader to be used for validation.
            save_dir (Path, optional): Directory to save results.
            pbar (tqdm.tqdm): Progress bar for displaying progress.
            args (SimpleNamespace): Configuration for the validator.
            _callbacks (dict): Dictionary to store various callback functions.
        """
        self.args = get_cfg(overrides=args)
        self.dataloader = dataloader
        self.pbar = pbar
        self.stride = None
        self.data = None
        self.device = None
        self.batch_i = None
        self.training = True
        self.names = None
        self.seen = None
        self.stats = None
        self.confusion_matrix = None
        self.nc = None
        self.iouv = None
        self.jdict = None
<<<<<<< HEAD
        self.speed = {'preprocess': 0.0, 'inference': 0.0, 'loss': 0.0, 'postprocess': 0.0}
        self.separate_outputs = self.args.separate_outputs
=======
        self.speed = {"preprocess": 0.0, "inference": 0.0, "loss": 0.0, "postprocess": 0.0}
>>>>>>> 3c117076

        self.save_dir = save_dir or get_save_dir(self.args)
        (self.save_dir / "labels" if self.args.save_txt else self.save_dir).mkdir(parents=True, exist_ok=True)
        if self.args.conf is None:
            self.args.conf = 0.001  # default conf=0.001
        self.args.imgsz = check_imgsz(self.args.imgsz, max_dim=1)

        self.plots = {}
        self.callbacks = _callbacks or callbacks.get_default_callbacks()

    @smart_inference_mode()
    def __call__(self, trainer=None, model=None):
        """Supports validation of a pre-trained model if passed or a model being trained if trainer is passed (trainer
        gets priority).
        """
        self.training = trainer is not None
        augment = self.args.augment and (not self.training)
        if self.training:
            self.device = trainer.device
            self.data = trainer.data
            self.args.half = self.device.type != "cpu"  # force FP16 val during training
            model = trainer.ema.ema or trainer.model
            model = model.half() if self.args.half else model.float()
            # self.model = model
            self.loss = torch.zeros_like(trainer.loss_items, device=trainer.device)
            self.args.plots &= trainer.stopper.possible_stop or (trainer.epoch == trainer.epochs - 1)
            model.eval()
        else:
            callbacks.add_integration_callbacks(self)
            model = AutoBackend(
                model or self.args.model,
                device=select_device(self.args.device, self.args.batch),
                dnn=self.args.dnn,
                data=self.args.data,
                fp16=self.args.half,
            )
            # self.model = model
            self.device = model.device  # update device
            self.args.half = model.fp16  # update half
            stride, pt, jit, engine = model.stride, model.pt, model.jit, model.engine
            imgsz = check_imgsz(self.args.imgsz, stride=stride)
            if engine:
                self.args.batch = model.batch_size
            elif not pt and not jit:
                self.args.batch = 1  # export.py models default to batch-size 1
                LOGGER.info(f"Forcing batch=1 square inference (1,3,{imgsz},{imgsz}) for non-PyTorch models")

            if str(self.args.data).split(".")[-1] in ("yaml", "yml"):
                self.data = check_det_dataset(self.args.data)
            elif self.args.task == "classify":
                self.data = check_cls_dataset(self.args.data, split=self.args.split)
            else:
                raise FileNotFoundError(emojis(f"Dataset '{self.args.data}' for task={self.args.task} not found ❌"))

            if self.device.type in ("cpu", "mps"):
                self.args.workers = 0  # faster CPU val as time dominated by inference, not dataloading
            if not pt:
                self.args.rect = False
            self.stride = model.stride  # used in get_dataloader() for padding
            self.dataloader = self.dataloader or self.get_dataloader(self.data.get(self.args.split), self.args.batch)

            model.eval()
            model.warmup(imgsz=(1 if pt else self.args.batch, 3, imgsz, imgsz))  # warmup

        self.run_callbacks("on_val_start")
        dt = (
            Profile(device=self.device),
            Profile(device=self.device),
            Profile(device=self.device),
            Profile(device=self.device),
        )
        bar = TQDM(self.dataloader, desc=self.get_desc(), total=len(self.dataloader))
        self.init_metrics(de_parallel(model))
        self.jdict = []  # empty before each val
        for batch_i, batch in enumerate(bar):
            self.run_callbacks("on_val_batch_start")
            self.batch_i = batch_i
            # Preprocess
            with dt[0]:
                batch = self.preprocess(batch)

            # Inference
            with dt[1]:
                preds = model(batch["img"], augment=augment)

            # Loss
            with dt[2]:
                if self.training:
                    self.loss += model.loss(batch, preds)[1]

            # Postprocess
            with dt[3]:
                preds = self.postprocess(preds, batch['img'][0].shape)

            self.update_metrics(preds, batch)
            if self.args.plots and batch_i < 3:
                self.plot_val_samples(batch, batch_i)
                self.plot_predictions(batch, preds, batch_i)

            self.run_callbacks("on_val_batch_end")
        stats = self.get_stats()
        self.check_stats(stats)
        self.speed = dict(zip(self.speed.keys(), (x.t / len(self.dataloader.dataset) * 1e3 for x in dt)))
        self.finalize_metrics()
        self.print_results()
        self.run_callbacks("on_val_end")
        if self.training:
            model.float()
            results = {**stats, **trainer.label_loss_items(self.loss.cpu() / len(self.dataloader), prefix="val")}
            return {k: round(float(v), 5) for k, v in results.items()}  # return results as 5 decimal place floats
        else:
            LOGGER.info(
                "Speed: %.1fms preprocess, %.1fms inference, %.1fms loss, %.1fms postprocess per image"
                % tuple(self.speed.values())
            )
            if self.args.save_json and self.jdict:
<<<<<<< HEAD
                with open(str(self.save_dir / 'predictions.json'), 'w') as f:
                    LOGGER.info(f'Saving {f.name}...')
                    json.dump(self.jdict, f, indent=4)  # flatten and save
=======
                with open(str(self.save_dir / "predictions.json"), "w") as f:
                    LOGGER.info(f"Saving {f.name}...")
                    json.dump(self.jdict, f)  # flatten and save
>>>>>>> 3c117076
                stats = self.eval_json(stats)  # update stats
            if self.args.plots or self.args.save_json:
                LOGGER.info(f"Results saved to {colorstr('bold', self.save_dir)}")
            return stats

    def match_predictions(self, pred_classes, true_classes, iou, use_scipy=False):
        """
        Matches predictions to ground truth objects (pred_classes, true_classes) using IoU.

        Args:
            pred_classes (torch.Tensor): Predicted class indices of shape(N,).
            true_classes (torch.Tensor): Target class indices of shape(M,).
            iou (torch.Tensor): An NxM tensor containing the pairwise IoU values for predictions and ground of truth
            use_scipy (bool): Whether to use scipy for matching (more precise).

        Returns:
            (torch.Tensor): Correct tensor of shape(N,10) for 10 IoU thresholds.
        """
        # Dx10 matrix, where D - detections, 10 - IoU thresholds
        correct = np.zeros((pred_classes.shape[0], self.iouv.shape[0])).astype(bool)
        # LxD matrix where L - labels (rows), D - detections (columns)
        correct_class = true_classes[:, None] == pred_classes
        iou = iou * correct_class  # zero out the wrong classes
        iou = iou.cpu().numpy()
        for i, threshold in enumerate(self.iouv.cpu().tolist()):
            if use_scipy:
                # WARNING: known issue that reduces mAP in https://github.com/ultralytics/ultralytics/pull/4708
                import scipy  # scope import to avoid importing for all commands

                cost_matrix = iou * (iou >= threshold)
                if cost_matrix.any():
                    labels_idx, detections_idx = scipy.optimize.linear_sum_assignment(cost_matrix, maximize=True)
                    valid = cost_matrix[labels_idx, detections_idx] > 0
                    if valid.any():
                        correct[detections_idx[valid], i] = True
            else:
                matches = np.nonzero(iou >= threshold)  # IoU > threshold and classes match
                matches = np.array(matches).T
                if matches.shape[0]:
                    if matches.shape[0] > 1:
                        matches = matches[iou[matches[:, 0], matches[:, 1]].argsort()[::-1]]
                        matches = matches[np.unique(matches[:, 1], return_index=True)[1]]
                        # matches = matches[matches[:, 2].argsort()[::-1]]
                        matches = matches[np.unique(matches[:, 0], return_index=True)[1]]
                    correct[matches[:, 1].astype(int), i] = True
        return torch.tensor(correct, dtype=torch.bool, device=pred_classes.device)

    def add_callback(self, event: str, callback):
        """Appends the given callback."""
        self.callbacks[event].append(callback)

    def run_callbacks(self, event: str):
        """Runs all callbacks associated with a specified event."""
        for callback in self.callbacks.get(event, []):
            callback(self)

    def get_dataloader(self, dataset_path, batch_size):
        """Get data loader from dataset path and batch size."""
        raise NotImplementedError("get_dataloader function not implemented for this validator")

    def build_dataset(self, img_path):
        """Build dataset."""
        raise NotImplementedError("build_dataset function not implemented in validator")

    def preprocess(self, batch):
        """Preprocesses an input batch."""
        return batch

    def postprocess(self, preds, img_shape):
        """Describes and summarizes the purpose of 'postprocess()' but no details mentioned."""
        return preds

    def init_metrics(self, model):
        """Initialize performance metrics for the YOLO model."""
        pass

    def update_metrics(self, preds, batch):
        """Updates metrics based on predictions and batch."""
        pass

    def finalize_metrics(self, *args, **kwargs):
        """Finalizes and returns all metrics."""
        pass

    def get_stats(self):
        """Returns statistics about the model's performance."""
        return {}

    def check_stats(self, stats):
        """Checks statistics."""
        pass

    def print_results(self):
        """Prints the results of the model's predictions."""
        pass

    def get_desc(self):
        """Get description of the YOLO model."""
        pass

    @property
    def metric_keys(self):
        """Returns the metric keys used in YOLO training/validation."""
        return []

    def on_plot(self, name, data=None):
        """Registers plots (e.g. to be consumed in callbacks)"""
        self.plots[Path(name)] = {"data": data, "timestamp": time.time()}

    # TODO: may need to put these following functions into callback
    def plot_val_samples(self, batch, ni):
        """Plots validation samples during training."""
        pass

    def plot_predictions(self, batch, preds, ni):
        """Plots YOLO model predictions on batch images."""
        pass

    def pred_to_json(self, preds, batch):
        """Convert predictions to JSON format."""
        pass

    def eval_json(self, stats):
        """Evaluate and return JSON format of prediction statistics."""
        pass<|MERGE_RESOLUTION|>--- conflicted
+++ resolved
@@ -89,12 +89,8 @@
         self.nc = None
         self.iouv = None
         self.jdict = None
-<<<<<<< HEAD
-        self.speed = {'preprocess': 0.0, 'inference': 0.0, 'loss': 0.0, 'postprocess': 0.0}
+        self.speed = {"preprocess": 0.0, "inference": 0.0, "loss": 0.0, "postprocess": 0.0}
         self.separate_outputs = self.args.separate_outputs
-=======
-        self.speed = {"preprocess": 0.0, "inference": 0.0, "loss": 0.0, "postprocess": 0.0}
->>>>>>> 3c117076
 
         self.save_dir = save_dir or get_save_dir(self.args)
         (self.save_dir / "labels" if self.args.save_txt else self.save_dir).mkdir(parents=True, exist_ok=True)
@@ -211,15 +207,9 @@
                 % tuple(self.speed.values())
             )
             if self.args.save_json and self.jdict:
-<<<<<<< HEAD
-                with open(str(self.save_dir / 'predictions.json'), 'w') as f:
-                    LOGGER.info(f'Saving {f.name}...')
-                    json.dump(self.jdict, f, indent=4)  # flatten and save
-=======
                 with open(str(self.save_dir / "predictions.json"), "w") as f:
                     LOGGER.info(f"Saving {f.name}...")
                     json.dump(self.jdict, f)  # flatten and save
->>>>>>> 3c117076
                 stats = self.eval_json(stats)  # update stats
             if self.args.plots or self.args.save_json:
                 LOGGER.info(f"Results saved to {colorstr('bold', self.save_dir)}")
