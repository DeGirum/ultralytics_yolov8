--- conflicted
+++ resolved
@@ -236,21 +236,13 @@
         Args:
             orig_img (numpy.ndarray): The original image as a numpy array.
             path (str): The path to the image file.
-<<<<<<< HEAD
-            names (dict): A dictionary of class names.
-            boxes (torch.tensor, optional): A 2D tensor of bounding box coordinates for each detection.
-            masks (torch.tensor, optional): A 3D tensor of detection masks, where each mask is a binary image.
-            probs (torch.tensor, optional): A 1D tensor of probabilities of each class for classification task.
-            keypoints (torch.tensor, optional): A 2D tensor of keypoint coordinates for each detection.
-            obb (torch.tensor, optional): A 2D tensor of oriented bounding box coordinates for each detection.
-            regress (torch.tensor, optional): A 1D tensor of regression values for each class.
-=======
             names (Dict): A dictionary of class names.
             boxes (torch.Tensor | None): A 2D tensor of bounding box coordinates for each detection.
             masks (torch.Tensor | None): A 3D tensor of detection masks, where each mask is a binary image.
             probs (torch.Tensor | None): A 1D tensor of probabilities of each class for classification task.
             keypoints (torch.Tensor | None): A 2D tensor of keypoint coordinates for each detection.
             obb (torch.Tensor | None): A 2D tensor of oriented bounding box coordinates for each detection.
+            regress (torch.tensor, optional): A 1D tensor of regression values for each class.
             speed (Dict | None): A dictionary containing preprocess, inference, and postprocess speeds (ms/image).
 
         Examples:
@@ -265,7 +257,6 @@
             5: Left Shoulder, 6: Right Shoulder, 7: Left Elbow, 8: Right Elbow
             9: Left Wrist, 10: Right Wrist, 11: Left Hip, 12: Right Hip
             13: Left Knee, 14: Right Knee, 15: Left Ankle, 16: Right Ankle
->>>>>>> 250eaa85
         """
         self.orig_img = orig_img
         self.orig_shape = orig_img.shape[:2]
@@ -316,11 +307,7 @@
             if v is not None:
                 return len(v)
 
-<<<<<<< HEAD
     def update(self, boxes=None, masks=None, probs=None, obb=None, regress=None):
-        """Update the boxes, masks, and probs attributes of the Results object."""
-=======
-    def update(self, boxes=None, masks=None, probs=None, obb=None):
         """
         Updates the Results object with new detection data.
 
@@ -339,7 +326,6 @@
             >>> new_boxes = torch.tensor([[100, 100, 200, 200, 0.9, 0]])
             >>> results[0].update(boxes=new_boxes)
         """
->>>>>>> 250eaa85
         if boxes is not None:
             self.boxes = Boxes(ops.clip_boxes(boxes, self.orig_shape), self.orig_shape)
         if masks is not None:
@@ -583,16 +569,6 @@
 
         # Plot Pose results
         if self.keypoints is not None:
-<<<<<<< HEAD
-            for k in reversed(self.keypoints.data):
-                annotator.kpts(k, self.orig_shape, radius=kpt_radius, kpt_line=kpt_line)
-        
-        # Plot Regress results
-        if pred_regress is not None and show_regress:
-            text = ",\n".join(f"{names[j] if names else j}: {pred_regress.data[j]:.2f}" for j in pred_regress.value)
-            x = round(self.orig_shape[0] * 0.03)
-            annotator.text([x, x], text, txt_color=(255, 255, 255))  # TODO: allow setting colors
-=======
             for i, k in enumerate(reversed(self.keypoints.data)):
                 annotator.kpts(
                     k,
@@ -601,7 +577,12 @@
                     kpt_line=kpt_line,
                     kpt_color=colors(i, True) if color_mode == "instance" else None,
                 )
->>>>>>> 250eaa85
+        
+        # Plot Regress results
+        if pred_regress is not None and show_regress:
+            text = ",\n".join(f"{names[j] if names else j}: {pred_regress.data[j]:.2f}" for j in pred_regress.value)
+            x = round(self.orig_shape[0] * 0.03)
+            annotator.text([x, x], text, txt_color=(255, 255, 255))  # TODO: allow setting colors
 
         # Show results
         if show:
@@ -1773,39 +1754,6 @@
             - The returned format is compatible with standard object detection metrics and visualization tools.
             - The property uses caching to improve performance for repeated access.
         """
-<<<<<<< HEAD
-        x1 = self.xyxyxyxy[..., 0].min(1).values
-        x2 = self.xyxyxyxy[..., 0].max(1).values
-        y1 = self.xyxyxyxy[..., 1].min(1).values
-        y2 = self.xyxyxyxy[..., 1].max(1).values
-        xyxy = [x1, y1, x2, y2]
-        return np.stack(xyxy, axis=-1) if isinstance(self.data, np.ndarray) else torch.stack(xyxy, dim=-1)
-
-
-class Regress(BaseTensor):
-    """
-    A class for storing and manipulating regression predictions.
-
-    Attributes:
-        value (int): Regressed value.
-
-    Methods:
-        cpu(): Returns a copy of the probs tensor on CPU memory.
-        numpy(): Returns a copy of the probs tensor as a numpy array.
-        cuda(): Returns a copy of the probs tensor on GPU memory.
-        to(): Returns a copy of the probs tensor with the specified device and dtype.
-    """
-
-    def __init__(self, regress, orig_shape=None) -> None:
-        """Initialize the Regress class with regression values and optional original shape of the image."""
-        super().__init__(regress, orig_shape)
-
-    @property
-    @lru_cache(maxsize=1)
-    def value(self):
-        """Return the index of regressed value."""
-        return [0]
-=======
         x = self.xyxyxyxy[..., 0]
         y = self.xyxyxyxy[..., 1]
         return (
@@ -1813,4 +1761,28 @@
             if isinstance(x, torch.Tensor)
             else np.stack([x.min(1), y.min(1), x.max(1), y.max(1)], -1)
         )
->>>>>>> 250eaa85
+
+
+class Regress(BaseTensor):
+    """
+    A class for storing and manipulating regression predictions.
+
+    Attributes:
+        value (int): Regressed value.
+
+    Methods:
+        cpu(): Returns a copy of the probs tensor on CPU memory.
+        numpy(): Returns a copy of the probs tensor as a numpy array.
+        cuda(): Returns a copy of the probs tensor on GPU memory.
+        to(): Returns a copy of the probs tensor with the specified device and dtype.
+    """
+
+    def __init__(self, regress, orig_shape=None) -> None:
+        """Initialize the Regress class with regression values and optional original shape of the image."""
+        super().__init__(regress, orig_shape)
+
+    @property
+    @lru_cache(maxsize=1)
+    def value(self):
+        """Return the index of regressed value."""
+        return [0]