# Ultralytics YOLO 🚀, AGPL-3.0 license
"""
Run prediction on images, videos, directories, globs, YouTube, webcam, streams, etc.

Usage - sources:
    $ yolo mode=predict model=yolov8n.pt source=0                               # webcam
                                                img.jpg                         # image
                                                vid.mp4                         # video
                                                screen                          # screenshot
                                                path/                           # directory
                                                list.txt                        # list of images
                                                list.streams                    # list of streams
                                                'path/*.jpg'                    # glob
                                                'https://youtu.be/LNwODJXcvt4'  # YouTube
                                                'rtsp://example.com/media.mp4'  # RTSP, RTMP, HTTP, TCP stream

Usage - formats:
    $ yolo mode=predict model=yolov8n.pt                 # PyTorch
                              yolov8n.torchscript        # TorchScript
                              yolov8n.onnx               # ONNX Runtime or OpenCV DNN with dnn=True
                              yolov8n_openvino_model     # OpenVINO
                              yolov8n.engine             # TensorRT
                              yolov8n.mlpackage          # CoreML (macOS-only)
                              yolov8n_saved_model        # TensorFlow SavedModel
                              yolov8n.pb                 # TensorFlow GraphDef
                              yolov8n.tflite             # TensorFlow Lite
                              yolov8n_edgetpu.tflite     # TensorFlow Edge TPU
                              yolov8n_paddle_model       # PaddlePaddle
"""
import platform
import threading
from pathlib import Path

import cv2
import numpy as np
import torch

from ultralytics.cfg import get_cfg, get_save_dir
from ultralytics.data import load_inference_source
from ultralytics.data.augment import LetterBox, classify_transforms
from ultralytics.nn.autobackend import AutoBackend
from ultralytics.utils import DEFAULT_CFG, LOGGER, MACOS, WINDOWS, callbacks, colorstr, ops
from ultralytics.utils.checks import check_imgsz, check_imshow
from ultralytics.utils.files import increment_path
from ultralytics.utils.torch_utils import select_device, smart_inference_mode

STREAM_WARNING = """
WARNING ⚠️ inference results will accumulate in RAM unless `stream=True` is passed, causing potential out-of-memory
errors for large sources or long-running streams and videos. See https://docs.ultralytics.com/modes/predict/ for help.

Example:
    results = model(source=..., stream=True)  # generator of Results objects
    for r in results:
        boxes = r.boxes  # Boxes object for bbox outputs
        masks = r.masks  # Masks object for segment masks outputs
        probs = r.probs  # Class probabilities for classification outputs
"""


class BasePredictor:
    """
    BasePredictor.

    A base class for creating predictors.

    Attributes:
        args (SimpleNamespace): Configuration for the predictor.
        save_dir (Path): Directory to save results.
        done_warmup (bool): Whether the predictor has finished setup.
        model (nn.Module): Model used for prediction.
        data (dict): Data configuration.
        device (torch.device): Device used for prediction.
        dataset (Dataset): Dataset used for prediction.
        vid_path (str): Path to video file.
        vid_writer (cv2.VideoWriter): Video writer for saving video output.
        data_path (str): Path to data.
    """

    def __init__(self, cfg=DEFAULT_CFG, overrides=None, _callbacks=None):
        """
        Initializes the BasePredictor class.

        Args:
            cfg (str, optional): Path to a configuration file. Defaults to DEFAULT_CFG.
            overrides (dict, optional): Configuration overrides. Defaults to None.
        """
        self.args = get_cfg(cfg, overrides)
        self.save_dir = get_save_dir(self.args)
        if self.args.conf is None:
            self.args.conf = 0.25  # default conf=0.25
        self.done_warmup = False
        if self.args.show:
            self.args.show = check_imshow(warn=True)

        # Usable if setup is done
        self.model = None
        self.data = self.args.data  # data_dict
        self.imgsz = None
        self.device = None
        self.dataset = None
        self.vid_path, self.vid_writer = None, None
        self.plotted_img = None
        self.data_path = None
        self.source_type = None
        self.batch = None
        self.results = None
        self.transforms = None
        self.callbacks = _callbacks or callbacks.get_default_callbacks()
        self.txt_path = None
<<<<<<< HEAD
        self.separate_outputs = self.args.separate_outputs
=======
        self._lock = threading.Lock()  # for automatic thread-safe inference
>>>>>>> 14c05f0d
        callbacks.add_integration_callbacks(self)

    def preprocess(self, im):
        """
        Prepares input image before inference.

        Args:
            im (torch.Tensor | List(np.ndarray)): BCHW for tensor, [(HWC) x B] for list.
        """
        not_tensor = not isinstance(im, torch.Tensor)
        if not_tensor:
            im = np.stack(self.pre_transform(im))
            im = im[..., ::-1].transpose((0, 3, 1, 2))  # BGR to RGB, BHWC to BCHW, (n, 3, h, w)
            im = np.ascontiguousarray(im)  # contiguous
            im = torch.from_numpy(im)

        im = im.to(self.device)
        im = im.half() if self.model.fp16 else im.float()  # uint8 to fp16/32
        if not_tensor:
            im /= 255  # 0 - 255 to 0.0 - 1.0
        return im

    def inference(self, im, *args, **kwargs):
        """Runs inference on a given image using the specified model and arguments."""
        visualize = increment_path(self.save_dir / Path(self.batch[0][0]).stem,
                                   mkdir=True) if self.args.visualize and (not self.source_type.tensor) else False
        return self.model(im, augment=self.args.augment, visualize=visualize)

    def pre_transform(self, im):
        """
        Pre-transform input image before inference.

        Args:
            im (List(np.ndarray)): (N, 3, h, w) for tensor, [(h, w, 3) x N] for list.

        Returns:
            (list): A list of transformed images.
        """
        same_shapes = all(x.shape == im[0].shape for x in im)
        letterbox = LetterBox(self.imgsz, auto=same_shapes and self.model.pt, stride=self.model.stride)
        return [letterbox(image=x) for x in im]

    def write_results(self, idx, results, batch):
        """Write inference results to a file or directory."""
        p, im, _ = batch
        log_string = ''
        if len(im.shape) == 3:
            im = im[None]  # expand for batch dim
        if self.source_type.webcam or self.source_type.from_img or self.source_type.tensor:  # batch_size >= 1
            log_string += f'{idx}: '
            frame = self.dataset.count
        else:
            frame = getattr(self.dataset, 'frame', 0)
        self.data_path = p
        self.txt_path = str(self.save_dir / 'labels' / p.stem) + ('' if self.dataset.mode == 'image' else f'_{frame}')
        log_string += '%gx%g ' % im.shape[2:]  # print string
        result = results[idx]
        log_string += result.verbose()

        if self.args.save or self.args.show:  # Add bbox to image
            plot_args = {
                'line_width': self.args.line_width,
                'boxes': self.args.boxes,
                'conf': self.args.show_conf,
                'labels': self.args.show_labels}
            if not self.args.retina_masks:
                plot_args['im_gpu'] = im[idx]
            self.plotted_img = result.plot(**plot_args)
        # Write
        if self.args.save_txt:
            result.save_txt(f'{self.txt_path}.txt', save_conf=self.args.save_conf)
        if self.args.save_crop:
            result.save_crop(save_dir=self.save_dir / 'crops',
                             file_name=self.data_path.stem + ('' if self.dataset.mode == 'image' else f'_{frame}'))

        return log_string

    def postprocess(self, preds, img, orig_imgs):
        """Post-processes predictions for an image and returns them."""
        return preds

    def __call__(self, source=None, model=None, stream=False, *args, **kwargs):
        """Performs inference on an image or stream."""
        self.stream = stream
        if stream:
            return self.stream_inference(source, model, *args, **kwargs)
        else:
            return list(self.stream_inference(source, model, *args, **kwargs))  # merge list of Result into one

    def predict_cli(self, source=None, model=None):
        """
        Method used for CLI prediction.

        It uses always generator as outputs as not required by CLI mode.
        """
        gen = self.stream_inference(source, model)
        for _ in gen:  # running CLI inference without accumulating any outputs (do not modify)
            pass

    def setup_source(self, source):
        """Sets up source and inference mode."""
        self.imgsz = check_imgsz(self.args.imgsz, stride=self.model.stride, min_dim=2)  # check image size
        self.transforms = getattr(self.model.model, 'transforms', classify_transforms(
            self.imgsz[0])) if self.args.task == 'classify' else None
        self.dataset = load_inference_source(source=source,
                                             imgsz=self.imgsz,
                                             vid_stride=self.args.vid_stride,
                                             buffer=self.args.stream_buffer)
        self.source_type = self.dataset.source_type
        if not getattr(self, 'stream', True) and (self.dataset.mode == 'stream' or  # streams
                                                  len(self.dataset) > 1000 or  # images
                                                  any(getattr(self.dataset, 'video_flag', [False]))):  # videos
            LOGGER.warning(STREAM_WARNING)
        self.vid_path, self.vid_writer = [None] * self.dataset.bs, [None] * self.dataset.bs

    @smart_inference_mode()
    def stream_inference(self, source=None, model=None, *args, **kwargs):
        """Streams real-time inference on camera feed and saves results to file."""
        if self.args.verbose:
            LOGGER.info('')

        # Setup model
        if not self.model:
            self.setup_model(model)

        with self._lock:  # for thread-safe inference
            # Setup source every time predict is called
            self.setup_source(source if source is not None else self.args.source)

            # Check if save_dir/ label file exists
            if self.args.save or self.args.save_txt:
                (self.save_dir / 'labels' if self.args.save_txt else self.save_dir).mkdir(parents=True, exist_ok=True)

            # Warmup model
            if not self.done_warmup:
                self.model.warmup(imgsz=(1 if self.model.pt or self.model.triton else self.dataset.bs, 3, *self.imgsz))
                self.done_warmup = True

            self.seen, self.windows, self.batch, profilers = 0, [], None, (ops.Profile(), ops.Profile(), ops.Profile())
            self.run_callbacks('on_predict_start')

            for batch in self.dataset:
                self.run_callbacks('on_predict_batch_start')
                self.batch = batch
                path, im0s, vid_cap, s = batch

                # Preprocess
                with profilers[0]:
                    im = self.preprocess(im0s)

                # Inference
                with profilers[1]:
                    preds = self.inference(im, *args, **kwargs)

                # Postprocess
                with profilers[2]:
                    self.results = self.postprocess(preds, im, im0s)

                self.run_callbacks('on_predict_postprocess_end')
                # Visualize, save, write results
                n = len(im0s)
                for i in range(n):
                    self.seen += 1
                    self.results[i].speed = {
                        'preprocess': profilers[0].dt * 1E3 / n,
                        'inference': profilers[1].dt * 1E3 / n,
                        'postprocess': profilers[2].dt * 1E3 / n}
                    p, im0 = path[i], None if self.source_type.tensor else im0s[i].copy()
                    p = Path(p)

                    if self.args.verbose or self.args.save or self.args.save_txt or self.args.show:
                        s += self.write_results(i, self.results, (p, im, im0))
                    if self.args.save or self.args.save_txt:
                        self.results[i].save_dir = self.save_dir.__str__()
                    if self.args.show and self.plotted_img is not None:
                        self.show(p)
                    if self.args.save and self.plotted_img is not None:
                        self.save_preds(vid_cap, i, str(self.save_dir / p.name))

                self.run_callbacks('on_predict_batch_end')
                yield from self.results

                # Print time (inference-only)
                if self.args.verbose:
                    LOGGER.info(f'{s}{profilers[1].dt * 1E3:.1f}ms')

        # Release assets
        if isinstance(self.vid_writer[-1], cv2.VideoWriter):
            self.vid_writer[-1].release()  # release final video writer

        # Print results
        if self.args.verbose and self.seen:
            t = tuple(x.t / self.seen * 1E3 for x in profilers)  # speeds per image
            LOGGER.info(f'Speed: %.1fms preprocess, %.1fms inference, %.1fms postprocess per image at shape '
                        f'{(1, 3, *im.shape[2:])}' % t)
        if self.args.save or self.args.save_txt or self.args.save_crop:
            nl = len(list(self.save_dir.glob('labels/*.txt')))  # number of labels
            s = f"\n{nl} label{'s' * (nl > 1)} saved to {self.save_dir / 'labels'}" if self.args.save_txt else ''
            LOGGER.info(f"Results saved to {colorstr('bold', self.save_dir)}{s}")

        self.run_callbacks('on_predict_end')

    def setup_model(self, model, verbose=True):
        """Initialize YOLO model with given parameters and set it to evaluation mode."""
        self.model = AutoBackend(model or self.args.model,
                                 device=select_device(self.args.device, verbose=verbose),
                                 dnn=self.args.dnn,
                                 data=self.args.data,
                                 fp16=self.args.half,
                                 fuse=True,
                                 verbose=verbose)

        self.device = self.model.device  # update device
        self.args.half = self.model.fp16  # update half
        self.model.eval()

    def show(self, p):
        """Display an image in a window using OpenCV imshow()."""
        im0 = self.plotted_img
        if platform.system() == 'Linux' and p not in self.windows:
            self.windows.append(p)
            cv2.namedWindow(str(p), cv2.WINDOW_NORMAL | cv2.WINDOW_KEEPRATIO)  # allow window resize (Linux)
            cv2.resizeWindow(str(p), im0.shape[1], im0.shape[0])
        cv2.imshow(str(p), im0)
        cv2.waitKey(500 if self.batch[3].startswith('image') else 1)  # 1 millisecond

    def save_preds(self, vid_cap, idx, save_path):
        """Save video predictions as mp4 at specified path."""
        im0 = self.plotted_img
        # Save imgs
        if self.dataset.mode == 'image':
            cv2.imwrite(save_path, im0)
        else:  # 'video' or 'stream'
            if self.vid_path[idx] != save_path:  # new video
                self.vid_path[idx] = save_path
                if isinstance(self.vid_writer[idx], cv2.VideoWriter):
                    self.vid_writer[idx].release()  # release previous video writer
                if vid_cap:  # video
                    fps = int(vid_cap.get(cv2.CAP_PROP_FPS))  # integer required, floats produce error in MP4 codec
                    w = int(vid_cap.get(cv2.CAP_PROP_FRAME_WIDTH))
                    h = int(vid_cap.get(cv2.CAP_PROP_FRAME_HEIGHT))
                else:  # stream
                    fps, w, h = 30, im0.shape[1], im0.shape[0]
                suffix, fourcc = ('.mp4', 'avc1') if MACOS else ('.avi', 'WMV2') if WINDOWS else ('.avi', 'MJPG')
                save_path = str(Path(save_path).with_suffix(suffix))
                self.vid_writer[idx] = cv2.VideoWriter(save_path, cv2.VideoWriter_fourcc(*fourcc), fps, (w, h))
            self.vid_writer[idx].write(im0)

    def run_callbacks(self, event: str):
        """Runs all registered callbacks for a specific event."""
        for callback in self.callbacks.get(event, []):
            callback(self)

    def add_callback(self, event: str, func):
        """Add callback."""
        self.callbacks[event].append(func)<|MERGE_RESOLUTION|>--- conflicted
+++ resolved
@@ -107,11 +107,8 @@
         self.transforms = None
         self.callbacks = _callbacks or callbacks.get_default_callbacks()
         self.txt_path = None
-<<<<<<< HEAD
         self.separate_outputs = self.args.separate_outputs
-=======
         self._lock = threading.Lock()  # for automatic thread-safe inference
->>>>>>> 14c05f0d
         callbacks.add_integration_callbacks(self)
 
     def preprocess(self, im):
