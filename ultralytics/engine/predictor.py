# Ultralytics 🚀 AGPL-3.0 License - https://ultralytics.com/license
"""
Run prediction on images, videos, directories, globs, YouTube, webcam, streams, etc.

Usage - sources:
    $ yolo mode=predict model=yolo11n.pt source=0                               # webcam
                                                img.jpg                         # image
                                                vid.mp4                         # video
                                                screen                          # screenshot
                                                path/                           # directory
                                                list.txt                        # list of images
                                                list.streams                    # list of streams
                                                'path/*.jpg'                    # glob
                                                'https://youtu.be/LNwODJXcvt4'  # YouTube
                                                'rtsp://example.com/media.mp4'  # RTSP, RTMP, HTTP, TCP stream

Usage - formats:
    $ yolo mode=predict model=yolo11n.pt                 # PyTorch
                              yolo11n.torchscript        # TorchScript
                              yolo11n.onnx               # ONNX Runtime or OpenCV DNN with dnn=True
                              yolo11n_openvino_model     # OpenVINO
                              yolo11n.engine             # TensorRT
                              yolo11n.mlpackage          # CoreML (macOS-only)
                              yolo11n_saved_model        # TensorFlow SavedModel
                              yolo11n.pb                 # TensorFlow GraphDef
                              yolo11n.tflite             # TensorFlow Lite
                              yolo11n_edgetpu.tflite     # TensorFlow Edge TPU
                              yolo11n_paddle_model       # PaddlePaddle
                              yolo11n.mnn                # MNN
                              yolo11n_ncnn_model         # NCNN
                              yolo11n_imx_model          # Sony IMX
                              yolo11n_rknn_model         # Rockchip RKNN
"""

import platform
import re
import threading
from pathlib import Path

import cv2
import numpy as np
import torch

from ultralytics.cfg import get_cfg, get_save_dir
from ultralytics.data import load_inference_source
from ultralytics.data.augment import LetterBox, classify_transforms
from ultralytics.nn.autobackend import AutoBackend
from ultralytics.utils import DEFAULT_CFG, LOGGER, MACOS, WINDOWS, callbacks, colorstr, ops
from ultralytics.utils.checks import check_imgsz, check_imshow
from ultralytics.utils.files import increment_path
from ultralytics.utils.torch_utils import select_device, smart_inference_mode

STREAM_WARNING = """
inference results will accumulate in RAM unless `stream=True` is passed, causing potential out-of-memory
errors for large sources or long-running streams and videos. See https://docs.ultralytics.com/modes/predict/ for help.

Example:
    results = model(source=..., stream=True)  # generator of Results objects
    for r in results:
        boxes = r.boxes  # Boxes object for bbox outputs
        masks = r.masks  # Masks object for segment masks outputs
        probs = r.probs  # Class probabilities for classification outputs
"""


class BasePredictor:
    """
    A base class for creating predictors.

    This class provides the foundation for prediction functionality, handling model setup, inference,
    and result processing across various input sources.

    Attributes:
        args (SimpleNamespace): Configuration for the predictor.
        save_dir (Path): Directory to save results.
        done_warmup (bool): Whether the predictor has finished setup.
        model (torch.nn.Module): Model used for prediction.
        data (dict): Data configuration.
        device (torch.device): Device used for prediction.
        dataset (Dataset): Dataset used for prediction.
        vid_writer (dict): Dictionary of {save_path: video_writer} for saving video output.
        plotted_img (numpy.ndarray): Last plotted image.
        source_type (SimpleNamespace): Type of input source.
        seen (int): Number of images processed.
        windows (list): List of window names for visualization.
        batch (tuple): Current batch data.
        results (list): Current batch results.
        transforms (callable): Image transforms for classification.
        callbacks (dict): Callback functions for different events.
        txt_path (Path): Path to save text results.
        _lock (threading.Lock): Lock for thread-safe inference.

    Methods:
        preprocess: Prepare input image before inference.
        inference: Run inference on a given image.
        postprocess: Process raw predictions into structured results.
        predict_cli: Run prediction for command line interface.
        setup_source: Set up input source and inference mode.
        stream_inference: Stream inference on input source.
        setup_model: Initialize and configure the model.
        write_results: Write inference results to files.
        save_predicted_images: Save prediction visualizations.
        show: Display results in a window.
        run_callbacks: Execute registered callbacks for an event.
        add_callback: Register a new callback function.
    """

    def __init__(self, cfg=DEFAULT_CFG, overrides=None, _callbacks=None):
        """
        Initialize the BasePredictor class.

        Args:
            cfg (str | dict): Path to a configuration file or a configuration dictionary.
            overrides (dict | None): Configuration overrides.
            _callbacks (dict | None): Dictionary of callback functions.
        """
        self.args = get_cfg(cfg, overrides)
        self.save_dir = get_save_dir(self.args)
        if self.args.conf is None:
            self.args.conf = 0.25  # default conf=0.25
        self.done_warmup = False
        if self.args.show:
            self.args.show = check_imshow(warn=True)

        # Usable if setup is done
        self.model = None
        self.data = self.args.data  # data_dict
        self.imgsz = None
        self.device = None
        self.dataset = None
        self.vid_writer = {}  # dict of {save_path: video_writer, ...}
        self.plotted_img = None
        self.source_type = None
        self.seen = 0
        self.windows = []
        self.batch = None
        self.results = None
        self.transforms = None
        self.callbacks = _callbacks or callbacks.get_default_callbacks()
        self.txt_path = None
        self.separate_outputs = self.args.separate_outputs
        self._lock = threading.Lock()  # for automatic thread-safe inference
        callbacks.add_integration_callbacks(self)

    def preprocess(self, im):
        """
        Prepares input image before inference.

        Args:
            im (torch.Tensor | List(np.ndarray)): Images of shape (N, 3, h, w) for tensor, [(h, w, 3) x N] for list.
        """
        not_tensor = not isinstance(im, torch.Tensor)
        if not_tensor:
            im = np.stack(self.pre_transform(im))
            if im.shape[-1] == 3:
                im = im[..., ::-1]  # BGR to RGB
            im = im.transpose((0, 3, 1, 2))  # BHWC to BCHW, (n, 3, h, w)
            im = np.ascontiguousarray(im)  # contiguous
            im = torch.from_numpy(im)

        im = im.to(self.device)
        im = im.half() if self.model.fp16 else im.float()  # uint8 to fp16/32
        if not_tensor:
            im /= 255  # 0 - 255 to 0.0 - 1.0
        return im

    def inference(self, im, *args, **kwargs):
        """Run inference on a given image using the specified model and arguments."""
        visualize = (
            increment_path(self.save_dir / Path(self.batch[0][0]).stem, mkdir=True)
            if self.args.visualize and (not self.source_type.tensor)
            else False
        )
        return self.model(im, augment=self.args.augment, visualize=visualize, embed=self.args.embed, *args, **kwargs)

    def pre_transform(self, im):
        """
        Pre-transform input image before inference.

        Args:
            im (List[np.ndarray]): Images of shape (N, 3, h, w) for tensor, [(h, w, 3) x N] for list.

        Returns:
            (List[np.ndarray]): A list of transformed images.
        """
        same_shapes = len({x.shape for x in im}) == 1
        letterbox = LetterBox(
            self.imgsz,
            auto=same_shapes
            and self.args.rect
            and (self.model.pt or (getattr(self.model, "dynamic", False) and not self.model.imx)),
            stride=self.model.stride,
        )
        return [letterbox(image=x) for x in im]

    def postprocess(self, preds, img, orig_imgs):
        """Post-process predictions for an image and return them."""
        return preds

    def __call__(self, source=None, model=None, stream=False, *args, **kwargs):
        """
        Perform inference on an image or stream.

        Args:
            source (str | Path | List[str] | List[Path] | List[np.ndarray] | np.ndarray | torch.Tensor | None):
                Source for inference.
            model (str | Path | torch.nn.Module | None): Model for inference.
            stream (bool): Whether to stream the inference results. If True, returns a generator.
            *args (Any): Additional arguments for the inference method.
            **kwargs (Any): Additional keyword arguments for the inference method.

        Returns:
            (List[ultralytics.engine.results.Results] | generator): Results objects or generator of Results objects.
        """
        self.stream = stream
        if stream:
            return self.stream_inference(source, model, *args, **kwargs)
        else:
            return list(self.stream_inference(source, model, *args, **kwargs))  # merge list of Result into one

    def predict_cli(self, source=None, model=None):
        """
        Method used for Command Line Interface (CLI) prediction.

        This function is designed to run predictions using the CLI. It sets up the source and model, then processes
        the inputs in a streaming manner. This method ensures that no outputs accumulate in memory by consuming the
        generator without storing results.

        Args:
            source (str | Path | List[str] | List[Path] | List[np.ndarray] | np.ndarray | torch.Tensor | None):
                Source for inference.
            model (str | Path | torch.nn.Module | None): Model for inference.

        Note:
            Do not modify this function or remove the generator. The generator ensures that no outputs are
            accumulated in memory, which is critical for preventing memory issues during long-running predictions.
        """
        gen = self.stream_inference(source, model)
        for _ in gen:  # sourcery skip: remove-empty-nested-block, noqa
            pass

    def setup_source(self, source):
        """
        Set up source and inference mode.

        Args:
            source (str | Path | List[str] | List[Path] | List[np.ndarray] | np.ndarray | torch.Tensor):
                Source for inference.
        """
        self.imgsz = check_imgsz(self.args.imgsz, stride=self.model.stride, min_dim=2)  # check image size
        self.transforms = (
            getattr(
                self.model.model,
                "transforms",
                classify_transforms(self.imgsz[0]),
            )
            if self.args.task in ("classify", "regress", "multi_label_classify")
            else None
        )
        self.dataset = load_inference_source(
            source=source,
            batch=self.args.batch,
            vid_stride=self.args.vid_stride,
            buffer=self.args.stream_buffer,
        )
        self.source_type = self.dataset.source_type
        if not getattr(self, "stream", True) and (
            self.source_type.stream
            or self.source_type.screenshot
            or len(self.dataset) > 1000  # many images
            or any(getattr(self.dataset, "video_flag", [False]))
        ):  # videos
            LOGGER.warning(STREAM_WARNING)
        self.vid_writer = {}

    @smart_inference_mode()
    def stream_inference(self, source=None, model=None, *args, **kwargs):
        """
        Stream real-time inference on camera feed and save results to file.

        Args:
            source (str | Path | List[str] | List[Path] | List[np.ndarray] | np.ndarray | torch.Tensor | None):
                Source for inference.
            model (str | Path | torch.nn.Module | None): Model for inference.
            *args (Any): Additional arguments for the inference method.
            **kwargs (Any): Additional keyword arguments for the inference method.

        Yields:
            (ultralytics.engine.results.Results): Results objects.
        """
        if self.args.verbose:
            LOGGER.info("")

        # Setup model
        if not self.model:
            self.setup_model(model)

        with self._lock:  # for thread-safe inference
            # Setup source every time predict is called
            self.setup_source(source if source is not None else self.args.source)

            # Check if save_dir/ label file exists
            if self.args.save or self.args.save_txt:
                (self.save_dir / "labels" if self.args.save_txt else self.save_dir).mkdir(parents=True, exist_ok=True)

            # Warmup model
            if not self.done_warmup:
                self.model.warmup(
                    imgsz=(1 if self.model.pt or self.model.triton else self.dataset.bs, self.model.ch, *self.imgsz)
                )
                self.done_warmup = True

            self.seen, self.windows, self.batch = 0, [], None
            profilers = (
                ops.Profile(device=self.device),
                ops.Profile(device=self.device),
                ops.Profile(device=self.device),
            )
            self.run_callbacks("on_predict_start")
            for self.batch in self.dataset:
                self.run_callbacks("on_predict_batch_start")
                paths, im0s, s = self.batch

                # Preprocess
                with profilers[0]:
                    im = self.preprocess(im0s)

                # Inference
                with profilers[1]:
                    preds = self.inference(im, *args, **kwargs)
                    if self.args.embed:
                        yield from [preds] if isinstance(preds, torch.Tensor) else preds  # yield embedding tensors
                        continue

                # Postprocess
                with profilers[2]:
                    self.results = self.postprocess(preds, im, im0s)
                self.run_callbacks("on_predict_postprocess_end")

                # Visualize, save, write results
                n = len(im0s)
                for i in range(n):
                    self.seen += 1
                    self.results[i].speed = {
                        "preprocess": profilers[0].dt * 1e3 / n,
                        "inference": profilers[1].dt * 1e3 / n,
                        "postprocess": profilers[2].dt * 1e3 / n,
                    }
                    if self.args.verbose or self.args.save or self.args.save_txt or self.args.show:
                        s[i] += self.write_results(i, Path(paths[i]), im, s)

                # Print batch results
                if self.args.verbose:
                    LOGGER.info("\n".join(s))

                self.run_callbacks("on_predict_batch_end")
                yield from self.results

        # Release assets
        for v in self.vid_writer.values():
            if isinstance(v, cv2.VideoWriter):
                v.release()

        # Print final results
        if self.args.verbose and self.seen:
            t = tuple(x.t / self.seen * 1e3 for x in profilers)  # speeds per image
            LOGGER.info(
                f"Speed: %.1fms preprocess, %.1fms inference, %.1fms postprocess per image at shape "
                f"{(min(self.args.batch, self.seen), getattr(self.model, 'ch', 3), *im.shape[2:])}" % t
            )
        if self.args.save or self.args.save_txt or self.args.save_crop:
            nl = len(list(self.save_dir.glob("labels/*.txt")))  # number of labels
            s = f"\n{nl} label{'s' * (nl > 1)} saved to {self.save_dir / 'labels'}" if self.args.save_txt else ""
            LOGGER.info(f"Results saved to {colorstr('bold', self.save_dir)}{s}")
        self.run_callbacks("on_predict_end")

    def setup_model(self, model, verbose=True):
        """
        Initialize YOLO model with given parameters and set it to evaluation mode.

        Args:
            model (str | Path | torch.nn.Module | None): Model to load or use.
            verbose (bool): Whether to print verbose output.
        """
        self.model = AutoBackend(
            weights=model or self.args.model,
            device=select_device(self.args.device, verbose=verbose),
            dnn=self.args.dnn,
            data=self.args.data,
            fp16=self.args.half,
            batch=self.args.batch,
            fuse=True,
            verbose=verbose,
<<<<<<< HEAD
=======
            # NOTE: `end2end` only available with detect for now
            # end2end=self.args.end2end and self.args.task == "detect",
>>>>>>> 6887bc09
        )

        self.device = self.model.device  # update device
        self.args.half = self.model.fp16  # update half
        self.model.eval()

    def write_results(self, i, p, im, s):
        """
        Write inference results to a file or directory.

        Args:
            i (int): Index of the current image in the batch.
            p (Path): Path to the current image.
            im (torch.Tensor): Preprocessed image tensor.
            s (List[str]): List of result strings.

        Returns:
            (str): String with result information.
        """
        string = ""  # print string
        if len(im.shape) == 3:
            im = im[None]  # expand for batch dim
        if self.source_type.stream or self.source_type.from_img or self.source_type.tensor:  # batch_size >= 1
            string += f"{i}: "
            frame = self.dataset.count
        else:
            match = re.search(r"frame (\d+)/", s[i])
            frame = int(match[1]) if match else None  # 0 if frame undetermined

        self.txt_path = self.save_dir / "labels" / (p.stem + ("" if self.dataset.mode == "image" else f"_{frame}"))
        string += "{:g}x{:g} ".format(*im.shape[2:])
        result = self.results[i]
        result.save_dir = self.save_dir.__str__()  # used in other locations
        string += f"{result.verbose()}{result.speed['inference']:.1f}ms"

        # Add predictions to image
        if self.args.save or self.args.show:
            self.plotted_img = result.plot(
                line_width=self.args.line_width,
                boxes=self.args.show_boxes,
                conf=self.args.show_conf,
                labels=self.args.show_labels,
                im_gpu=None if self.args.retina_masks else im[i],
            )

        # Save results
        if self.args.save_txt:
            result.save_txt(f"{self.txt_path}.txt", save_conf=self.args.save_conf)
        if self.args.save_crop:
            result.save_crop(save_dir=self.save_dir / "crops", file_name=self.txt_path.stem)
        if self.args.show:
            self.show(str(p))
        if self.args.save:
            self.save_predicted_images(str(self.save_dir / p.name), frame)

        return string

    def save_predicted_images(self, save_path="", frame=0):
        """
        Save video predictions as mp4 or images as jpg at specified path.

        Args:
            save_path (str): Path to save the results.
            frame (int): Frame number for video mode.
        """
        im = self.plotted_img

        # Save videos and streams
        if self.dataset.mode in {"stream", "video"}:
            fps = self.dataset.fps if self.dataset.mode == "video" else 30
            frames_path = f"{save_path.split('.', 1)[0]}_frames/"
            if save_path not in self.vid_writer:  # new video
                if self.args.save_frames:
                    Path(frames_path).mkdir(parents=True, exist_ok=True)
                suffix, fourcc = (".mp4", "avc1") if MACOS else (".avi", "WMV2") if WINDOWS else (".avi", "MJPG")
                self.vid_writer[save_path] = cv2.VideoWriter(
                    filename=str(Path(save_path).with_suffix(suffix)),
                    fourcc=cv2.VideoWriter_fourcc(*fourcc),
                    fps=fps,  # integer required, floats produce error in MP4 codec
                    frameSize=(im.shape[1], im.shape[0]),  # (width, height)
                )

            # Save video
            self.vid_writer[save_path].write(im)
            if self.args.save_frames:
                cv2.imwrite(f"{frames_path}{frame}.jpg", im)

        # Save images
        else:
            cv2.imwrite(str(Path(save_path).with_suffix(".jpg")), im)  # save to JPG for best support

    def show(self, p=""):
        """Display an image in a window."""
        im = self.plotted_img
        if platform.system() == "Linux" and p not in self.windows:
            self.windows.append(p)
            cv2.namedWindow(p, cv2.WINDOW_NORMAL | cv2.WINDOW_KEEPRATIO)  # allow window resize (Linux)
            cv2.resizeWindow(p, im.shape[1], im.shape[0])  # (width, height)
        cv2.imshow(p, im)
        cv2.waitKey(300 if self.dataset.mode == "image" else 1)  # 1 millisecond

    def run_callbacks(self, event: str):
        """Run all registered callbacks for a specific event."""
        for callback in self.callbacks.get(event, []):
            callback(self)

    def add_callback(self, event: str, func):
        """Add a callback function for a specific event."""
        self.callbacks[event].append(func)<|MERGE_RESOLUTION|>--- conflicted
+++ resolved
@@ -391,11 +391,8 @@
             batch=self.args.batch,
             fuse=True,
             verbose=verbose,
-<<<<<<< HEAD
-=======
             # NOTE: `end2end` only available with detect for now
             # end2end=self.args.end2end and self.args.task == "detect",
->>>>>>> 6887bc09
         )
 
         self.device = self.model.device  # update device
