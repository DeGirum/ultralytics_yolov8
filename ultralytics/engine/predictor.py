# Ultralytics 🚀 AGPL-3.0 License - https://ultralytics.com/license
"""
Run prediction on images, videos, directories, globs, YouTube, webcam, streams, etc.

Usage - sources:
    $ yolo mode=predict model=yolo11n.pt source=0                               # webcam
                                                img.jpg                         # image
                                                vid.mp4                         # video
                                                screen                          # screenshot
                                                path/                           # directory
                                                list.txt                        # list of images
                                                list.streams                    # list of streams
                                                'path/*.jpg'                    # glob
                                                'https://youtu.be/LNwODJXcvt4'  # YouTube
                                                'rtsp://example.com/media.mp4'  # RTSP, RTMP, HTTP, TCP stream

Usage - formats:
    $ yolo mode=predict model=yolo11n.pt                 # PyTorch
                              yolo11n.torchscript        # TorchScript
                              yolo11n.onnx               # ONNX Runtime or OpenCV DNN with dnn=True
                              yolo11n_openvino_model     # OpenVINO
                              yolo11n.engine             # TensorRT
                              yolo11n.mlpackage          # CoreML (macOS-only)
                              yolo11n_saved_model        # TensorFlow SavedModel
                              yolo11n.pb                 # TensorFlow GraphDef
                              yolo11n.tflite             # TensorFlow Lite
                              yolo11n_edgetpu.tflite     # TensorFlow Edge TPU
                              yolo11n_paddle_model       # PaddlePaddle
                              yolo11n.mnn                # MNN
                              yolo11n_ncnn_model         # NCNN
                              yolo11n_imx_model          # Sony IMX
                              yolo11n_rknn_model         # Rockchip RKNN
"""

import platform
import re
import threading
from pathlib import Path

import cv2
import numpy as np
import torch

from ultralytics.cfg import get_cfg, get_save_dir
from ultralytics.data import load_inference_source
from ultralytics.data.augment import LetterBox, classify_transforms
from ultralytics.nn.autobackend import AutoBackend
from ultralytics.utils import DEFAULT_CFG, LOGGER, MACOS, WINDOWS, callbacks, colorstr, ops
from ultralytics.utils.checks import check_imgsz, check_imshow
from ultralytics.utils.files import increment_path
from ultralytics.utils.torch_utils import select_device, smart_inference_mode

STREAM_WARNING = """
inference results will accumulate in RAM unless `stream=True` is passed, causing potential out-of-memory
errors for large sources or long-running streams and videos. See https://docs.ultralytics.com/modes/predict/ for help.

Example:
    results = model(source=..., stream=True)  # generator of Results objects
    for r in results:
        boxes = r.boxes  # Boxes object for bbox outputs
        masks = r.masks  # Masks object for segment masks outputs
        probs = r.probs  # Class probabilities for classification outputs
"""


class BasePredictor:
    """
    A base class for creating predictors.

    This class provides the foundation for prediction functionality, handling model setup, inference,
    and result processing across various input sources.

    Attributes:
        args (SimpleNamespace): Configuration for the predictor.
        save_dir (Path): Directory to save results.
        done_warmup (bool): Whether the predictor has finished setup.
        model (torch.nn.Module): Model used for prediction.
        data (dict): Data configuration.
        device (torch.device): Device used for prediction.
        dataset (Dataset): Dataset used for prediction.
        vid_writer (dict): Dictionary of {save_path: video_writer} for saving video output.
        plotted_img (numpy.ndarray): Last plotted image.
        source_type (SimpleNamespace): Type of input source.
        seen (int): Number of images processed.
        windows (list): List of window names for visualization.
        batch (tuple): Current batch data.
        results (list): Current batch results.
        transforms (callable): Image transforms for classification.
        callbacks (dict): Callback functions for different events.
        txt_path (Path): Path to save text results.
        _lock (threading.Lock): Lock for thread-safe inference.

    Methods:
        preprocess: Prepare input image before inference.
        inference: Run inference on a given image.
        postprocess: Process raw predictions into structured results.
        predict_cli: Run prediction for command line interface.
        setup_source: Set up input source and inference mode.
        stream_inference: Stream inference on input source.
        setup_model: Initialize and configure the model.
        write_results: Write inference results to files.
        save_predicted_images: Save prediction visualizations.
        show: Display results in a window.
        run_callbacks: Execute registered callbacks for an event.
        add_callback: Register a new callback function.
    """

    def __init__(self, cfg=DEFAULT_CFG, overrides=None, _callbacks=None):
        """
        Initialize the BasePredictor class.

        Args:
            cfg (str | dict): Path to a configuration file or a configuration dictionary.
            overrides (dict | None): Configuration overrides.
            _callbacks (dict | None): Dictionary of callback functions.
        """
        self.args = get_cfg(cfg, overrides)
        self.save_dir = get_save_dir(self.args)
        if self.args.conf is None:
            self.args.conf = 0.25  # default conf=0.25
        self.done_warmup = False
        if self.args.show:
            self.args.show = check_imshow(warn=True)

        # Usable if setup is done
        self.model = None
        self.data = self.args.data  # data_dict
        self.imgsz = None
        self.device = None
        self.dataset = None
        self.vid_writer = {}  # dict of {save_path: video_writer, ...}
        self.plotted_img = None
        self.source_type = None
        self.seen = 0
        self.windows = []
        self.batch = None
        self.results = None
        self.transforms = None
        self.callbacks = _callbacks or callbacks.get_default_callbacks()
        self.txt_path = None
        self.separate_outputs = self.args.separate_outputs
        self._lock = threading.Lock()  # for automatic thread-safe inference
        callbacks.add_integration_callbacks(self)

    def preprocess(self, im):
        """
        Prepares input image before inference.

        Args:
            im (torch.Tensor | List(np.ndarray)): Images of shape (N, 3, h, w) for tensor, [(h, w, 3) x N] for list.
        """
        not_tensor = not isinstance(im, torch.Tensor)
        if not_tensor:
            im = np.stack(self.pre_transform(im))
            if im.shape[-1] == 3:
                im = im[..., ::-1]  # BGR to RGB
            im = im.transpose((0, 3, 1, 2))  # BHWC to BCHW, (n, 3, h, w)
            im = np.ascontiguousarray(im)  # contiguous
            im = torch.from_numpy(im)

        im = im.to(self.device)
        im = im.half() if self.model.fp16 else im.float()  # uint8 to fp16/32
        if not_tensor:
            im /= 255  # 0 - 255 to 0.0 - 1.0
        return im

    def inference(self, im, *args, **kwargs):
        """Run inference on a given image using the specified model and arguments."""
        visualize = (
            increment_path(self.save_dir / Path(self.batch[0][0]).stem, mkdir=True)
            if self.args.visualize and (not self.source_type.tensor)
            else False
        )
        return self.model(im, augment=self.args.augment, visualize=visualize, embed=self.args.embed, *args, **kwargs)

    def pre_transform(self, im):
        """
        Pre-transform input image before inference.

        Args:
            im (List[np.ndarray]): Images of shape (N, 3, h, w) for tensor, [(h, w, 3) x N] for list.

        Returns:
            (List[np.ndarray]): A list of transformed images.
        """
        same_shapes = len({x.shape for x in im}) == 1
        letterbox = LetterBox(
            self.imgsz,
<<<<<<< HEAD
            auto=self.args.rect and same_shapes and (self.model.pt or (getattr(self.model, "dynamic", False) and not self.model.imx)),
=======
            auto=same_shapes
            and self.args.rect
            and (self.model.pt or (getattr(self.model, "dynamic", False) and not self.model.imx)),
>>>>>>> 242d332c
            stride=self.model.stride,
        )
        return [letterbox(image=x) for x in im]

    def postprocess(self, preds, img, orig_imgs):
        """Post-process predictions for an image and return them."""
        return preds

    def __call__(self, source=None, model=None, stream=False, *args, **kwargs):
        """
        Perform inference on an image or stream.

        Args:
            source (str | Path | List[str] | List[Path] | List[np.ndarray] | np.ndarray | torch.Tensor | None):
                Source for inference.
            model (str | Path | torch.nn.Module | None): Model for inference.
            stream (bool): Whether to stream the inference results. If True, returns a generator.
            *args (Any): Additional arguments for the inference method.
            **kwargs (Any): Additional keyword arguments for the inference method.

        Returns:
            (List[ultralytics.engine.results.Results] | generator): Results objects or generator of Results objects.
        """
        self.stream = stream
        if stream:
            return self.stream_inference(source, model, *args, **kwargs)
        else:
            return list(self.stream_inference(source, model, *args, **kwargs))  # merge list of Result into one

    def predict_cli(self, source=None, model=None):
        """
        Method used for Command Line Interface (CLI) prediction.

        This function is designed to run predictions using the CLI. It sets up the source and model, then processes
        the inputs in a streaming manner. This method ensures that no outputs accumulate in memory by consuming the
        generator without storing results.

        Args:
            source (str | Path | List[str] | List[Path] | List[np.ndarray] | np.ndarray | torch.Tensor | None):
                Source for inference.
            model (str | Path | torch.nn.Module | None): Model for inference.

        Note:
            Do not modify this function or remove the generator. The generator ensures that no outputs are
            accumulated in memory, which is critical for preventing memory issues during long-running predictions.
        """
        gen = self.stream_inference(source, model)
        for _ in gen:  # sourcery skip: remove-empty-nested-block, noqa
            pass

    def setup_source(self, source):
        """
        Set up source and inference mode.

        Args:
            source (str | Path | List[str] | List[Path] | List[np.ndarray] | np.ndarray | torch.Tensor):
                Source for inference.
        """
        self.imgsz = check_imgsz(self.args.imgsz, stride=self.model.stride, min_dim=2)  # check image size
        self.transforms = (
            getattr(
                self.model.model,
                "transforms",
                classify_transforms(self.imgsz[0]),
            )
            if self.args.task in ("classify", "regress")
            else None
        )
        self.dataset = load_inference_source(
            source=source,
            batch=self.args.batch,
            vid_stride=self.args.vid_stride,
            buffer=self.args.stream_buffer,
        )
        self.source_type = self.dataset.source_type
        if not getattr(self, "stream", True) and (
            self.source_type.stream
            or self.source_type.screenshot
            or len(self.dataset) > 1000  # many images
            or any(getattr(self.dataset, "video_flag", [False]))
        ):  # videos
            LOGGER.warning(STREAM_WARNING)
        self.vid_writer = {}

    @smart_inference_mode()
    def stream_inference(self, source=None, model=None, *args, **kwargs):
        """
        Stream real-time inference on camera feed and save results to file.

        Args:
            source (str | Path | List[str] | List[Path] | List[np.ndarray] | np.ndarray | torch.Tensor | None):
                Source for inference.
            model (str | Path | torch.nn.Module | None): Model for inference.
            *args (Any): Additional arguments for the inference method.
            **kwargs (Any): Additional keyword arguments for the inference method.

        Yields:
            (ultralytics.engine.results.Results): Results objects.
        """
        if self.args.verbose:
            LOGGER.info("")

        # Setup model
        if not self.model:
            self.setup_model(model)

        with self._lock:  # for thread-safe inference
            # Setup source every time predict is called
            self.setup_source(source if source is not None else self.args.source)

            # Check if save_dir/ label file exists
            if self.args.save or self.args.save_txt:
                (self.save_dir / "labels" if self.args.save_txt else self.save_dir).mkdir(parents=True, exist_ok=True)

            # Warmup model
            if not self.done_warmup:
                self.model.warmup(
                    imgsz=(1 if self.model.pt or self.model.triton else self.dataset.bs, self.model.ch, *self.imgsz)
                )
                self.done_warmup = True

            self.seen, self.windows, self.batch = 0, [], None
            profilers = (
                ops.Profile(device=self.device),
                ops.Profile(device=self.device),
                ops.Profile(device=self.device),
            )
            self.run_callbacks("on_predict_start")
            for self.batch in self.dataset:
                self.run_callbacks("on_predict_batch_start")
                paths, im0s, s = self.batch

                # Preprocess
                with profilers[0]:
                    im = self.preprocess(im0s)

                # Inference
                with profilers[1]:
                    preds = self.inference(im, *args, **kwargs)
                    if self.args.embed:
                        yield from [preds] if isinstance(preds, torch.Tensor) else preds  # yield embedding tensors
                        continue

                # Postprocess
                with profilers[2]:
                    self.results = self.postprocess(preds, im, im0s)
                self.run_callbacks("on_predict_postprocess_end")

                # Visualize, save, write results
                n = len(im0s)
                for i in range(n):
                    self.seen += 1
                    self.results[i].speed = {
                        "preprocess": profilers[0].dt * 1e3 / n,
                        "inference": profilers[1].dt * 1e3 / n,
                        "postprocess": profilers[2].dt * 1e3 / n,
                    }
                    if self.args.verbose or self.args.save or self.args.save_txt or self.args.show:
                        s[i] += self.write_results(i, Path(paths[i]), im, s)

                # Print batch results
                if self.args.verbose:
                    LOGGER.info("\n".join(s))

                self.run_callbacks("on_predict_batch_end")
                yield from self.results

        # Release assets
        for v in self.vid_writer.values():
            if isinstance(v, cv2.VideoWriter):
                v.release()

        # Print final results
        if self.args.verbose and self.seen:
            t = tuple(x.t / self.seen * 1e3 for x in profilers)  # speeds per image
            LOGGER.info(
                f"Speed: %.1fms preprocess, %.1fms inference, %.1fms postprocess per image at shape "
                f"{(min(self.args.batch, self.seen), getattr(self.model, 'ch', 3), *im.shape[2:])}" % t
            )
        if self.args.save or self.args.save_txt or self.args.save_crop:
            nl = len(list(self.save_dir.glob("labels/*.txt")))  # number of labels
            s = f"\n{nl} label{'s' * (nl > 1)} saved to {self.save_dir / 'labels'}" if self.args.save_txt else ""
            LOGGER.info(f"Results saved to {colorstr('bold', self.save_dir)}{s}")
        self.run_callbacks("on_predict_end")

    def setup_model(self, model, verbose=True):
        """
        Initialize YOLO model with given parameters and set it to evaluation mode.

        Args:
            model (str | Path | torch.nn.Module | None): Model to load or use.
            verbose (bool): Whether to print verbose output.
        """
        self.model = AutoBackend(
            weights=model or self.args.model,
            device=select_device(self.args.device, verbose=verbose),
            dnn=self.args.dnn,
            data=self.args.data,
            fp16=self.args.half,
            batch=self.args.batch,
            fuse=True,
            verbose=verbose,
            # NOTE: `end2end` only available with detect for now
            end2end=self.args.end2end and self.args.task == "detect",
        )

        self.device = self.model.device  # update device
        self.args.half = self.model.fp16  # update half
        self.model.eval()

    def write_results(self, i, p, im, s):
        """
        Write inference results to a file or directory.

        Args:
            i (int): Index of the current image in the batch.
            p (Path): Path to the current image.
            im (torch.Tensor): Preprocessed image tensor.
            s (List[str]): List of result strings.

        Returns:
            (str): String with result information.
        """
        string = ""  # print string
        if len(im.shape) == 3:
            im = im[None]  # expand for batch dim
        if self.source_type.stream or self.source_type.from_img or self.source_type.tensor:  # batch_size >= 1
            string += f"{i}: "
            frame = self.dataset.count
        else:
            match = re.search(r"frame (\d+)/", s[i])
            frame = int(match[1]) if match else None  # 0 if frame undetermined

        self.txt_path = self.save_dir / "labels" / (p.stem + ("" if self.dataset.mode == "image" else f"_{frame}"))
        string += "{:g}x{:g} ".format(*im.shape[2:])
        result = self.results[i]
        result.save_dir = self.save_dir.__str__()  # used in other locations
        string += f"{result.verbose()}{result.speed['inference']:.1f}ms"

        # Add predictions to image
        if self.args.save or self.args.show:
            self.plotted_img = result.plot(
                line_width=self.args.line_width,
                boxes=self.args.show_boxes,
                conf=self.args.show_conf,
                labels=self.args.show_labels,
                im_gpu=None if self.args.retina_masks else im[i],
            )

        # Save results
        if self.args.save_txt:
            result.save_txt(f"{self.txt_path}.txt", save_conf=self.args.save_conf)
        if self.args.save_crop:
            result.save_crop(save_dir=self.save_dir / "crops", file_name=self.txt_path.stem)
        if self.args.show:
            self.show(str(p))
        if self.args.save:
            self.save_predicted_images(str(self.save_dir / p.name), frame)

        return string

    def save_predicted_images(self, save_path="", frame=0):
        """
        Save video predictions as mp4 or images as jpg at specified path.

        Args:
            save_path (str): Path to save the results.
            frame (int): Frame number for video mode.
        """
        im = self.plotted_img

        # Save videos and streams
        if self.dataset.mode in {"stream", "video"}:
            fps = self.dataset.fps if self.dataset.mode == "video" else 30
            frames_path = f"{save_path.split('.', 1)[0]}_frames/"
            if save_path not in self.vid_writer:  # new video
                if self.args.save_frames:
                    Path(frames_path).mkdir(parents=True, exist_ok=True)
                suffix, fourcc = (".mp4", "avc1") if MACOS else (".avi", "WMV2") if WINDOWS else (".avi", "MJPG")
                self.vid_writer[save_path] = cv2.VideoWriter(
                    filename=str(Path(save_path).with_suffix(suffix)),
                    fourcc=cv2.VideoWriter_fourcc(*fourcc),
                    fps=fps,  # integer required, floats produce error in MP4 codec
                    frameSize=(im.shape[1], im.shape[0]),  # (width, height)
                )

            # Save video
            self.vid_writer[save_path].write(im)
            if self.args.save_frames:
                cv2.imwrite(f"{frames_path}{frame}.jpg", im)

        # Save images
        else:
            cv2.imwrite(str(Path(save_path).with_suffix(".jpg")), im)  # save to JPG for best support

    def show(self, p=""):
        """Display an image in a window."""
        im = self.plotted_img
        if platform.system() == "Linux" and p not in self.windows:
            self.windows.append(p)
            cv2.namedWindow(p, cv2.WINDOW_NORMAL | cv2.WINDOW_KEEPRATIO)  # allow window resize (Linux)
            cv2.resizeWindow(p, im.shape[1], im.shape[0])  # (width, height)
        cv2.imshow(p, im)
        cv2.waitKey(300 if self.dataset.mode == "image" else 1)  # 1 millisecond

    def run_callbacks(self, event: str):
        """Run all registered callbacks for a specific event."""
        for callback in self.callbacks.get(event, []):
            callback(self)

    def add_callback(self, event: str, func):
        """Add a callback function for a specific event."""
        self.callbacks[event].append(func)<|MERGE_RESOLUTION|>--- conflicted
+++ resolved
@@ -186,13 +186,9 @@
         same_shapes = len({x.shape for x in im}) == 1
         letterbox = LetterBox(
             self.imgsz,
-<<<<<<< HEAD
-            auto=self.args.rect and same_shapes and (self.model.pt or (getattr(self.model, "dynamic", False) and not self.model.imx)),
-=======
             auto=same_shapes
             and self.args.rect
             and (self.model.pt or (getattr(self.model, "dynamic", False) and not self.model.imx)),
->>>>>>> 242d332c
             stride=self.model.stride,
         )
         return [letterbox(image=x) for x in im]
