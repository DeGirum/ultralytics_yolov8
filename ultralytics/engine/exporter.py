# Ultralytics 🚀 AGPL-3.0 License - https://ultralytics.com/license
"""
Export a YOLO PyTorch model to other formats. TensorFlow exports authored by https://github.com/zldrobit.

Format                  | `format=argument`         | Model
---                     | ---                       | ---
PyTorch                 | -                         | yolo11n.pt
TorchScript             | `torchscript`             | yolo11n.torchscript
ONNX                    | `onnx`                    | yolo11n.onnx
OpenVINO                | `openvino`                | yolo11n_openvino_model/
TensorRT                | `engine`                  | yolo11n.engine
CoreML                  | `coreml`                  | yolo11n.mlpackage
TensorFlow SavedModel   | `saved_model`             | yolo11n_saved_model/
TensorFlow GraphDef     | `pb`                      | yolo11n.pb
TensorFlow Lite         | `tflite`                  | yolo11n.tflite
TensorFlow Edge TPU     | `edgetpu`                 | yolo11n_edgetpu.tflite
TensorFlow.js           | `tfjs`                    | yolo11n_web_model/
PaddlePaddle            | `paddle`                  | yolo11n_paddle_model/
MNN                     | `mnn`                     | yolo11n.mnn
NCNN                    | `ncnn`                    | yolo11n_ncnn_model/
IMX                     | `imx`                     | yolo11n_imx_model/
RKNN                    | `rknn`                    | yolo11n_rknn_model/

Requirements:
    $ pip install "ultralytics[export]"

Python:
    from ultralytics import YOLO
    model = YOLO('yolo11n.pt')
    results = model.export(format='onnx')

CLI:
    $ yolo mode=export model=yolo11n.pt format=onnx

Inference:
    $ yolo predict model=yolo11n.pt                 # PyTorch
                         yolo11n.torchscript        # TorchScript
                         yolo11n.onnx               # ONNX Runtime or OpenCV DNN with dnn=True
                         yolo11n_openvino_model     # OpenVINO
                         yolo11n.engine             # TensorRT
                         yolo11n.mlpackage          # CoreML (macOS-only)
                         yolo11n_saved_model        # TensorFlow SavedModel
                         yolo11n.pb                 # TensorFlow GraphDef
                         yolo11n.tflite             # TensorFlow Lite
                         yolo11n_edgetpu.tflite     # TensorFlow Edge TPU
                         yolo11n_paddle_model       # PaddlePaddle
                         yolo11n.mnn                # MNN
                         yolo11n_ncnn_model         # NCNN
                         yolo11n_imx_model          # IMX

TensorFlow.js:
    $ cd .. && git clone https://github.com/zldrobit/tfjs-yolov5-example.git && cd tfjs-yolov5-example
    $ npm install
    $ ln -s ../../yolo11n_web_model public/yolo11n_web_model
    $ npm start
"""

import json
import os
import re
import shutil
import subprocess
import time
import warnings
from contextlib import contextmanager
from copy import deepcopy
from datetime import datetime
from pathlib import Path

import numpy as np
import torch

from ultralytics import __version__
from ultralytics.cfg import TASK2DATA, get_cfg
from ultralytics.data import build_dataloader
from ultralytics.data.dataset import YOLODataset
from ultralytics.data.utils import check_cls_dataset, check_det_dataset
from ultralytics.data.utils import check_regress_dataset
from ultralytics.nn.autobackend import check_class_names, default_class_names
<<<<<<< HEAD
from ultralytics.nn.modules import C2f, Classify, Detect, Pose, RTDETRDecoder
from ultralytics.nn.modules import Regress6
=======
from ultralytics.nn.modules import C2f, Classify, Detect, RTDETRDecoder
>>>>>>> 242d332c
from ultralytics.nn.tasks import ClassificationModel, DetectionModel, SegmentationModel, WorldModel
from ultralytics.utils import (
    ARM64,
    DEFAULT_CFG,
    IS_COLAB,
<<<<<<< HEAD
    IS_JETSON,
    LINUX,
    LOGGER,
    MACOS,
    PYTHON_VERSION,
=======
    LINUX,
    LOGGER,
    MACOS,
    MACOS_VERSION,
>>>>>>> 242d332c
    RKNN_CHIPS,
    ROOT,
    WINDOWS,
    callbacks,
    colorstr,
    get_default_args,
    yaml_save,
)
from ultralytics.utils.checks import (
    check_imgsz,
    check_is_path_safe,
    check_requirements,
    check_version,
    is_sudo_available,
)
from ultralytics.utils.downloads import attempt_download_asset, get_github_assets, safe_download
from ultralytics.utils.export import export_engine, export_onnx
from ultralytics.utils.files import file_size, spaces_in_path
<<<<<<< HEAD
from ultralytics.utils.ops import Profile, nms_rotated, xywh2xyxy
=======
from ultralytics.utils.ops import Profile, nms_rotated
>>>>>>> 242d332c
from ultralytics.utils.torch_utils import TORCH_1_13, get_latest_opset, select_device


def export_formats():
    """Return a dictionary of Ultralytics YOLO export formats."""
    x = [
        ["PyTorch", "-", ".pt", True, True, []],
<<<<<<< HEAD
        ["TorchScript", "torchscript", ".torchscript", True, True, ["batch", "optimize", "nms"]],
        ["ONNX", "onnx", ".onnx", True, True, ["batch", "dynamic", "half", "opset", "simplify", "nms"]],
        ["OpenVINO", "openvino", "_openvino_model", True, False, ["batch", "dynamic", "half", "int8", "nms"]],
        ["TensorRT", "engine", ".engine", False, True, ["batch", "dynamic", "half", "int8", "simplify", "nms"]],
        ["CoreML", "coreml", ".mlpackage", True, False, ["batch", "half", "int8", "nms"]],
        ["TensorFlow SavedModel", "saved_model", "_saved_model", True, True, ["batch", "int8", "keras", "nms"]],
        ["TensorFlow GraphDef", "pb", ".pb", True, True, ["batch"]],
        ["TensorFlow Lite", "tflite", ".tflite", True, False, ["batch", "half", "int8", "nms"]],
=======
        ["TorchScript", "torchscript", ".torchscript", True, True, ["batch", "optimize", "half", "nms"]],
        ["ONNX", "onnx", ".onnx", True, True, ["batch", "dynamic", "half", "opset", "simplify", "nms"]],
        [
            "OpenVINO",
            "openvino",
            "_openvino_model",
            True,
            False,
            ["batch", "dynamic", "half", "int8", "nms", "fraction"],
        ],
        [
            "TensorRT",
            "engine",
            ".engine",
            False,
            True,
            ["batch", "dynamic", "half", "int8", "simplify", "nms", "fraction"],
        ],
        ["CoreML", "coreml", ".mlpackage", True, False, ["batch", "half", "int8", "nms"]],
        ["TensorFlow SavedModel", "saved_model", "_saved_model", True, True, ["batch", "int8", "keras", "nms"]],
        ["TensorFlow GraphDef", "pb", ".pb", True, True, ["batch"]],
        ["TensorFlow Lite", "tflite", ".tflite", True, False, ["batch", "half", "int8", "nms", "fraction"]],
>>>>>>> 242d332c
        ["TensorFlow Edge TPU", "edgetpu", "_edgetpu.tflite", True, False, []],
        ["TensorFlow.js", "tfjs", "_web_model", True, False, ["batch", "half", "int8", "nms"]],
        ["PaddlePaddle", "paddle", "_paddle_model", True, True, ["batch"]],
        ["MNN", "mnn", ".mnn", True, True, ["batch", "half", "int8"]],
        ["NCNN", "ncnn", "_ncnn_model", True, True, ["batch", "half"]],
<<<<<<< HEAD
        ["IMX", "imx", "_imx_model", True, True, ["int8"]],
        ["RKNN", "rknn", "_rknn_model", False, False, ["batch", "name"]],
=======
        ["IMX", "imx", "_imx_model", True, True, ["int8", "fraction"]],
        ["RKNN", "rknn", "_rknn_model", False, False, ["batch", "name", "int8"]],
>>>>>>> 242d332c
    ]
    return dict(zip(["Format", "Argument", "Suffix", "CPU", "GPU", "Arguments"], zip(*x)))


def validate_args(format, passed_args, valid_args):
    """
<<<<<<< HEAD
    Validates arguments based on format.
=======
    Validate arguments based on the export format.
>>>>>>> 242d332c

    Args:
        format (str): The export format.
        passed_args (Namespace): The arguments used during export.
<<<<<<< HEAD
        valid_args (dict): List of valid arguments for the format.

    Raises:
        AssertionError: If an argument that's not supported by the export format is used, or if format doesn't have the supported arguments listed.
    """
    # Only check valid usage of these args
    export_args = ["half", "int8", "dynamic", "keras", "nms", "batch"]
=======
        valid_args (list): List of valid arguments for the format.

    Raises:
        AssertionError: If an unsupported argument is used, or if the format lacks supported argument listings.
    """
    export_args = ["half", "int8", "dynamic", "keras", "nms", "batch", "fraction"]
>>>>>>> 242d332c

    assert valid_args is not None, f"ERROR ❌️ valid arguments for '{format}' not listed."
    custom = {"batch": 1, "data": None, "device": None}  # exporter defaults
    default_args = get_cfg(DEFAULT_CFG, custom)
    for arg in export_args:
        not_default = getattr(passed_args, arg, None) != getattr(default_args, arg, None)
        if not_default:
            assert arg in valid_args, f"ERROR ❌️ argument '{arg}' is not supported for format='{format}'"


def gd_outputs(gd):
    """Return TensorFlow GraphDef model output node names."""
    name_list, input_list = [], []
    for node in gd.node:  # tensorflow.core.framework.node_def_pb2.NodeDef
        name_list.append(node.name)
        input_list.extend(node.input)
    return sorted(f"{x}:0" for x in list(set(name_list) - set(input_list)) if not x.startswith("NoOp"))


def try_export(inner_func):
    """YOLO export decorator, i.e. @try_export."""
    inner_args = get_default_args(inner_func)

    def outer_func(*args, **kwargs):
        """Export a model."""
        prefix = inner_args["prefix"]
        dt = 0.0
        try:
            with Profile() as dt:
                f, model = inner_func(*args, **kwargs)
            LOGGER.info(f"{prefix} export success ✅ {dt.t:.1f}s, saved as '{f}' ({file_size(f):.1f} MB)")
            return f, model
        except Exception as e:
            LOGGER.error(f"{prefix} export failure {dt.t:.1f}s: {e}")
            raise e

    return outer_func


@contextmanager
def arange_patch(args):
    """
    Workaround for ONNX torch.arange incompatibility with FP16.

    https://github.com/pytorch/pytorch/issues/148041.
    """
    if args.dynamic and args.half and args.format == "onnx":
        func = torch.arange

        def arange(*args, dtype=None, **kwargs):
            """Return a 1-D tensor of size with values from the interval and common difference."""
            return func(*args, **kwargs).to(dtype)  # cast to dtype instead of passing dtype

        torch.arange = arange  # patch
        yield
        torch.arange = func  # unpatch
    else:
        yield


class Exporter:
    """
    A class for exporting a model.

    Attributes:
        args (SimpleNamespace): Configuration for the exporter.
        callbacks (list, optional): List of callback functions.
    """

    def __init__(self, cfg=DEFAULT_CFG, overrides=None, _callbacks=None):
        """
        Initialize the Exporter class.

        Args:
            cfg (str, optional): Path to a configuration file.
            overrides (dict, optional): Configuration overrides.
            _callbacks (dict, optional): Dictionary of callback functions.
        """
        self.args = get_cfg(cfg, overrides)
        self.callbacks = _callbacks or callbacks.get_default_callbacks()
        callbacks.add_integration_callbacks(self)

    def __call__(self, model=None) -> str:
        """Return list of exported files/dirs after running callbacks."""
        self.run_callbacks("on_export_start")
        t = time.time()
        fmt = self.args.format.lower()  # to lowercase
        if fmt in {"tensorrt", "trt"}:  # 'engine' aliases
            fmt = "engine"
        if fmt in {"mlmodel", "mlpackage", "mlprogram", "apple", "ios", "coreml"}:  # 'coreml' aliases
            fmt = "coreml"
        fmts_dict = export_formats()
        fmts = tuple(fmts_dict["Argument"][1:])  # available export formats
        if fmt not in fmts:
            import difflib

            # Get the closest match if format is invalid
            matches = difflib.get_close_matches(fmt, fmts, n=1, cutoff=0.6)  # 60% similarity required to match
            if not matches:
                raise ValueError(f"Invalid export format='{fmt}'. Valid formats are {fmts}")
<<<<<<< HEAD
            LOGGER.warning(f"WARNING ⚠️ Invalid export format='{fmt}', updating to format='{matches[0]}'")
=======
            LOGGER.warning(f"Invalid export format='{fmt}', updating to format='{matches[0]}'")
>>>>>>> 242d332c
            fmt = matches[0]
        flags = [x == fmt for x in fmts]
        if sum(flags) != 1:
            raise ValueError(f"Invalid export format='{fmt}'. Valid formats are {fmts}")
        (jit, onnx, xml, engine, coreml, saved_model, pb, tflite, edgetpu, tfjs, paddle, mnn, ncnn, imx, rknn) = (
            flags  # export booleans
        )

        is_tf_format = any((saved_model, pb, tflite, edgetpu, tfjs))

        # Device
        dla = None
        if fmt == "engine" and self.args.device is None:
            LOGGER.warning("TensorRT requires GPU export, automatically assigning device=0")
            self.args.device = "0"
        if fmt == "engine" and "dla" in str(self.args.device):  # convert int/list to str first
            dla = self.args.device.split(":")[-1]
            self.args.device = "0"  # update device to "0"
            assert dla in {"0", "1"}, f"Expected self.args.device='dla:0' or 'dla:1, but got {self.args.device}."
<<<<<<< HEAD
=======
        if imx and self.args.device is None and torch.cuda.is_available():
            LOGGER.warning("Exporting on CPU while CUDA is available, setting device=0 for faster export on GPU.")
            self.args.device = "0"  # update device to "0"
>>>>>>> 242d332c
        self.device = select_device("cpu" if self.args.device is None else self.args.device)

        # Argument compatibility checks
        fmt_keys = fmts_dict["Arguments"][flags.index(True) + 1]
        validate_args(fmt, self.args, fmt_keys)
<<<<<<< HEAD
        if imx and not self.args.int8:
            LOGGER.warning("WARNING ⚠️ IMX only supports int8 export, setting int8=True.")
            self.args.int8 = True
=======
        if imx:
            if not self.args.int8:
                LOGGER.warning("IMX export requires int8=True, setting int8=True.")
                self.args.int8 = True
            if model.task != "detect":
                raise ValueError("IMX export only supported for detection models.")
>>>>>>> 242d332c
        if not hasattr(model, "names"):
            model.names = default_class_names()
        model.names = check_class_names(model.names)
        if self.args.half and self.args.int8:
            LOGGER.warning("half=True and int8=True are mutually exclusive, setting half=False.")
            self.args.half = False
        if self.args.half and onnx and self.device.type == "cpu":
            LOGGER.warning("half=True only compatible with GPU export, i.e. use device=0")
            self.args.half = False
        self.imgsz = check_imgsz(self.args.imgsz, stride=model.stride, min_dim=2)  # check image size
        if self.args.int8 and engine:
            self.args.dynamic = True  # enforce dynamic to export TensorRT INT8
        if self.args.optimize:
            assert not ncnn, "optimize=True not compatible with format='ncnn', i.e. use optimize=False"
            assert self.device.type == "cpu", "optimize=True not compatible with cuda devices, i.e. use device='cpu'"
        if rknn:
            if not self.args.name:
                LOGGER.warning(
<<<<<<< HEAD
                    "WARNING ⚠️ Rockchip RKNN export requires a missing 'name' arg for processor type. Using default name='rk3588'."
=======
                    "Rockchip RKNN export requires a missing 'name' arg for processor type. "
                    "Using default name='rk3588'."
>>>>>>> 242d332c
                )
                self.args.name = "rk3588"
            self.args.name = self.args.name.lower()
            assert self.args.name in RKNN_CHIPS, (
                f"Invalid processor name '{self.args.name}' for Rockchip RKNN export. Valid names are {RKNN_CHIPS}."
            )
        if self.args.int8 and tflite:
            assert not getattr(model, "end2end", False), "TFLite INT8 export not supported for end2end models."
        if self.args.nms:
            assert not isinstance(model, ClassificationModel), "'nms=True' is not valid for classification models."
<<<<<<< HEAD
            if getattr(model, "end2end", False):
                LOGGER.warning("WARNING ⚠️ 'nms=True' is not available for end2end models. Forcing 'nms=False'.")
=======
            assert not (tflite and ARM64 and LINUX), "TFLite export with NMS unsupported on ARM64 Linux"
            if getattr(model, "end2end", False):
                LOGGER.warning("'nms=True' is not available for end2end models. Forcing 'nms=False'.")
>>>>>>> 242d332c
                self.args.nms = False
            self.args.conf = self.args.conf or 0.25  # set conf default value for nms export
        if edgetpu:
            if not LINUX or ARM64:
                raise SystemError(
                    "Edge TPU export only supported on non-aarch64 Linux. See https://coral.ai/docs/edgetpu/compiler"
                )
            elif self.args.batch != 1:  # see github.com/ultralytics/ultralytics/pull/13420
                LOGGER.warning("Edge TPU export requires batch size 1, setting batch=1.")
                self.args.batch = 1
        if self.args.separate_outputs:
            assert format not in (
                "-", "torchscript", "saved_model", "pb", "ncnn"
            ), "separate_outputs=True is not compatible with formats: -, torchscript, saved_model, pb and nccn"
        if self.args.export_hw_optimized:
            assert format not in (
                "coreml", "paddle",
                "ncnn"), "export_hw_optimized =True is not compatible with formats: coreml, paddle, and nccn"
        if isinstance(model, WorldModel):
            LOGGER.warning(
                "YOLOWorld (original version) export is not supported to any format. "
                "YOLOWorldv2 models (i.e. 'yolov8s-worldv2.pt') only support export to "
                "(torchscript, onnx, openvino, engine, coreml) formats. "
                "See https://docs.ultralytics.com/models/yolo-world for details."
            )
            model.clip_model = None  # openvino int8 export error: https://github.com/ultralytics/ultralytics/pull/18445
<<<<<<< HEAD
=======

>>>>>>> 242d332c
        if self.args.int8 and not self.args.data:
            self.args.data = DEFAULT_CFG.data or TASK2DATA[getattr(model, "task", "detect")]  # assign default data
            LOGGER.warning(
                f"INT8 export requires a missing 'data' arg for calibration. Using default 'data={self.args.data}'."
            )
<<<<<<< HEAD
=======
        if tfjs and (ARM64 and LINUX):
            raise SystemError("TF.js exports are not currently supported on ARM64 Linux")
>>>>>>> 242d332c

        # Input
        im = torch.zeros(self.args.batch, model.yaml.get("channels", 3), *self.imgsz).to(self.device)
        file = Path(
            getattr(model, "pt_path", None) or getattr(model, "yaml_file", None) or model.yaml.get("yaml_file", "")
        )
        if file.suffix in {".yaml", ".yml"}:
            file = Path(file.name)

        # Update model
        model = deepcopy(model).to(self.device)
        for p in model.parameters():
            p.requires_grad = False
        model.eval()
        model.float()
        model = model.fuse()

        if imx:
            from ultralytics.utils.torch_utils import FXModel

            model = FXModel(model)
        for m in model.modules():
            if isinstance(m, Classify):
                m.export = True
            if isinstance(m, (Detect, RTDETRDecoder)):  # includes all Detect subclasses like Segment, Pose, OBB
                m.dynamic = self.args.dynamic
                m.export = True
                m.format = self.args.format
                m.max_det = self.args.max_det
<<<<<<< HEAD
                m.separate_outputs = self.args.separate_outputs
                if isinstance(m, Pose):
                    m.separate_pose = self.args.separate_pose
            elif isinstance(m, C2f):
                if self.args.export_hw_optimized:
                    # EdgeTPU does not support FlexSplitV while split provides cleaner ONNX graph
                    m.forward = m.forward_hw_optimized
                elif not is_tf_format:
                    # EdgeTPU does not support FlexSplitV while split provides cleaner ONNX graph
                    m.forward = m.forward_split
            elif isinstance(m, Regress6):
                m.export = True

=======
                m.xyxy = self.args.nms and not coreml
            elif isinstance(m, C2f) and not is_tf_format:
                # EdgeTPU does not support FlexSplitV while split provides cleaner ONNX graph
                m.forward = m.forward_split
>>>>>>> 242d332c
            if isinstance(m, Detect) and imx:
                from ultralytics.utils.tal import make_anchors

                m.anchors, m.strides = (
                    x.transpose(0, 1)
                    for x in make_anchors(
                        torch.cat([s / m.stride.unsqueeze(-1) for s in self.imgsz], dim=1), m.stride, 0.5
                    )
                )

        y = None
        for _ in range(2):  # dry runs
            y = NMSModel(model, self.args)(im) if self.args.nms and not coreml else model(im)
        if self.args.half and onnx and self.device.type != "cpu":
            im, model = im.half(), model.half()  # to FP16

        # Filter warnings
        warnings.filterwarnings("ignore", category=torch.jit.TracerWarning)  # suppress TracerWarning
        warnings.filterwarnings("ignore", category=UserWarning)  # suppress shape prim::Constant missing ONNX warning
        warnings.filterwarnings("ignore", category=DeprecationWarning)  # suppress CoreML np.bool deprecation warning

        # Assign
        self.im = im
        self.model = model
        self.file = file
        self.output_shape = (
            tuple(y.shape)
            if isinstance(y, torch.Tensor)
            else tuple(tuple(x.shape if isinstance(x, torch.Tensor) else []) for x in y)
        )
        self.pretty_name = Path(self.model.yaml.get("yaml_file", self.file)).stem.replace("yolo", "YOLO")
        data = model.args["data"] if hasattr(model, "args") and isinstance(model.args, dict) else ""
        description = f"Ultralytics {self.pretty_name} model {f'trained on {data}' if data else ''}"
        self.metadata = {
            "description": description,
            "author": "Ultralytics",
            "date": datetime.now().isoformat(),
            "version": __version__,
            "license": "AGPL-3.0 License (https://ultralytics.com/license)",
            "docs": "https://docs.ultralytics.com",
            "stride": int(max(model.stride)),
            "task": model.task,
            "batch": self.args.batch,
            "imgsz": self.imgsz,
            "names": model.names,
            "args": {k: v for k, v in self.args if k in fmt_keys},
<<<<<<< HEAD
=======
            "channels": model.yaml.get("channels", 3),
>>>>>>> 242d332c
        }  # model metadata
        if dla is not None:
            self.metadata["dla"] = dla  # make sure `AutoBackend` uses correct dla device if it has one
        if model.task == "pose":
            self.metadata["kpt_shape"] = model.model[-1].kpt_shape
        if model.task == "regress":
            self.metadata["min_value"] = model.model[-1].min
            self.metadata["max_value"] = model.model[-1].max

        LOGGER.info(
            f"\n{colorstr('PyTorch:')} starting from '{file}' with input shape {tuple(im.shape)} BCHW and "
            f"output shape(s) {self.output_shape} ({file_size(file):.1f} MB)"
        )

        # Exports
        f = [""] * len(fmts)  # exported filenames
        if jit or ncnn:  # TorchScript
            f[0], _ = self.export_torchscript()
        if engine:  # TensorRT required before ONNX
            f[1], _ = self.export_engine(dla=dla)
        if onnx:  # ONNX
            f[2], _ = self.export_onnx()
        if xml:  # OpenVINO
            f[3], _ = self.export_openvino()
        if coreml:  # CoreML
            f[4], _ = self.export_coreml()
        if is_tf_format:  # TensorFlow formats
            self.args.int8 |= edgetpu
            f[5], keras_model = self.export_saved_model()
            if pb or tfjs:  # pb prerequisite to tfjs
                f[6], _ = self.export_pb(keras_model=keras_model)
            if tflite:
                f[7], _ = self.export_tflite()
            if edgetpu:
                f[8], _ = self.export_edgetpu(tflite_model=Path(f[5]) / f"{self.file.stem}_full_integer_quant.tflite")
            if tfjs:
                f[9], _ = self.export_tfjs()
        if paddle:  # PaddlePaddle
            f[10], _ = self.export_paddle()
        if mnn:  # MNN
            f[11], _ = self.export_mnn()
        if ncnn:  # NCNN
            f[12], _ = self.export_ncnn()
        if imx:
            f[13], _ = self.export_imx()
        if rknn:
            f[14], _ = self.export_rknn()

        # Finish
        f = [str(x) for x in f if x]  # filter out '' and None
        if any(f):
            f = str(Path(f[-1]))
            square = self.imgsz[0] == self.imgsz[1]
            s = (
                ""
                if square
                else f"WARNING ⚠️ non-PyTorch val requires square images, 'imgsz={self.imgsz}' will not "
                f"work. Use export 'imgsz={max(self.imgsz)}' if val is required."
            )
            imgsz = self.imgsz[0] if square else str(self.imgsz)[1:-1].replace(" ", "")
            predict_data = f"data={data}" if model.task == "segment" and fmt == "pb" else ""
            q = "int8" if self.args.int8 else "half" if self.args.half else ""  # quantization
            LOGGER.info(
                f"\nExport complete ({time.time() - t:.1f}s)"
                f"\nResults saved to {colorstr('bold', file.parent.resolve())}"
                f"\nPredict:         yolo predict task={model.task} model={f} imgsz={imgsz} {q} {predict_data}"
                f"\nValidate:        yolo val task={model.task} model={f} imgsz={imgsz} data={data} {q} {s}"
                f"\nVisualize:       https://netron.app"
            )

        self.run_callbacks("on_export_end")
        return f  # return list of exported files/dirs

    def get_int8_calibration_dataloader(self, prefix=""):
        """Build and return a dataloader for calibration of INT8 models."""
        LOGGER.info(f"{prefix} collecting INT8 calibration images from 'data={self.args.data}'")
        if self.model.task == "classify":
            data = check_cls_dataset(self.args.data)
        elif self.model.task == "regress":
            data = check_regress_dataset(self.args.data)
        else:
            data = check_det_dataset(self.args.data)

        # TensorRT INT8 calibration should use 2x batch size
        batch = self.args.batch * (2 if self.args.format == "engine" else 1)
        dataset = YOLODataset(
            data[self.args.split or "val"],
            data=data,
            fraction=self.args.fraction,
            task=self.model.task,
            imgsz=self.imgsz[0],
            augment=False,
            batch_size=batch,
        )
        n = len(dataset)
        if n < self.args.batch:
            raise ValueError(
<<<<<<< HEAD
                f"The calibration dataset ({n} images) must have at least as many images as the batch size ('batch={self.args.batch}')."
            )
        elif n < 300:
            LOGGER.warning(f"{prefix} WARNING ⚠️ >300 images recommended for INT8 calibration, found {n} images.")
=======
                f"The calibration dataset ({n} images) must have at least as many images as the batch size "
                f"('batch={self.args.batch}')."
            )
        elif n < 300:
            LOGGER.warning(f"{prefix} >300 images recommended for INT8 calibration, found {n} images.")
>>>>>>> 242d332c
        return build_dataloader(dataset, batch=batch, workers=0)  # required for batch loading

    @try_export
    def export_torchscript(self, prefix=colorstr("TorchScript:")):
        """YOLO TorchScript model export."""
        LOGGER.info(f"\n{prefix} starting export with torch {torch.__version__}...")
        f = self.file.with_suffix(".torchscript")

        ts = torch.jit.trace(NMSModel(self.model, self.args) if self.args.nms else self.model, self.im, strict=False)
        extra_files = {"config.txt": json.dumps(self.metadata)}  # torch._C.ExtraFilesMap()
        if self.args.optimize:  # https://pytorch.org/tutorials/recipes/mobile_interpreter.html
            LOGGER.info(f"{prefix} optimizing for mobile...")
            from torch.utils.mobile_optimizer import optimize_for_mobile

            optimize_for_mobile(ts)._save_for_lite_interpreter(str(f), _extra_files=extra_files)
        else:
            ts.save(str(f), _extra_files=extra_files)
        return f, None

    @try_export
    def export_onnx(self, prefix=colorstr("ONNX:")):
        """YOLO ONNX export."""
        requirements = ["onnx>=1.12.0"]
        if self.args.simplify:
<<<<<<< HEAD
            requirements += ["onnxslim", "onnxruntime" + ("-gpu" if torch.cuda.is_available() else "")]
=======
            requirements += ["onnxslim>=0.1.46", "onnxruntime" + ("-gpu" if torch.cuda.is_available() else "")]
>>>>>>> 242d332c
        check_requirements(requirements)
        import onnx  # noqa

        opset_version = self.args.opset or get_latest_opset()
        LOGGER.info(f"\n{prefix} starting export with onnx {onnx.__version__} opset {opset_version}...")
        f = str(self.file.with_suffix(".onnx"))
        output_names = ["output0", "output1"] if isinstance(self.model, SegmentationModel) else ["output0"]
        dynamic = self.args.dynamic
        if dynamic:
            self.model.cpu()  # dynamic=True only compatible with cpu
            dynamic = {"images": {0: "batch", 2: "height", 3: "width"}}  # shape(1,3,640,640)
            if isinstance(self.model, SegmentationModel):
                dynamic["output0"] = {0: "batch", 2: "anchors"}  # shape(1, 116, 8400)
                dynamic["output1"] = {0: "batch", 2: "mask_height", 3: "mask_width"}  # shape(1,32,160,160)
            elif isinstance(self.model, DetectionModel):
                dynamic["output0"] = {0: "batch", 2: "anchors"}  # shape(1, 84, 8400)
            if self.args.nms:  # only batch size is dynamic with NMS
                dynamic["output0"].pop(2)
        if self.args.nms and self.model.task == "obb":
            self.args.opset = opset_version  # for NMSModel
<<<<<<< HEAD
            # OBB error https://github.com/pytorch/pytorch/issues/110859#issuecomment-1757841865
            try:
                torch.onnx.register_custom_op_symbolic("aten::lift_fresh", lambda g, x: x, opset_version)
            except RuntimeError:  # it will fail if it's already registered
                pass
            check_requirements("onnxslim>=0.1.46")  # Older versions has bug with OBB

        torch.onnx.export(
            NMSModel(self.model, self.args) if self.args.nms else self.model,
            self.im.cpu() if dynamic else self.im,
            f,
            verbose=False,
            opset_version=opset_version,
            do_constant_folding=True,  # WARNING: DNN inference with torch>=1.12 may require do_constant_folding=False
            input_names=["images"],
            output_names=output_names,
            dynamic_axes=dynamic or None,
        )
=======

        with arange_patch(self.args):
            export_onnx(
                NMSModel(self.model, self.args) if self.args.nms else self.model,
                self.im,
                f,
                opset=opset_version,
                input_names=["images"],
                output_names=output_names,
                dynamic=dynamic or None,
            )
>>>>>>> 242d332c

        # Checks
        model_onnx = onnx.load(f)  # load onnx model

        # Simplify
        if self.args.simplify:
            try:
                import onnxslim

                LOGGER.info(f"{prefix} slimming with onnxslim {onnxslim.__version__}...")
                model_onnx = onnxslim.slim(model_onnx)

            except Exception as e:
                LOGGER.warning(f"{prefix} simplifier failure: {e}")

        # Metadata
        for k, v in self.metadata.items():
            meta = model_onnx.metadata_props.add()
            meta.key, meta.value = k, str(v)

        onnx.save(model_onnx, f)
        return f, model_onnx

    @try_export
    def export_openvino(self, prefix=colorstr("OpenVINO:")):
        """YOLO OpenVINO export."""
<<<<<<< HEAD
        check_requirements("openvino>=2024.5.0")
=======
        if MACOS:
            msg = "OpenVINO error in macOS>=15.4 https://github.com/openvinotoolkit/openvino/issues/30023"
            check_version(MACOS_VERSION, "<15.4", name="macOS ", hard=True, msg=msg)
        check_requirements("openvino>=2024.0.0")
>>>>>>> 242d332c
        import openvino as ov

        LOGGER.info(f"\n{prefix} starting export with openvino {ov.__version__}...")
        assert TORCH_1_13, f"OpenVINO export requires torch>=1.13.0 but torch=={torch.__version__} is installed"
        ov_model = ov.convert_model(
            NMSModel(self.model, self.args) if self.args.nms else self.model,
            input=None if self.args.dynamic else [self.im.shape],
            example_input=self.im,
        )

        def serialize(ov_model, file):
<<<<<<< HEAD
            """Set RT info, serialize and save metadata YAML."""
=======
            """Set RT info, serialize, and save metadata YAML."""
>>>>>>> 242d332c
            ov_model.set_rt_info("YOLO", ["model_info", "model_type"])
            ov_model.set_rt_info(True, ["model_info", "reverse_input_channels"])
            ov_model.set_rt_info(114, ["model_info", "pad_value"])
            ov_model.set_rt_info([255.0], ["model_info", "scale_values"])
            ov_model.set_rt_info(self.args.iou, ["model_info", "iou_threshold"])
            if self.model.task != "regress":
                ov_model.set_rt_info([v.replace(" ", "_") for v in self.model.names.values()], ["model_info", "labels"])
            if self.model.task not in ("classify", "regress"):
                ov_model.set_rt_info("fit_to_window_letterbox", ["model_info", "resize_type"])

            ov.save_model(ov_model, file, compress_to_fp16=self.args.half)
            yaml_save(Path(file).parent / "metadata.yaml", self.metadata)  # add metadata.yaml

        if self.args.int8:
            fq = str(self.file).replace(self.file.suffix, f"_int8_openvino_model{os.sep}")
            fq_ov = str(Path(fq) / self.file.with_suffix(".xml").name)
<<<<<<< HEAD
=======
            # INT8 requires nncf, nncf requires packaging>=23.2 https://github.com/openvinotoolkit/nncf/issues/3463
            check_requirements("packaging>=23.2")  # must be installed first to build nncf wheel
>>>>>>> 242d332c
            check_requirements("nncf>=2.14.0")
            import nncf

            def transform_fn(data_item) -> np.ndarray:
                """Quantization transform function."""
                data_item: torch.Tensor = data_item["img"] if isinstance(data_item, dict) else data_item
                assert data_item.dtype == torch.uint8, "Input image must be uint8 for the quantization preprocessing"
                im = data_item.numpy().astype(np.float32) / 255.0  # uint8 to fp16/32 and 0-255 to 0.0-1.0
                return np.expand_dims(im, 0) if im.ndim == 3 else im

            # Generate calibration data for integer quantization
            ignored_scope = None
<<<<<<< HEAD
            if not self.args.separate_outputs and isinstance(self.model.model[-1], Detect):
                # Includes all Detect subclasses like Segment, Pose, OBB, WorldDetect
=======
            if isinstance(self.model.model[-1], Detect):
                # Includes all Detect subclasses like Segment, Pose, OBB, WorldDetect, YOLOEDetect
>>>>>>> 242d332c
                head_module_name = ".".join(list(self.model.named_modules())[-1][0].split(".")[:2])
                ignored_scope = nncf.IgnoredScope(  # ignore operations
                    patterns=[
                        f".*{head_module_name}/.*/Add",
                        f".*{head_module_name}/.*/Sub*",
                        f".*{head_module_name}/.*/Mul*",
                        f".*{head_module_name}/.*/Div*",
                        f".*{head_module_name}\\.dfl.*",
                    ],
                    types=["Sigmoid"],
                )

            quantized_ov_model = nncf.quantize(
                model=ov_model,
                calibration_dataset=nncf.Dataset(self.get_int8_calibration_dataloader(prefix), transform_fn),
                preset=nncf.QuantizationPreset.MIXED,
                ignored_scope=ignored_scope,
            )
            serialize(quantized_ov_model, fq_ov)
            return fq, None

        f = str(self.file).replace(self.file.suffix, f"_openvino_model{os.sep}")
        f_ov = str(Path(f) / self.file.with_suffix(".xml").name)

        serialize(ov_model, f_ov)
        return f, None

    @try_export
    def export_paddle(self, prefix=colorstr("PaddlePaddle:")):
        """YOLO Paddle export."""
<<<<<<< HEAD
        check_requirements(("paddlepaddle-gpu" if torch.cuda.is_available() else "paddlepaddle", "x2paddle"))
=======
        check_requirements(("paddlepaddle-gpu" if torch.cuda.is_available() else "paddlepaddle>=3.0.0", "x2paddle"))
>>>>>>> 242d332c
        import x2paddle  # noqa
        from x2paddle.convert import pytorch2paddle  # noqa

        LOGGER.info(f"\n{prefix} starting export with X2Paddle {x2paddle.__version__}...")
        f = str(self.file).replace(self.file.suffix, f"_paddle_model{os.sep}")

        pytorch2paddle(module=self.model, save_dir=f, jit_type="trace", input_examples=[self.im])  # export
        yaml_save(Path(f) / "metadata.yaml", self.metadata)  # add metadata.yaml
        return f, None

    @try_export
    def export_mnn(self, prefix=colorstr("MNN:")):
<<<<<<< HEAD
        """YOLOv8 MNN export using MNN https://github.com/alibaba/MNN."""
=======
        """YOLO MNN export using MNN https://github.com/alibaba/MNN."""
>>>>>>> 242d332c
        f_onnx, _ = self.export_onnx()  # get onnx model first

        check_requirements("MNN>=2.9.6")
        import MNN  # noqa
        from MNN.tools import mnnconvert

        # Setup and checks
        LOGGER.info(f"\n{prefix} starting export with MNN {MNN.version()}...")
        assert Path(f_onnx).exists(), f"failed to export ONNX file: {f_onnx}"
        f = str(self.file.with_suffix(".mnn"))  # MNN model file
        args = ["", "-f", "ONNX", "--modelFile", f_onnx, "--MNNModel", f, "--bizCode", json.dumps(self.metadata)]
        if self.args.int8:
            args.extend(("--weightQuantBits", "8"))
        if self.args.half:
            args.append("--fp16")
        mnnconvert.convert(args)
        # remove scratch file for model convert optimize
        convert_scratch = Path(self.file.parent / ".__convert_external_data.bin")
        if convert_scratch.exists():
            convert_scratch.unlink()
        return f, None

    @try_export
    def export_ncnn(self, prefix=colorstr("NCNN:")):
        """YOLO NCNN export using PNNX https://github.com/pnnx/pnnx."""
        check_requirements("ncnn")
        import ncnn  # noqa

        LOGGER.info(f"\n{prefix} starting export with NCNN {ncnn.__version__}...")
        f = Path(str(self.file).replace(self.file.suffix, f"_ncnn_model{os.sep}"))
        f_ts = self.file.with_suffix(".torchscript")

        name = Path("pnnx.exe" if WINDOWS else "pnnx")  # PNNX filename
        pnnx = name if name.is_file() else (ROOT / name)
        if not pnnx.is_file():
            LOGGER.warning(
                f"{prefix} PNNX not found. Attempting to download binary file from "
                "https://github.com/pnnx/pnnx/.\nNote PNNX Binary file must be placed in current working directory "
                f"or in {ROOT}. See PNNX repo for full installation instructions."
            )
            system = "macos" if MACOS else "windows" if WINDOWS else "linux-aarch64" if ARM64 else "linux"
            try:
                release, assets = get_github_assets(repo="pnnx/pnnx")
                asset = [x for x in assets if f"{system}.zip" in x][0]
                assert isinstance(asset, str), "Unable to retrieve PNNX repo assets"  # i.e. pnnx-20240410-macos.zip
                LOGGER.info(f"{prefix} successfully found latest PNNX asset file {asset}")
            except Exception as e:
                release = "20240410"
                asset = f"pnnx-{release}-{system}.zip"
                LOGGER.warning(f"{prefix} PNNX GitHub assets not found: {e}, using default {asset}")
            unzip_dir = safe_download(f"https://github.com/pnnx/pnnx/releases/download/{release}/{asset}", delete=True)
            if check_is_path_safe(Path.cwd(), unzip_dir):  # avoid path traversal security vulnerability
                shutil.move(src=unzip_dir / name, dst=pnnx)  # move binary to ROOT
                pnnx.chmod(0o777)  # set read, write, and execute permissions for everyone
                shutil.rmtree(unzip_dir)  # delete unzip dir

        ncnn_args = [
            f"ncnnparam={f / 'model.ncnn.param'}",
            f"ncnnbin={f / 'model.ncnn.bin'}",
            f"ncnnpy={f / 'model_ncnn.py'}",
        ]

        pnnx_args = [
            f"pnnxparam={f / 'model.pnnx.param'}",
            f"pnnxbin={f / 'model.pnnx.bin'}",
            f"pnnxpy={f / 'model_pnnx.py'}",
            f"pnnxonnx={f / 'model.pnnx.onnx'}",
        ]

        cmd = [
            str(pnnx),
            str(f_ts),
            *ncnn_args,
            *pnnx_args,
            f"fp16={int(self.args.half)}",
            f"device={self.device.type}",
            f'inputshape="{[self.args.batch, 3, *self.imgsz]}"',
        ]
        f.mkdir(exist_ok=True)  # make ncnn_model directory
        LOGGER.info(f"{prefix} running '{' '.join(cmd)}'")
        subprocess.run(cmd, check=True)

        # Remove debug files
        pnnx_files = [x.split("=")[-1] for x in pnnx_args]
        for f_debug in ("debug.bin", "debug.param", "debug2.bin", "debug2.param", *pnnx_files):
            Path(f_debug).unlink(missing_ok=True)

        yaml_save(f / "metadata.yaml", self.metadata)  # add metadata.yaml
        return str(f), None

    @try_export
    def export_coreml(self, prefix=colorstr("CoreML:")):
        """YOLO CoreML export."""
        mlmodel = self.args.format.lower() == "mlmodel"  # legacy *.mlmodel export format requested
        check_requirements("coremltools>=8.0")
        import coremltools as ct  # noqa

        LOGGER.info(f"\n{prefix} starting export with coremltools {ct.__version__}...")
        assert not WINDOWS, "CoreML export is not supported on Windows, please run on macOS or Linux."
        assert self.args.batch == 1, "CoreML batch sizes > 1 are not supported. Please retry at 'batch=1'."
        f = self.file.with_suffix(".mlmodel" if mlmodel else ".mlpackage")
        if f.is_dir():
            shutil.rmtree(f)

        bias = [0.0, 0.0, 0.0]
        scale = 1 / 255
        classifier_config = None
        if self.model.task == "classify":
            classifier_config = ct.ClassifierConfig(list(self.model.names.values()))
            model = self.model
        elif self.model.task == "detect":
            model = IOSDetectModel(self.model, self.im) if self.args.nms else self.model
        else:
            if self.args.nms:
<<<<<<< HEAD
                LOGGER.warning(f"{prefix} WARNING ⚠️ 'nms=True' is only available for Detect models like 'yolo11n.pt'.")
=======
                LOGGER.warning(f"{prefix} 'nms=True' is only available for Detect models like 'yolo11n.pt'.")
>>>>>>> 242d332c
                # TODO CoreML Segment and Pose model pipelining
            model = self.model
        ts = torch.jit.trace(model.eval(), self.im, strict=False)  # TorchScript model

        # Based on apple's documentation it is better to leave out the minimum_deployment target and let that get set
        # Internally based on the model conversion and output type.
        # Setting minimum_depoloyment_target >= iOS16 will require setting compute_precision=ct.precision.FLOAT32.
        # iOS16 adds in better support for FP16, but none of the CoreML NMS specifications handle FP16 as input.
        ct_model = ct.convert(
            ts,
            inputs=[ct.ImageType("image", shape=self.im.shape, scale=scale, bias=bias)],  # expects ct.TensorType
            classifier_config=classifier_config,
            convert_to="neuralnetwork" if mlmodel else "mlprogram",
        )
        bits, mode = (8, "kmeans") if self.args.int8 else (16, "linear") if self.args.half else (32, None)
        if bits < 32:
            if "kmeans" in mode:
                check_requirements("scikit-learn")  # scikit-learn package required for k-means quantization
            if mlmodel:
                ct_model = ct.models.neural_network.quantization_utils.quantize_weights(ct_model, bits, mode)
            elif bits == 8:  # mlprogram already quantized to FP16
                import coremltools.optimize.coreml as cto

                op_config = cto.OpPalettizerConfig(mode="kmeans", nbits=bits, weight_threshold=512)
                config = cto.OptimizationConfig(global_config=op_config)
                ct_model = cto.palettize_weights(ct_model, config=config)
        if self.args.nms and self.model.task == "detect":
            if mlmodel:
                weights_dir = None
            else:
                ct_model.save(str(f))  # save otherwise weights_dir does not exist
                weights_dir = str(f / "Data/com.apple.CoreML/weights")
            ct_model = self._pipeline_coreml(ct_model, weights_dir=weights_dir)

        m = self.metadata  # metadata dict
        ct_model.short_description = m.pop("description")
        ct_model.author = m.pop("author")
        ct_model.license = m.pop("license")
        ct_model.version = m.pop("version")
        ct_model.user_defined_metadata.update({k: str(v) for k, v in m.items()})
        if self.model.task == "classify":
            ct_model.user_defined_metadata.update({"com.apple.coreml.model.preview.type": "imageClassifier"})

        try:
            ct_model.save(str(f))  # save *.mlpackage
        except Exception as e:
            LOGGER.warning(
                f"{prefix} CoreML export to *.mlpackage failed ({e}), reverting to *.mlmodel export. "
                f"Known coremltools Python 3.11 and Windows bugs https://github.com/apple/coremltools/issues/1928."
            )
            f = f.with_suffix(".mlmodel")
            ct_model.save(str(f))
        return f, ct_model

    @try_export
    def export_engine(self, dla=None, prefix=colorstr("TensorRT:")):
        """YOLO TensorRT export https://developer.nvidia.com/tensorrt."""
        assert self.im.device.type != "cpu", "export running on CPU but must be on GPU, i.e. use 'device=0'"
        f_onnx, _ = self.export_onnx()  # run before TRT import https://github.com/ultralytics/ultralytics/issues/7016

        try:
            import tensorrt as trt  # noqa
        except ImportError:
            if LINUX:
                check_requirements("tensorrt>7.0.0,!=10.1.0")
            import tensorrt as trt  # noqa
        check_version(trt.__version__, ">=7.0.0", hard=True)
        check_version(trt.__version__, "!=10.1.0", msg="https://github.com/ultralytics/ultralytics/pull/14239")

        # Setup and checks
        LOGGER.info(f"\n{prefix} starting export with TensorRT {trt.__version__}...")
        assert Path(f_onnx).exists(), f"failed to export ONNX file: {f_onnx}"
        f = self.file.with_suffix(".engine")  # TensorRT engine file
<<<<<<< HEAD
        logger = trt.Logger(trt.Logger.INFO)
        if self.args.verbose:
            logger.min_severity = trt.Logger.Severity.VERBOSE

        # Engine builder
        builder = trt.Builder(logger)
        config = builder.create_builder_config()
        workspace = int(self.args.workspace * (1 << 30)) if self.args.workspace is not None else 0
        if is_trt10 and workspace > 0:
            config.set_memory_pool_limit(trt.MemoryPoolType.WORKSPACE, workspace)
        elif workspace > 0:  # TensorRT versions 7, 8
            config.max_workspace_size = workspace
        flag = 1 << int(trt.NetworkDefinitionCreationFlag.EXPLICIT_BATCH)
        network = builder.create_network(flag)
        half = builder.platform_has_fast_fp16 and self.args.half
        int8 = builder.platform_has_fast_int8 and self.args.int8

        # Optionally switch to DLA if enabled
        if dla is not None:
            if not IS_JETSON:
                raise ValueError("DLA is only available on NVIDIA Jetson devices")
            LOGGER.info(f"{prefix} enabling DLA on core {dla}...")
            if not self.args.half and not self.args.int8:
                raise ValueError(
                    "DLA requires either 'half=True' (FP16) or 'int8=True' (INT8) to be enabled. Please enable one of them and try again."
                )
            config.default_device_type = trt.DeviceType.DLA
            config.DLA_core = int(dla)
            config.set_flag(trt.BuilderFlag.GPU_FALLBACK)

        # Read ONNX file
        parser = trt.OnnxParser(network, logger)
        if not parser.parse_from_file(f_onnx):
            raise RuntimeError(f"failed to load ONNX file: {f_onnx}")

        # Network inputs
        inputs = [network.get_input(i) for i in range(network.num_inputs)]
        outputs = [network.get_output(i) for i in range(network.num_outputs)]
        for inp in inputs:
            LOGGER.info(f'{prefix} input "{inp.name}" with shape{inp.shape} {inp.dtype}')
        for out in outputs:
            LOGGER.info(f'{prefix} output "{out.name}" with shape{out.shape} {out.dtype}')

        if self.args.dynamic:
            shape = self.im.shape
            if shape[0] <= 1:
                LOGGER.warning(f"{prefix} WARNING ⚠️ 'dynamic=True' model requires max batch size, i.e. 'batch=16'")
            profile = builder.create_optimization_profile()
            min_shape = (1, shape[1], 32, 32)  # minimum input shape
            max_shape = (*shape[:2], *(int(max(1, workspace) * d) for d in shape[2:]))  # max input shape
            for inp in inputs:
                profile.set_shape(inp.name, min=min_shape, opt=shape, max=max_shape)
            config.add_optimization_profile(profile)

        LOGGER.info(f"{prefix} building {'INT8' if int8 else 'FP' + ('16' if half else '32')} engine as {f}")
        if int8:
            config.set_flag(trt.BuilderFlag.INT8)
            config.set_calibration_profile(profile)
            config.profiling_verbosity = trt.ProfilingVerbosity.DETAILED

            class EngineCalibrator(trt.IInt8Calibrator):
                def __init__(
                    self,
                    dataset,  # ultralytics.data.build.InfiniteDataLoader
                    batch: int,
                    cache: str = "",
                ) -> None:
                    trt.IInt8Calibrator.__init__(self)
                    self.dataset = dataset
                    self.data_iter = iter(dataset)
                    self.algo = trt.CalibrationAlgoType.ENTROPY_CALIBRATION_2
                    self.batch = batch
                    self.cache = Path(cache)

                def get_algorithm(self) -> trt.CalibrationAlgoType:
                    """Get the calibration algorithm to use."""
                    return self.algo

                def get_batch_size(self) -> int:
                    """Get the batch size to use for calibration."""
                    return self.batch or 1

                def get_batch(self, names) -> list:
                    """Get the next batch to use for calibration, as a list of device memory pointers."""
                    try:
                        im0s = next(self.data_iter)["img"] / 255.0
                        im0s = im0s.to("cuda") if im0s.device.type == "cpu" else im0s
                        return [int(im0s.data_ptr())]
                    except StopIteration:
                        # Return [] or None, signal to TensorRT there is no calibration data remaining
                        return None

                def read_calibration_cache(self) -> bytes:
                    """Use existing cache instead of calibrating again, otherwise, implicitly return None."""
                    if self.cache.exists() and self.cache.suffix == ".cache":
                        return self.cache.read_bytes()

                def write_calibration_cache(self, cache) -> None:
                    """Write calibration cache to disk."""
                    _ = self.cache.write_bytes(cache)

            # Load dataset w/ builder (for batching) and calibrate
            config.int8_calibrator = EngineCalibrator(
                dataset=self.get_int8_calibration_dataloader(prefix),
                batch=2 * self.args.batch,  # TensorRT INT8 calibration should use 2x batch size
                cache=str(self.file.with_suffix(".cache")),
            )

        elif half:
            config.set_flag(trt.BuilderFlag.FP16)

        # Free CUDA memory
        del self.model
        gc.collect()
        torch.cuda.empty_cache()

        # Write file
        build = builder.build_serialized_network if is_trt10 else builder.build_engine
        with build(network, config) as engine, open(f, "wb") as t:
            # Metadata
            meta = json.dumps(self.metadata)
            t.write(len(meta).to_bytes(4, byteorder="little", signed=True))
            t.write(meta.encode())
            # Model
            t.write(engine if is_trt10 else engine.serialize())
=======
        export_engine(
            f_onnx,
            f,
            self.args.workspace,
            self.args.half,
            self.args.int8,
            self.args.dynamic,
            self.im.shape,
            dla=dla,
            dataset=self.get_int8_calibration_dataloader(prefix) if self.args.int8 else None,
            metadata=self.metadata,
            verbose=self.args.verbose,
            prefix=prefix,
        )
>>>>>>> 242d332c

        return f, None

    @try_export
    def export_saved_model(self, prefix=colorstr("TensorFlow SavedModel:")):
        """YOLO TensorFlow SavedModel export."""
        cuda = torch.cuda.is_available()
        try:
            import tensorflow as tf  # noqa
        except ImportError:
            check_requirements("tensorflow>=2.0.0")
            import tensorflow as tf  # noqa
        check_requirements(
            (
                "tf_keras",  # required by 'onnx2tf' package
                "sng4onnx>=1.0.1",  # required by 'onnx2tf' package
                "onnx_graphsurgeon>=0.3.26",  # required by 'onnx2tf' package
                "ai-edge-litert>=1.2.0",  # required by 'onnx2tf' package
                "onnx>=1.12.0",
<<<<<<< HEAD
                "onnx2tf>1.17.5,<=1.26.3",
                "onnxslim>=0.1.31",
                "tflite_support<=0.4.3" if IS_JETSON else "tflite_support",  # fix ImportError 'GLIBCXX_3.4.29'
                "flatbuffers>=23.5.26,<100",  # update old 'flatbuffers' included inside tensorflow package
=======
                "onnx2tf>=1.26.3",
                "onnxslim>=0.1.46",
>>>>>>> 242d332c
                "onnxruntime-gpu" if cuda else "onnxruntime",
                "protobuf>=5",
            ),
            cmds="--extra-index-url https://pypi.ngc.nvidia.com",  # onnx_graphsurgeon only on NVIDIA
        )

        LOGGER.info(f"\n{prefix} starting export with tensorflow {tf.__version__}...")
        check_version(
            tf.__version__,
            ">=2.0.0",
            name="tensorflow",
            verbose=True,
            msg="https://github.com/ultralytics/ultralytics/issues/5161",
        )
        import onnx2tf

        f = Path(str(self.file).replace(self.file.suffix, "_saved_model"))
        if f.is_dir():
            shutil.rmtree(f)  # delete output folder

        # Pre-download calibration file to fix https://github.com/PINTO0309/onnx2tf/issues/545
        onnx2tf_file = Path("calibration_image_sample_data_20x128x128x3_float32.npy")
        if not onnx2tf_file.exists():
            attempt_download_asset(f"{onnx2tf_file}.zip", unzip=True, delete=True)

        # Export to ONNX
        self.args.simplify = True
        f_onnx, _ = self.export_onnx()

        # Export to TF
        np_data = None
        io_quant_dtype = "int8"
        if self.args.int8:
            tmp_file = f / "tmp_tflite_int8_calibration_images.npy"  # int8 calibration images file
<<<<<<< HEAD
            io_quant_dtype = "uint8" if self.args.uint8_io_dtype else "int8"
=======
>>>>>>> 242d332c
            if self.args.data:
                f.mkdir()
                images = [batch["img"] for batch in self.get_int8_calibration_dataloader(prefix)]
                images = torch.nn.functional.interpolate(torch.cat(images, 0).float(), size=self.imgsz).permute(
                    0, 2, 3, 1
                )
                np.save(str(tmp_file), images.numpy().astype(np.float32))  # BHWC
                np_data = [["images", tmp_file, [[[[0, 0, 0]]]], [[[[255, 255, 255]]]]]]

        LOGGER.info(f"{prefix} starting TFLite export with onnx2tf {onnx2tf.__version__}...")
        keras_model = onnx2tf.convert(
            input_onnx_file_path=f_onnx,
            output_folder_path=str(f),
            not_use_onnxsim=True,
            verbosity="error",  # note INT8-FP16 activation bug https://github.com/ultralytics/ultralytics/issues/15873
            output_integer_quantized_tflite=self.args.int8,
            quant_type="per-tensor",  # "per-tensor" (faster) or "per-channel" (slower but more accurate)
            custom_input_op_name_np_data_path=np_data,
<<<<<<< HEAD
            input_output_quant_dtype=io_quant_dtype,
            disable_group_convolution=True,  # for end-to-end model compatibility
            enable_batchmatmul_unfold=True,  # for end-to-end model compatibility
            param_replacement_file="ultralytics/utils/replace.json"
=======
            enable_batchmatmul_unfold=True,  # fix lower no. of detected objects on GPU delegate
            output_signaturedefs=True,  # fix error with Attention block group convolution
            optimization_for_gpu_delegate=True,
>>>>>>> 242d332c
        )
        yaml_save(f / "metadata.yaml", self.metadata)  # add metadata.yaml

        # Remove/rename TFLite models
        if self.args.int8:
            tmp_file.unlink(missing_ok=True)
            for file in f.rglob("*_dynamic_range_quant.tflite"):
                file.rename(file.with_name(file.stem.replace("_dynamic_range_quant", "_int8") + file.suffix))
            for file in f.rglob("*_integer_quant_with_int16_act.tflite"):
                file.unlink()  # delete extra fp16 activation TFLite files

        # Add TFLite metadata
        for file in f.rglob("*.tflite"):
<<<<<<< HEAD
            if "quant_with_int16_act.tflite" in str(f):
                f.unlink()
            else:
                if not self.args.separate_outputs:
                    self._add_tflite_metadata(file)
=======
            f.unlink() if "quant_with_int16_act.tflite" in str(f) else self._add_tflite_metadata(file)

>>>>>>> 242d332c
        return str(f), keras_model  # or keras_model = tf.saved_model.load(f, tags=None, options=None)

    @try_export
    def export_pb(self, keras_model, prefix=colorstr("TensorFlow GraphDef:")):
<<<<<<< HEAD
        """YOLO TensorFlow GraphDef *.pb export https://github.com/leimao/Frozen_Graph_TensorFlow."""
=======
        """YOLO TensorFlow GraphDef *.pb export https://github.com/leimao/Frozen-Graph-TensorFlow."""
>>>>>>> 242d332c
        import tensorflow as tf  # noqa
        from tensorflow.python.framework.convert_to_constants import convert_variables_to_constants_v2  # noqa

        LOGGER.info(f"\n{prefix} starting export with tensorflow {tf.__version__}...")
        f = self.file.with_suffix(".pb")

        m = tf.function(lambda x: keras_model(x))  # full model
        m = m.get_concrete_function(tf.TensorSpec(keras_model.inputs[0].shape, keras_model.inputs[0].dtype))
        frozen_func = convert_variables_to_constants_v2(m)
        frozen_func.graph.as_graph_def()
        tf.io.write_graph(graph_or_graph_def=frozen_func.graph, logdir=str(f.parent), name=f.name, as_text=False)
        return f, None

    @try_export
<<<<<<< HEAD
    def export_tflite(self, keras_model, nms, agnostic_nms, prefix=colorstr("TensorFlow Lite:")):
=======
    def export_tflite(self, prefix=colorstr("TensorFlow Lite:")):
>>>>>>> 242d332c
        """YOLO TensorFlow Lite export."""
        # BUG https://github.com/ultralytics/ultralytics/issues/13436
        import tensorflow as tf  # noqa

        LOGGER.info(f"\n{prefix} starting export with tensorflow {tf.__version__}...")
        saved_model = Path(str(self.file).replace(self.file.suffix, "_saved_model"))
        if self.args.int8:
            f = saved_model / f"{self.file.stem}_int8.tflite"  # fp32 in/out
        elif self.args.half:
            f = saved_model / f"{self.file.stem}_float16.tflite"  # fp32 in/out
        else:
            f = saved_model / f"{self.file.stem}_float32.tflite"
        return str(f), None

    @try_export
    def export_edgetpu(self, tflite_model="", prefix=colorstr("Edge TPU:")):
        """YOLO Edge TPU export https://coral.ai/docs/edgetpu/models-intro/."""
<<<<<<< HEAD
        LOGGER.warning(f"{prefix} WARNING ⚠️ Edge TPU known bug https://github.com/ultralytics/ultralytics/issues/1185")

=======
>>>>>>> 242d332c
        cmd = "edgetpu_compiler --version"
        help_url = "https://coral.ai/docs/edgetpu/compiler/"
        assert LINUX, f"export only supported on Linux. See {help_url}"
        if subprocess.run(cmd, stdout=subprocess.DEVNULL, stderr=subprocess.DEVNULL, shell=True).returncode != 0:
            LOGGER.info(f"\n{prefix} export requires Edge TPU compiler. Attempting install from {help_url}")
            for c in (
                "curl https://packages.cloud.google.com/apt/doc/apt-key.gpg | sudo apt-key add -",
                'echo "deb https://packages.cloud.google.com/apt coral-edgetpu-stable main" | '
                "sudo tee /etc/apt/sources.list.d/coral-edgetpu.list",
                "sudo apt-get update",
                "sudo apt-get install edgetpu-compiler",
            ):
                subprocess.run(c if is_sudo_available() else c.replace("sudo ", ""), shell=True, check=True)
        ver = subprocess.run(cmd, shell=True, capture_output=True, check=True).stdout.decode().split()[-1]

        LOGGER.info(f"\n{prefix} starting export with Edge TPU compiler {ver}...")
        f = str(tflite_model).replace(".tflite", "_edgetpu.tflite")  # Edge TPU model

        cmd = (
            "edgetpu_compiler "
            f'--out_dir "{Path(f).parent}" '
            "--show_operations "
            "--search_delegate "
            "--delegate_search_step 30 "
            "--timeout_sec 180 "
            f'"{tflite_model}"'
        )
        LOGGER.info(f"{prefix} running '{cmd}'")
        subprocess.run(cmd, shell=True)
        if not self.args.separate_outputs:
            self._add_tflite_metadata(f)
        return f, None

    @try_export
    def export_tfjs(self, prefix=colorstr("TensorFlow.js:")):
        """YOLO TensorFlow.js export."""
        check_requirements("tensorflowjs")
        import tensorflow as tf
        import tensorflowjs as tfjs  # noqa

        LOGGER.info(f"\n{prefix} starting export with tensorflowjs {tfjs.__version__}...")
        f = str(self.file).replace(self.file.suffix, "_web_model")  # js dir
        f_pb = str(self.file.with_suffix(".pb"))  # *.pb path

        gd = tf.Graph().as_graph_def()  # TF GraphDef
        with open(f_pb, "rb") as file:
            gd.ParseFromString(file.read())
        outputs = ",".join(gd_outputs(gd))
        LOGGER.info(f"\n{prefix} output node names: {outputs}")

        quantization = "--quantize_float16" if self.args.half else "--quantize_uint8" if self.args.int8 else ""
        with spaces_in_path(f_pb) as fpb_, spaces_in_path(f) as f_:  # exporter can not handle spaces in path
            cmd = (
                "tensorflowjs_converter "
                f'--input_format=tf_frozen_model {quantization} --output_node_names={outputs} "{fpb_}" "{f_}"'
            )
            LOGGER.info(f"{prefix} running '{cmd}'")
            subprocess.run(cmd, shell=True)

        if " " in f:
            LOGGER.warning(f"{prefix} your model may not work correctly with spaces in path '{f}'.")

        # Add metadata
        yaml_save(Path(f) / "metadata.yaml", self.metadata)  # add metadata.yaml
        return f, None

    @try_export
    def export_rknn(self, prefix=colorstr("RKNN:")):
        """YOLO RKNN model export."""
        LOGGER.info(f"\n{prefix} starting export with rknn-toolkit2...")

        check_requirements("rknn-toolkit2")
        if IS_COLAB:
            # Prevent 'exit' from closing the notebook https://github.com/airockchip/rknn-toolkit2/issues/259
            import builtins

            builtins.exit = lambda: None

        from rknn.api import RKNN

        f, _ = self.export_onnx()
        export_path = Path(f"{Path(f).stem}_rknn_model")
        export_path.mkdir(exist_ok=True)

        rknn = RKNN(verbose=False)
        rknn.config(mean_values=[[0, 0, 0]], std_values=[[255, 255, 255]], target_platform=self.args.name)
        rknn.load_onnx(model=f)
<<<<<<< HEAD
        rknn.build(do_quantization=False)  # TODO: Add quantization support
        f = f.replace(".onnx", f"-{self.args.name}.rknn")
=======
        rknn.build(do_quantization=self.args.int8)
        f = f.replace(".onnx", f"-{self.args.name}-int8.rknn" if self.args.int8 else f"-{self.args.name}-fp16.rknn")
>>>>>>> 242d332c
        rknn.export_rknn(f"{export_path / f}")
        yaml_save(export_path / "metadata.yaml", self.metadata)
        return export_path, None

    @try_export
    def export_imx(self, prefix=colorstr("IMX:")):
        """YOLO IMX export."""
        gptq = False
        assert LINUX, (
<<<<<<< HEAD
            "export only supported on Linux. See https://developer.aitrios.sony-semicon.com/en/raspberrypi-ai-camera/documentation/imx500-converter"
        )
        if getattr(self.model, "end2end", False):
            raise ValueError("IMX export is not supported for end2end models.")
        if "C2f" not in self.model.__str__():
            raise ValueError("IMX export is only supported for YOLOv8n detection models")
        check_requirements(("model-compression-toolkit==2.1.1", "sony-custom-layers==0.2.0", "tensorflow==2.12.0"))
        check_requirements("imx500-converter[pt]==3.14.3")  # Separate requirements for imx500-converter

        import model_compression_toolkit as mct
        import onnx
        from sony_custom_layers.pytorch.object_detection.nms import multiclass_nms

        LOGGER.info(f"\n{prefix} starting export with model_compression_toolkit {mct.__version__}...")

        try:
            out = subprocess.run(
                ["java", "--version"], check=True, capture_output=True
            )  # Java 17 is required for imx500-converter
            if "openjdk 17" not in str(out.stdout):
                raise FileNotFoundError
        except FileNotFoundError:
            c = ["apt", "install", "-y", "openjdk-17-jdk", "openjdk-17-jre"]
            if is_sudo_available():
                c.insert(0, "sudo")
            subprocess.run(c, check=True)

        def representative_dataset_gen(dataloader=self.get_int8_calibration_dataloader(prefix)):
            for batch in dataloader:
                img = batch["img"]
                img = img / 255.0
                yield [img]

        tpc = mct.get_target_platform_capabilities(
            fw_name="pytorch", target_platform_name="imx500", target_platform_version="v1"
        )

        config = mct.core.CoreConfig(
            mixed_precision_config=mct.core.MixedPrecisionQuantizationConfig(num_of_images=10),
            quantization_config=mct.core.QuantizationConfig(concat_threshold_update=True),
        )

        resource_utilization = mct.core.ResourceUtilization(weights_memory=3146176 * 0.76)

        quant_model = (
            mct.gptq.pytorch_gradient_post_training_quantization(  # Perform Gradient-Based Post Training Quantization
                model=self.model,
                representative_data_gen=representative_dataset_gen,
                target_resource_utilization=resource_utilization,
                gptq_config=mct.gptq.get_pytorch_gptq_config(n_epochs=1000, use_hessian_based_weights=False),
                core_config=config,
                target_platform_capabilities=tpc,
            )[0]
            if gptq
            else mct.ptq.pytorch_post_training_quantization(  # Perform post training quantization
                in_module=self.model,
                representative_data_gen=representative_dataset_gen,
                target_resource_utilization=resource_utilization,
                core_config=config,
                target_platform_capabilities=tpc,
            )[0]
        )

        class NMSWrapper(torch.nn.Module):
            def __init__(
                self,
                model: torch.nn.Module,
                score_threshold: float = 0.001,
                iou_threshold: float = 0.7,
                max_detections: int = 300,
            ):
                """
                Wrapping PyTorch Module with multiclass_nms layer from sony_custom_layers.

                Args:
                    model (nn.Module): Model instance.
                    score_threshold (float): Score threshold for non-maximum suppression.
                    iou_threshold (float): Intersection over union threshold for non-maximum suppression.
                    max_detections (float): The number of detections to return.
                """
                super().__init__()
                self.model = model
                self.score_threshold = score_threshold
                self.iou_threshold = iou_threshold
                self.max_detections = max_detections

            def forward(self, images):
                # model inference
                outputs = self.model(images)

                boxes = outputs[0]
                scores = outputs[1]
                nms = multiclass_nms(
                    boxes=boxes,
                    scores=scores,
                    score_threshold=self.score_threshold,
                    iou_threshold=self.iou_threshold,
                    max_detections=self.max_detections,
                )
                return nms

        quant_model = NMSWrapper(
            model=quant_model,
            score_threshold=self.args.conf or 0.001,
            iou_threshold=self.args.iou,
            max_detections=self.args.max_det,
        ).to(self.device)

        f = Path(str(self.file).replace(self.file.suffix, "_imx_model"))
        f.mkdir(exist_ok=True)
        onnx_model = f / Path(str(self.file.name).replace(self.file.suffix, "_imx.onnx"))  # js dir
        mct.exporter.pytorch_export_model(
            model=quant_model, save_model_path=onnx_model, repr_dataset=representative_dataset_gen
        )

        model_onnx = onnx.load(onnx_model)  # load onnx model
        for k, v in self.metadata.items():
            meta = model_onnx.metadata_props.add()
            meta.key, meta.value = k, str(v)

        onnx.save(model_onnx, onnx_model)

        subprocess.run(
            ["imxconv-pt", "-i", str(onnx_model), "-o", str(f), "--no-input-persistency", "--overwrite-output"],
            check=True,
        )

        # Needed for imx models.
        with open(f / "labels.txt", "w") as file:
            file.writelines([f"{name}\n" for _, name in self.model.names.items()])

        return f, None

    def _add_tflite_metadata(self, file):
        """Add metadata to *.tflite models per https://www.tensorflow.org/lite/models/convert/metadata."""
        import flatbuffers
=======
            "export only supported on Linux. "
            "See https://developer.aitrios.sony-semicon.com/en/raspberrypi-ai-camera/documentation/imx500-converter"
        )
        if getattr(self.model, "end2end", False):
            raise ValueError("IMX export is not supported for end2end models.")
        check_requirements(("model-compression-toolkit>=2.3.0", "sony-custom-layers>=0.3.0", "edge-mdt-tpc>=1.1.0"))
        check_requirements("imx500-converter[pt]>=3.16.1")  # Separate requirements for imx500-converter

        import model_compression_toolkit as mct
        import onnx
        from edgemdt_tpc import get_target_platform_capabilities
        from sony_custom_layers.pytorch import multiclass_nms

        LOGGER.info(f"\n{prefix} starting export with model_compression_toolkit {mct.__version__}...")
>>>>>>> 242d332c

        # Install Java>=17
        try:
            java_output = subprocess.run(["java", "--version"], check=True, capture_output=True).stdout.decode()
            version_match = re.search(r"(?:openjdk|java) (\d+)", java_output)
            java_version = int(version_match.group(1)) if version_match else 0
            assert java_version >= 17, "Java version too old"
        except (FileNotFoundError, subprocess.CalledProcessError, AssertionError):
            cmd = (["sudo"] if is_sudo_available() else []) + ["apt", "install", "-y", "openjdk-21-jre"]
            subprocess.run(cmd, check=True)

        def representative_dataset_gen(dataloader=self.get_int8_calibration_dataloader(prefix)):
            for batch in dataloader:
                img = batch["img"]
                img = img / 255.0
                yield [img]

        tpc = get_target_platform_capabilities(tpc_version="4.0", device_type="imx500")

        bit_cfg = mct.core.BitWidthConfig()
        if "C2PSA" in self.model.__str__():  # YOLO11
            layer_names = ["sub", "mul_2", "add_14", "cat_21"]
            weights_memory = 2585350.2439
            n_layers = 238  # 238 layers for fused YOLO11n
        else:  # YOLOv8
            layer_names = ["sub", "mul", "add_6", "cat_17"]
            weights_memory = 2550540.8
            n_layers = 168  # 168 layers for fused YOLOv8n

        # Check if the model has the expected number of layers
        if len(list(self.model.modules())) != n_layers:
            raise ValueError("IMX export only supported for YOLOv8n and YOLO11n models.")

        for layer_name in layer_names:
            bit_cfg.set_manual_activation_bit_width([mct.core.common.network_editors.NodeNameFilter(layer_name)], 16)

        config = mct.core.CoreConfig(
            mixed_precision_config=mct.core.MixedPrecisionQuantizationConfig(num_of_images=10),
            quantization_config=mct.core.QuantizationConfig(concat_threshold_update=True),
            bit_width_config=bit_cfg,
        )

        resource_utilization = mct.core.ResourceUtilization(weights_memory=weights_memory)

        quant_model = (
            mct.gptq.pytorch_gradient_post_training_quantization(  # Perform Gradient-Based Post Training Quantization
                model=self.model,
                representative_data_gen=representative_dataset_gen,
                target_resource_utilization=resource_utilization,
                gptq_config=mct.gptq.get_pytorch_gptq_config(
                    n_epochs=1000, use_hessian_based_weights=False, use_hessian_sample_attention=False
                ),
                core_config=config,
                target_platform_capabilities=tpc,
            )[0]
            if gptq
            else mct.ptq.pytorch_post_training_quantization(  # Perform post training quantization
                in_module=self.model,
                representative_data_gen=representative_dataset_gen,
                target_resource_utilization=resource_utilization,
                core_config=config,
                target_platform_capabilities=tpc,
            )[0]
        )

        class NMSWrapper(torch.nn.Module):
            def __init__(
                self,
                model: torch.nn.Module,
                score_threshold: float = 0.001,
                iou_threshold: float = 0.7,
                max_detections: int = 300,
            ):
                """
                Wrapping PyTorch Module with multiclass_nms layer from sony_custom_layers.

                Args:
                    model (nn.Module): Model instance.
                    score_threshold (float): Score threshold for non-maximum suppression.
                    iou_threshold (float): Intersection over union threshold for non-maximum suppression.
                    max_detections (float): The number of detections to return.
                """
                super().__init__()
                self.model = model
                self.score_threshold = score_threshold
                self.iou_threshold = iou_threshold
                self.max_detections = max_detections

            def forward(self, images):
                # model inference
                outputs = self.model(images)

                boxes = outputs[0]
                scores = outputs[1]
                nms = multiclass_nms(
                    boxes=boxes,
                    scores=scores,
                    score_threshold=self.score_threshold,
                    iou_threshold=self.iou_threshold,
                    max_detections=self.max_detections,
                )
                return nms

        quant_model = NMSWrapper(
            model=quant_model,
            score_threshold=self.args.conf or 0.001,
            iou_threshold=self.args.iou,
            max_detections=self.args.max_det,
        ).to(self.device)

        f = Path(str(self.file).replace(self.file.suffix, "_imx_model"))
        f.mkdir(exist_ok=True)
        onnx_model = f / Path(str(self.file.name).replace(self.file.suffix, "_imx.onnx"))  # js dir
        mct.exporter.pytorch_export_model(
            model=quant_model, save_model_path=onnx_model, repr_dataset=representative_dataset_gen
        )

        model_onnx = onnx.load(onnx_model)  # load onnx model
        for k, v in self.metadata.items():
            meta = model_onnx.metadata_props.add()
            meta.key, meta.value = k, str(v)

        onnx.save(model_onnx, onnx_model)

        subprocess.run(
            ["imxconv-pt", "-i", str(onnx_model), "-o", str(f), "--no-input-persistency", "--overwrite-output"],
            check=True,
        )

        # Needed for imx models.
        with open(f / "labels.txt", "w", encoding="utf-8") as file:
            file.writelines([f"{name}\n" for _, name in self.model.names.items()])

        return f, None

    def _add_tflite_metadata(self, file):
        """Add metadata to *.tflite models per https://ai.google.dev/edge/litert/models/metadata."""
        import zipfile

        with zipfile.ZipFile(file, "a", zipfile.ZIP_DEFLATED) as zf:
            zf.writestr("metadata.json", json.dumps(self.metadata, indent=2))

    def _pipeline_coreml(self, model, weights_dir=None, prefix=colorstr("CoreML Pipeline:")):
        """YOLO CoreML pipeline."""
        import coremltools as ct  # noqa

        LOGGER.info(f"{prefix} starting pipeline with coremltools {ct.__version__}...")
        _, _, h, w = list(self.im.shape)  # BCHW

        # Output shapes
        spec = model.get_spec()
        out0, out1 = iter(spec.description.output)
        if MACOS:
            from PIL import Image

            img = Image.new("RGB", (w, h))  # w=192, h=320
            out = model.predict({"image": img})
            out0_shape = out[out0.name].shape  # (3780, 80)
            out1_shape = out[out1.name].shape  # (3780, 4)
        else:  # linux and windows can not run model.predict(), get sizes from PyTorch model output y
            out0_shape = self.output_shape[2], self.output_shape[1] - 4  # (3780, 80)
            out1_shape = self.output_shape[2], 4  # (3780, 4)

        # Checks
        names = self.metadata["names"]
        nx, ny = spec.description.input[0].type.imageType.width, spec.description.input[0].type.imageType.height
        _, nc = out0_shape  # number of anchors, number of classes
        assert len(names) == nc, f"{len(names)} names found for nc={nc}"  # check

        # Define output shapes (missing)
        out0.type.multiArrayType.shape[:] = out0_shape  # (3780, 80)
        out1.type.multiArrayType.shape[:] = out1_shape  # (3780, 4)

        # Model from spec
        model = ct.models.MLModel(spec, weights_dir=weights_dir)

        # 3. Create NMS protobuf
        nms_spec = ct.proto.Model_pb2.Model()
        nms_spec.specificationVersion = spec.specificationVersion
        for i in range(2):
            decoder_output = model._spec.description.output[i].SerializeToString()
            nms_spec.description.input.add()
            nms_spec.description.input[i].ParseFromString(decoder_output)
            nms_spec.description.output.add()
            nms_spec.description.output[i].ParseFromString(decoder_output)

        nms_spec.description.output[0].name = "confidence"
        nms_spec.description.output[1].name = "coordinates"

        output_sizes = [nc, 4]
        for i in range(2):
            ma_type = nms_spec.description.output[i].type.multiArrayType
            ma_type.shapeRange.sizeRanges.add()
            ma_type.shapeRange.sizeRanges[0].lowerBound = 0
            ma_type.shapeRange.sizeRanges[0].upperBound = -1
            ma_type.shapeRange.sizeRanges.add()
            ma_type.shapeRange.sizeRanges[1].lowerBound = output_sizes[i]
            ma_type.shapeRange.sizeRanges[1].upperBound = output_sizes[i]
            del ma_type.shape[:]

        nms = nms_spec.nonMaximumSuppression
        nms.confidenceInputFeatureName = out0.name  # 1x507x80
        nms.coordinatesInputFeatureName = out1.name  # 1x507x4
        nms.confidenceOutputFeatureName = "confidence"
        nms.coordinatesOutputFeatureName = "coordinates"
        nms.iouThresholdInputFeatureName = "iouThreshold"
        nms.confidenceThresholdInputFeatureName = "confidenceThreshold"
        nms.iouThreshold = self.args.iou
        nms.confidenceThreshold = self.args.conf
        nms.pickTop.perClass = True
        nms.stringClassLabels.vector.extend(names.values())
        nms_model = ct.models.MLModel(nms_spec)

        # 4. Pipeline models together
        pipeline = ct.models.pipeline.Pipeline(
            input_features=[
                ("image", ct.models.datatypes.Array(3, ny, nx)),
                ("iouThreshold", ct.models.datatypes.Double()),
                ("confidenceThreshold", ct.models.datatypes.Double()),
            ],
            output_features=["confidence", "coordinates"],
        )
        pipeline.add_model(model)
        pipeline.add_model(nms_model)

        # Correct datatypes
        pipeline.spec.description.input[0].ParseFromString(model._spec.description.input[0].SerializeToString())
        pipeline.spec.description.output[0].ParseFromString(nms_model._spec.description.output[0].SerializeToString())
        pipeline.spec.description.output[1].ParseFromString(nms_model._spec.description.output[1].SerializeToString())

        # Update metadata
        pipeline.spec.specificationVersion = spec.specificationVersion
        pipeline.spec.description.metadata.userDefined.update(
            {"IoU threshold": str(nms.iouThreshold), "Confidence threshold": str(nms.confidenceThreshold)}
        )

        # Save the model
        model = ct.models.MLModel(pipeline.spec, weights_dir=weights_dir)
        model.input_description["image"] = "Input image"
        model.input_description["iouThreshold"] = f"(optional) IoU threshold override (default: {nms.iouThreshold})"
        model.input_description["confidenceThreshold"] = (
            f"(optional) Confidence threshold override (default: {nms.confidenceThreshold})"
        )
        model.output_description["confidence"] = 'Boxes × Class confidence (see user-defined metadata "classes")'
        model.output_description["coordinates"] = "Boxes × [x, y, width, height] (relative to image size)"
        LOGGER.info(f"{prefix} pipeline success")
        return model

    def add_callback(self, event: str, callback):
        """Appends the given callback."""
        self.callbacks[event].append(callback)

    def run_callbacks(self, event: str):
        """Execute all callbacks for a given event."""
        for callback in self.callbacks.get(event, []):
            callback(self)


class IOSDetectModel(torch.nn.Module):
    """Wrap an Ultralytics YOLO model for Apple iOS CoreML export."""

    def __init__(self, model, im):
        """Initialize the IOSDetectModel class with a YOLO model and example image."""
        super().__init__()
        _, _, h, w = im.shape  # batch, channel, height, width
        self.model = model
        self.nc = len(model.names)  # number of classes
        if w == h:
            self.normalize = 1.0 / w  # scalar
        else:
            self.normalize = torch.tensor([1.0 / w, 1.0 / h, 1.0 / w, 1.0 / h])  # broadcast (slower, smaller)

    def forward(self, x):
        """Normalize predictions of object detection model with input size-dependent factors."""
        xywh, cls = self.model(x)[0].transpose(0, 1).split((4, self.nc), 1)
        return cls, xywh * self.normalize  # confidence (3780, 80), coordinates (3780, 4)


class NMSModel(torch.nn.Module):
    """Model wrapper with embedded NMS for Detect, Segment, Pose and OBB."""

    def __init__(self, model, args):
        """
        Initialize the NMSModel.

        Args:
            model (torch.nn.module): The model to wrap with NMS postprocessing.
            args (Namespace): The export arguments.
        """
        super().__init__()
        self.model = model
        self.args = args
        self.obb = model.task == "obb"
        self.is_tf = self.args.format in frozenset({"saved_model", "tflite", "tfjs"})

    def forward(self, x):
        """
        Performs inference with NMS post-processing. Supports Detect, Segment, OBB and Pose.

        Args:
            x (torch.Tensor): The preprocessed tensor with shape (N, 3, H, W).

        Returns:
<<<<<<< HEAD
            out (torch.Tensor): The post-processed results with shape (N, max_det, 4 + 2 + extra_shape).
=======
            (torch.Tensor): List of detections, each an (N, max_det, 4 + 2 + extra_shape) Tensor where N is the number of detections after NMS.
>>>>>>> 242d332c
        """
        from functools import partial

        from torchvision.ops import nms

        preds = self.model(x)
        pred = preds[0] if isinstance(preds, tuple) else preds
<<<<<<< HEAD
        pred = pred.transpose(-1, -2)  # shape(1,84,6300) to shape(1,6300,84)
        extra_shape = pred.shape[-1] - (4 + self.model.nc)  # extras from Segment, OBB, Pose
        boxes, scores, extras = pred.split([4, self.model.nc, extra_shape], dim=2)
        scores, classes = scores.max(dim=-1)
        self.args.max_det = min(pred.shape[1], self.args.max_det)  # in case num_anchors < max_det
        # (N, max_det, 4 coords + 1 class score + 1 class label + extra_shape).
        out = torch.zeros(
            boxes.shape[0],
            self.args.max_det,
            boxes.shape[-1] + 2 + extra_shape,
            device=boxes.device,
            dtype=boxes.dtype,
        )
        for i, (box, cls, score, extra) in enumerate(zip(boxes, classes, scores, extras)):
=======
        kwargs = dict(device=pred.device, dtype=pred.dtype)
        bs = pred.shape[0]
        pred = pred.transpose(-1, -2)  # shape(1,84,6300) to shape(1,6300,84)
        extra_shape = pred.shape[-1] - (4 + len(self.model.names))  # extras from Segment, OBB, Pose
        if self.args.dynamic and self.args.batch > 1:  # batch size needs to always be same due to loop unroll
            pad = torch.zeros(torch.max(torch.tensor(self.args.batch - bs), torch.tensor(0)), *pred.shape[1:], **kwargs)
            pred = torch.cat((pred, pad))
        boxes, scores, extras = pred.split([4, len(self.model.names), extra_shape], dim=2)
        scores, classes = scores.max(dim=-1)
        self.args.max_det = min(pred.shape[1], self.args.max_det)  # in case num_anchors < max_det
        # (N, max_det, 4 coords + 1 class score + 1 class label + extra_shape).
        out = torch.zeros(bs, self.args.max_det, boxes.shape[-1] + 2 + extra_shape, **kwargs)
        for i in range(bs):
            box, cls, score, extra = boxes[i], classes[i], scores[i], extras[i]
>>>>>>> 242d332c
            mask = score > self.args.conf
            if self.is_tf:
                # TFLite GatherND error if mask is empty
                score *= mask
                # Explicit length otherwise reshape error, hardcoded to `self.args.max_det * 5`
                mask = score.topk(min(self.args.max_det * 5, score.shape[0])).indices
            box, score, cls, extra = box[mask], score[mask], cls[mask], extra[mask]
<<<<<<< HEAD
            if not self.obb:
                box = xywh2xyxy(box)
                if self.is_tf:
                    # TFlite bug returns less boxes
                    box = torch.nn.functional.pad(box, (0, 0, 0, mask.shape[0] - box.shape[0]))
=======
>>>>>>> 242d332c
            nmsbox = box.clone()
            # `8` is the minimum value experimented to get correct NMS results for obb
            multiplier = 8 if self.obb else 1
            # Normalize boxes for NMS since large values for class offset causes issue with int8 quantization
            if self.args.format == "tflite":  # TFLite is already normalized
                nmsbox *= multiplier
            else:
<<<<<<< HEAD
                nmsbox = multiplier * nmsbox / torch.tensor(x.shape[2:], device=box.device, dtype=box.dtype).max()
=======
                nmsbox = multiplier * nmsbox / torch.tensor(x.shape[2:], **kwargs).max()
>>>>>>> 242d332c
            if not self.args.agnostic_nms:  # class-specific NMS
                end = 2 if self.obb else 4
                # fully explicit expansion otherwise reshape error
                # large max_wh causes issues when quantizing
                cls_offset = cls.reshape(-1, 1).expand(nmsbox.shape[0], end)
                offbox = nmsbox[:, :end] + cls_offset * multiplier
                nmsbox = torch.cat((offbox, nmsbox[:, end:]), dim=-1)
            nms_fn = (
                partial(
                    nms_rotated,
                    use_triu=not (
                        self.is_tf
                        or (self.args.opset or 14) < 14
                        or (self.args.format == "openvino" and self.args.int8)  # OpenVINO int8 error with triu
                    ),
                )
                if self.obb
                else nms
            )
            keep = nms_fn(
                torch.cat([nmsbox, extra], dim=-1) if self.obb else nmsbox,
                score,
                self.args.iou,
            )[: self.args.max_det]
            dets = torch.cat(
                [box[keep], score[keep].view(-1, 1), cls[keep].view(-1, 1).to(out.dtype), extra[keep]], dim=-1
            )
            # Zero-pad to max_det size to avoid reshape error
            pad = (0, 0, 0, self.args.max_det - dets.shape[0])
            out[i] = torch.nn.functional.pad(dets, pad)
<<<<<<< HEAD
        return (out, preds[1]) if self.model.task == "segment" else out
=======
        return (out[:bs], preds[1]) if self.model.task == "segment" else out[:bs]
>>>>>>> 242d332c
<|MERGE_RESOLUTION|>--- conflicted
+++ resolved
@@ -77,29 +77,17 @@
 from ultralytics.data.utils import check_cls_dataset, check_det_dataset
 from ultralytics.data.utils import check_regress_dataset
 from ultralytics.nn.autobackend import check_class_names, default_class_names
-<<<<<<< HEAD
 from ultralytics.nn.modules import C2f, Classify, Detect, Pose, RTDETRDecoder
 from ultralytics.nn.modules import Regress6
-=======
-from ultralytics.nn.modules import C2f, Classify, Detect, RTDETRDecoder
->>>>>>> 242d332c
 from ultralytics.nn.tasks import ClassificationModel, DetectionModel, SegmentationModel, WorldModel
 from ultralytics.utils import (
     ARM64,
     DEFAULT_CFG,
     IS_COLAB,
-<<<<<<< HEAD
-    IS_JETSON,
-    LINUX,
-    LOGGER,
-    MACOS,
-    PYTHON_VERSION,
-=======
     LINUX,
     LOGGER,
     MACOS,
     MACOS_VERSION,
->>>>>>> 242d332c
     RKNN_CHIPS,
     ROOT,
     WINDOWS,
@@ -118,11 +106,7 @@
 from ultralytics.utils.downloads import attempt_download_asset, get_github_assets, safe_download
 from ultralytics.utils.export import export_engine, export_onnx
 from ultralytics.utils.files import file_size, spaces_in_path
-<<<<<<< HEAD
-from ultralytics.utils.ops import Profile, nms_rotated, xywh2xyxy
-=======
 from ultralytics.utils.ops import Profile, nms_rotated
->>>>>>> 242d332c
 from ultralytics.utils.torch_utils import TORCH_1_13, get_latest_opset, select_device
 
 
@@ -130,16 +114,6 @@
     """Return a dictionary of Ultralytics YOLO export formats."""
     x = [
         ["PyTorch", "-", ".pt", True, True, []],
-<<<<<<< HEAD
-        ["TorchScript", "torchscript", ".torchscript", True, True, ["batch", "optimize", "nms"]],
-        ["ONNX", "onnx", ".onnx", True, True, ["batch", "dynamic", "half", "opset", "simplify", "nms"]],
-        ["OpenVINO", "openvino", "_openvino_model", True, False, ["batch", "dynamic", "half", "int8", "nms"]],
-        ["TensorRT", "engine", ".engine", False, True, ["batch", "dynamic", "half", "int8", "simplify", "nms"]],
-        ["CoreML", "coreml", ".mlpackage", True, False, ["batch", "half", "int8", "nms"]],
-        ["TensorFlow SavedModel", "saved_model", "_saved_model", True, True, ["batch", "int8", "keras", "nms"]],
-        ["TensorFlow GraphDef", "pb", ".pb", True, True, ["batch"]],
-        ["TensorFlow Lite", "tflite", ".tflite", True, False, ["batch", "half", "int8", "nms"]],
-=======
         ["TorchScript", "torchscript", ".torchscript", True, True, ["batch", "optimize", "half", "nms"]],
         ["ONNX", "onnx", ".onnx", True, True, ["batch", "dynamic", "half", "opset", "simplify", "nms"]],
         [
@@ -162,50 +136,30 @@
         ["TensorFlow SavedModel", "saved_model", "_saved_model", True, True, ["batch", "int8", "keras", "nms"]],
         ["TensorFlow GraphDef", "pb", ".pb", True, True, ["batch"]],
         ["TensorFlow Lite", "tflite", ".tflite", True, False, ["batch", "half", "int8", "nms", "fraction"]],
->>>>>>> 242d332c
         ["TensorFlow Edge TPU", "edgetpu", "_edgetpu.tflite", True, False, []],
         ["TensorFlow.js", "tfjs", "_web_model", True, False, ["batch", "half", "int8", "nms"]],
         ["PaddlePaddle", "paddle", "_paddle_model", True, True, ["batch"]],
         ["MNN", "mnn", ".mnn", True, True, ["batch", "half", "int8"]],
         ["NCNN", "ncnn", "_ncnn_model", True, True, ["batch", "half"]],
-<<<<<<< HEAD
-        ["IMX", "imx", "_imx_model", True, True, ["int8"]],
-        ["RKNN", "rknn", "_rknn_model", False, False, ["batch", "name"]],
-=======
         ["IMX", "imx", "_imx_model", True, True, ["int8", "fraction"]],
         ["RKNN", "rknn", "_rknn_model", False, False, ["batch", "name", "int8"]],
->>>>>>> 242d332c
     ]
     return dict(zip(["Format", "Argument", "Suffix", "CPU", "GPU", "Arguments"], zip(*x)))
 
 
 def validate_args(format, passed_args, valid_args):
     """
-<<<<<<< HEAD
-    Validates arguments based on format.
-=======
     Validate arguments based on the export format.
->>>>>>> 242d332c
 
     Args:
         format (str): The export format.
         passed_args (Namespace): The arguments used during export.
-<<<<<<< HEAD
-        valid_args (dict): List of valid arguments for the format.
-
-    Raises:
-        AssertionError: If an argument that's not supported by the export format is used, or if format doesn't have the supported arguments listed.
-    """
-    # Only check valid usage of these args
-    export_args = ["half", "int8", "dynamic", "keras", "nms", "batch"]
-=======
         valid_args (list): List of valid arguments for the format.
 
     Raises:
         AssertionError: If an unsupported argument is used, or if the format lacks supported argument listings.
     """
     export_args = ["half", "int8", "dynamic", "keras", "nms", "batch", "fraction"]
->>>>>>> 242d332c
 
     assert valid_args is not None, f"ERROR ❌️ valid arguments for '{format}' not listed."
     custom = {"batch": 1, "data": None, "device": None}  # exporter defaults
@@ -306,11 +260,7 @@
             matches = difflib.get_close_matches(fmt, fmts, n=1, cutoff=0.6)  # 60% similarity required to match
             if not matches:
                 raise ValueError(f"Invalid export format='{fmt}'. Valid formats are {fmts}")
-<<<<<<< HEAD
-            LOGGER.warning(f"WARNING ⚠️ Invalid export format='{fmt}', updating to format='{matches[0]}'")
-=======
             LOGGER.warning(f"Invalid export format='{fmt}', updating to format='{matches[0]}'")
->>>>>>> 242d332c
             fmt = matches[0]
         flags = [x == fmt for x in fmts]
         if sum(flags) != 1:
@@ -330,29 +280,20 @@
             dla = self.args.device.split(":")[-1]
             self.args.device = "0"  # update device to "0"
             assert dla in {"0", "1"}, f"Expected self.args.device='dla:0' or 'dla:1, but got {self.args.device}."
-<<<<<<< HEAD
-=======
         if imx and self.args.device is None and torch.cuda.is_available():
             LOGGER.warning("Exporting on CPU while CUDA is available, setting device=0 for faster export on GPU.")
             self.args.device = "0"  # update device to "0"
->>>>>>> 242d332c
         self.device = select_device("cpu" if self.args.device is None else self.args.device)
 
         # Argument compatibility checks
         fmt_keys = fmts_dict["Arguments"][flags.index(True) + 1]
         validate_args(fmt, self.args, fmt_keys)
-<<<<<<< HEAD
-        if imx and not self.args.int8:
-            LOGGER.warning("WARNING ⚠️ IMX only supports int8 export, setting int8=True.")
-            self.args.int8 = True
-=======
         if imx:
             if not self.args.int8:
                 LOGGER.warning("IMX export requires int8=True, setting int8=True.")
                 self.args.int8 = True
             if model.task != "detect":
                 raise ValueError("IMX export only supported for detection models.")
->>>>>>> 242d332c
         if not hasattr(model, "names"):
             model.names = default_class_names()
         model.names = check_class_names(model.names)
@@ -371,12 +312,8 @@
         if rknn:
             if not self.args.name:
                 LOGGER.warning(
-<<<<<<< HEAD
-                    "WARNING ⚠️ Rockchip RKNN export requires a missing 'name' arg for processor type. Using default name='rk3588'."
-=======
                     "Rockchip RKNN export requires a missing 'name' arg for processor type. "
                     "Using default name='rk3588'."
->>>>>>> 242d332c
                 )
                 self.args.name = "rk3588"
             self.args.name = self.args.name.lower()
@@ -387,14 +324,9 @@
             assert not getattr(model, "end2end", False), "TFLite INT8 export not supported for end2end models."
         if self.args.nms:
             assert not isinstance(model, ClassificationModel), "'nms=True' is not valid for classification models."
-<<<<<<< HEAD
-            if getattr(model, "end2end", False):
-                LOGGER.warning("WARNING ⚠️ 'nms=True' is not available for end2end models. Forcing 'nms=False'.")
-=======
             assert not (tflite and ARM64 and LINUX), "TFLite export with NMS unsupported on ARM64 Linux"
             if getattr(model, "end2end", False):
                 LOGGER.warning("'nms=True' is not available for end2end models. Forcing 'nms=False'.")
->>>>>>> 242d332c
                 self.args.nms = False
             self.args.conf = self.args.conf or 0.25  # set conf default value for nms export
         if edgetpu:
@@ -421,20 +353,14 @@
                 "See https://docs.ultralytics.com/models/yolo-world for details."
             )
             model.clip_model = None  # openvino int8 export error: https://github.com/ultralytics/ultralytics/pull/18445
-<<<<<<< HEAD
-=======
-
->>>>>>> 242d332c
+
         if self.args.int8 and not self.args.data:
             self.args.data = DEFAULT_CFG.data or TASK2DATA[getattr(model, "task", "detect")]  # assign default data
             LOGGER.warning(
                 f"INT8 export requires a missing 'data' arg for calibration. Using default 'data={self.args.data}'."
             )
-<<<<<<< HEAD
-=======
         if tfjs and (ARM64 and LINUX):
             raise SystemError("TF.js exports are not currently supported on ARM64 Linux")
->>>>>>> 242d332c
 
         # Input
         im = torch.zeros(self.args.batch, model.yaml.get("channels", 3), *self.imgsz).to(self.device)
@@ -464,10 +390,10 @@
                 m.export = True
                 m.format = self.args.format
                 m.max_det = self.args.max_det
-<<<<<<< HEAD
                 m.separate_outputs = self.args.separate_outputs
                 if isinstance(m, Pose):
                     m.separate_pose = self.args.separate_pose
+                m.xyxy = self.args.nms and not coreml
             elif isinstance(m, C2f):
                 if self.args.export_hw_optimized:
                     # EdgeTPU does not support FlexSplitV while split provides cleaner ONNX graph
@@ -478,12 +404,15 @@
             elif isinstance(m, Regress6):
                 m.export = True
 
-=======
-                m.xyxy = self.args.nms and not coreml
-            elif isinstance(m, C2f) and not is_tf_format:
-                # EdgeTPU does not support FlexSplitV while split provides cleaner ONNX graph
-                m.forward = m.forward_split
->>>>>>> 242d332c
+            if isinstance(m, Detect) and imx:
+                from ultralytics.utils.tal import make_anchors
+
+                m.anchors, m.strides = (
+                    x.transpose(0, 1)
+                    for x in make_anchors(
+                        torch.cat([s / m.stride.unsqueeze(-1) for s in self.imgsz], dim=1), m.stride, 0.5
+                    )
+                )
             if isinstance(m, Detect) and imx:
                 from ultralytics.utils.tal import make_anchors
 
@@ -530,10 +459,7 @@
             "imgsz": self.imgsz,
             "names": model.names,
             "args": {k: v for k, v in self.args if k in fmt_keys},
-<<<<<<< HEAD
-=======
             "channels": model.yaml.get("channels", 3),
->>>>>>> 242d332c
         }  # model metadata
         if dla is not None:
             self.metadata["dla"] = dla  # make sure `AutoBackend` uses correct dla device if it has one
@@ -631,18 +557,11 @@
         n = len(dataset)
         if n < self.args.batch:
             raise ValueError(
-<<<<<<< HEAD
-                f"The calibration dataset ({n} images) must have at least as many images as the batch size ('batch={self.args.batch}')."
-            )
-        elif n < 300:
-            LOGGER.warning(f"{prefix} WARNING ⚠️ >300 images recommended for INT8 calibration, found {n} images.")
-=======
                 f"The calibration dataset ({n} images) must have at least as many images as the batch size "
                 f"('batch={self.args.batch}')."
             )
         elif n < 300:
             LOGGER.warning(f"{prefix} >300 images recommended for INT8 calibration, found {n} images.")
->>>>>>> 242d332c
         return build_dataloader(dataset, batch=batch, workers=0)  # required for batch loading
 
     @try_export
@@ -667,11 +586,7 @@
         """YOLO ONNX export."""
         requirements = ["onnx>=1.12.0"]
         if self.args.simplify:
-<<<<<<< HEAD
-            requirements += ["onnxslim", "onnxruntime" + ("-gpu" if torch.cuda.is_available() else "")]
-=======
             requirements += ["onnxslim>=0.1.46", "onnxruntime" + ("-gpu" if torch.cuda.is_available() else "")]
->>>>>>> 242d332c
         check_requirements(requirements)
         import onnx  # noqa
 
@@ -692,26 +607,6 @@
                 dynamic["output0"].pop(2)
         if self.args.nms and self.model.task == "obb":
             self.args.opset = opset_version  # for NMSModel
-<<<<<<< HEAD
-            # OBB error https://github.com/pytorch/pytorch/issues/110859#issuecomment-1757841865
-            try:
-                torch.onnx.register_custom_op_symbolic("aten::lift_fresh", lambda g, x: x, opset_version)
-            except RuntimeError:  # it will fail if it's already registered
-                pass
-            check_requirements("onnxslim>=0.1.46")  # Older versions has bug with OBB
-
-        torch.onnx.export(
-            NMSModel(self.model, self.args) if self.args.nms else self.model,
-            self.im.cpu() if dynamic else self.im,
-            f,
-            verbose=False,
-            opset_version=opset_version,
-            do_constant_folding=True,  # WARNING: DNN inference with torch>=1.12 may require do_constant_folding=False
-            input_names=["images"],
-            output_names=output_names,
-            dynamic_axes=dynamic or None,
-        )
-=======
 
         with arange_patch(self.args):
             export_onnx(
@@ -723,7 +618,6 @@
                 output_names=output_names,
                 dynamic=dynamic or None,
             )
->>>>>>> 242d332c
 
         # Checks
         model_onnx = onnx.load(f)  # load onnx model
@@ -750,14 +644,10 @@
     @try_export
     def export_openvino(self, prefix=colorstr("OpenVINO:")):
         """YOLO OpenVINO export."""
-<<<<<<< HEAD
-        check_requirements("openvino>=2024.5.0")
-=======
         if MACOS:
             msg = "OpenVINO error in macOS>=15.4 https://github.com/openvinotoolkit/openvino/issues/30023"
             check_version(MACOS_VERSION, "<15.4", name="macOS ", hard=True, msg=msg)
         check_requirements("openvino>=2024.0.0")
->>>>>>> 242d332c
         import openvino as ov
 
         LOGGER.info(f"\n{prefix} starting export with openvino {ov.__version__}...")
@@ -769,11 +659,7 @@
         )
 
         def serialize(ov_model, file):
-<<<<<<< HEAD
-            """Set RT info, serialize and save metadata YAML."""
-=======
             """Set RT info, serialize, and save metadata YAML."""
->>>>>>> 242d332c
             ov_model.set_rt_info("YOLO", ["model_info", "model_type"])
             ov_model.set_rt_info(True, ["model_info", "reverse_input_channels"])
             ov_model.set_rt_info(114, ["model_info", "pad_value"])
@@ -790,11 +676,8 @@
         if self.args.int8:
             fq = str(self.file).replace(self.file.suffix, f"_int8_openvino_model{os.sep}")
             fq_ov = str(Path(fq) / self.file.with_suffix(".xml").name)
-<<<<<<< HEAD
-=======
             # INT8 requires nncf, nncf requires packaging>=23.2 https://github.com/openvinotoolkit/nncf/issues/3463
             check_requirements("packaging>=23.2")  # must be installed first to build nncf wheel
->>>>>>> 242d332c
             check_requirements("nncf>=2.14.0")
             import nncf
 
@@ -807,13 +690,8 @@
 
             # Generate calibration data for integer quantization
             ignored_scope = None
-<<<<<<< HEAD
             if not self.args.separate_outputs and isinstance(self.model.model[-1], Detect):
-                # Includes all Detect subclasses like Segment, Pose, OBB, WorldDetect
-=======
-            if isinstance(self.model.model[-1], Detect):
                 # Includes all Detect subclasses like Segment, Pose, OBB, WorldDetect, YOLOEDetect
->>>>>>> 242d332c
                 head_module_name = ".".join(list(self.model.named_modules())[-1][0].split(".")[:2])
                 ignored_scope = nncf.IgnoredScope(  # ignore operations
                     patterns=[
@@ -844,11 +722,7 @@
     @try_export
     def export_paddle(self, prefix=colorstr("PaddlePaddle:")):
         """YOLO Paddle export."""
-<<<<<<< HEAD
-        check_requirements(("paddlepaddle-gpu" if torch.cuda.is_available() else "paddlepaddle", "x2paddle"))
-=======
         check_requirements(("paddlepaddle-gpu" if torch.cuda.is_available() else "paddlepaddle>=3.0.0", "x2paddle"))
->>>>>>> 242d332c
         import x2paddle  # noqa
         from x2paddle.convert import pytorch2paddle  # noqa
 
@@ -861,11 +735,7 @@
 
     @try_export
     def export_mnn(self, prefix=colorstr("MNN:")):
-<<<<<<< HEAD
-        """YOLOv8 MNN export using MNN https://github.com/alibaba/MNN."""
-=======
         """YOLO MNN export using MNN https://github.com/alibaba/MNN."""
->>>>>>> 242d332c
         f_onnx, _ = self.export_onnx()  # get onnx model first
 
         check_requirements("MNN>=2.9.6")
@@ -980,11 +850,7 @@
             model = IOSDetectModel(self.model, self.im) if self.args.nms else self.model
         else:
             if self.args.nms:
-<<<<<<< HEAD
-                LOGGER.warning(f"{prefix} WARNING ⚠️ 'nms=True' is only available for Detect models like 'yolo11n.pt'.")
-=======
                 LOGGER.warning(f"{prefix} 'nms=True' is only available for Detect models like 'yolo11n.pt'.")
->>>>>>> 242d332c
                 # TODO CoreML Segment and Pose model pipelining
             model = self.model
         ts = torch.jit.trace(model.eval(), self.im, strict=False)  # TorchScript model
@@ -1058,133 +924,6 @@
         LOGGER.info(f"\n{prefix} starting export with TensorRT {trt.__version__}...")
         assert Path(f_onnx).exists(), f"failed to export ONNX file: {f_onnx}"
         f = self.file.with_suffix(".engine")  # TensorRT engine file
-<<<<<<< HEAD
-        logger = trt.Logger(trt.Logger.INFO)
-        if self.args.verbose:
-            logger.min_severity = trt.Logger.Severity.VERBOSE
-
-        # Engine builder
-        builder = trt.Builder(logger)
-        config = builder.create_builder_config()
-        workspace = int(self.args.workspace * (1 << 30)) if self.args.workspace is not None else 0
-        if is_trt10 and workspace > 0:
-            config.set_memory_pool_limit(trt.MemoryPoolType.WORKSPACE, workspace)
-        elif workspace > 0:  # TensorRT versions 7, 8
-            config.max_workspace_size = workspace
-        flag = 1 << int(trt.NetworkDefinitionCreationFlag.EXPLICIT_BATCH)
-        network = builder.create_network(flag)
-        half = builder.platform_has_fast_fp16 and self.args.half
-        int8 = builder.platform_has_fast_int8 and self.args.int8
-
-        # Optionally switch to DLA if enabled
-        if dla is not None:
-            if not IS_JETSON:
-                raise ValueError("DLA is only available on NVIDIA Jetson devices")
-            LOGGER.info(f"{prefix} enabling DLA on core {dla}...")
-            if not self.args.half and not self.args.int8:
-                raise ValueError(
-                    "DLA requires either 'half=True' (FP16) or 'int8=True' (INT8) to be enabled. Please enable one of them and try again."
-                )
-            config.default_device_type = trt.DeviceType.DLA
-            config.DLA_core = int(dla)
-            config.set_flag(trt.BuilderFlag.GPU_FALLBACK)
-
-        # Read ONNX file
-        parser = trt.OnnxParser(network, logger)
-        if not parser.parse_from_file(f_onnx):
-            raise RuntimeError(f"failed to load ONNX file: {f_onnx}")
-
-        # Network inputs
-        inputs = [network.get_input(i) for i in range(network.num_inputs)]
-        outputs = [network.get_output(i) for i in range(network.num_outputs)]
-        for inp in inputs:
-            LOGGER.info(f'{prefix} input "{inp.name}" with shape{inp.shape} {inp.dtype}')
-        for out in outputs:
-            LOGGER.info(f'{prefix} output "{out.name}" with shape{out.shape} {out.dtype}')
-
-        if self.args.dynamic:
-            shape = self.im.shape
-            if shape[0] <= 1:
-                LOGGER.warning(f"{prefix} WARNING ⚠️ 'dynamic=True' model requires max batch size, i.e. 'batch=16'")
-            profile = builder.create_optimization_profile()
-            min_shape = (1, shape[1], 32, 32)  # minimum input shape
-            max_shape = (*shape[:2], *(int(max(1, workspace) * d) for d in shape[2:]))  # max input shape
-            for inp in inputs:
-                profile.set_shape(inp.name, min=min_shape, opt=shape, max=max_shape)
-            config.add_optimization_profile(profile)
-
-        LOGGER.info(f"{prefix} building {'INT8' if int8 else 'FP' + ('16' if half else '32')} engine as {f}")
-        if int8:
-            config.set_flag(trt.BuilderFlag.INT8)
-            config.set_calibration_profile(profile)
-            config.profiling_verbosity = trt.ProfilingVerbosity.DETAILED
-
-            class EngineCalibrator(trt.IInt8Calibrator):
-                def __init__(
-                    self,
-                    dataset,  # ultralytics.data.build.InfiniteDataLoader
-                    batch: int,
-                    cache: str = "",
-                ) -> None:
-                    trt.IInt8Calibrator.__init__(self)
-                    self.dataset = dataset
-                    self.data_iter = iter(dataset)
-                    self.algo = trt.CalibrationAlgoType.ENTROPY_CALIBRATION_2
-                    self.batch = batch
-                    self.cache = Path(cache)
-
-                def get_algorithm(self) -> trt.CalibrationAlgoType:
-                    """Get the calibration algorithm to use."""
-                    return self.algo
-
-                def get_batch_size(self) -> int:
-                    """Get the batch size to use for calibration."""
-                    return self.batch or 1
-
-                def get_batch(self, names) -> list:
-                    """Get the next batch to use for calibration, as a list of device memory pointers."""
-                    try:
-                        im0s = next(self.data_iter)["img"] / 255.0
-                        im0s = im0s.to("cuda") if im0s.device.type == "cpu" else im0s
-                        return [int(im0s.data_ptr())]
-                    except StopIteration:
-                        # Return [] or None, signal to TensorRT there is no calibration data remaining
-                        return None
-
-                def read_calibration_cache(self) -> bytes:
-                    """Use existing cache instead of calibrating again, otherwise, implicitly return None."""
-                    if self.cache.exists() and self.cache.suffix == ".cache":
-                        return self.cache.read_bytes()
-
-                def write_calibration_cache(self, cache) -> None:
-                    """Write calibration cache to disk."""
-                    _ = self.cache.write_bytes(cache)
-
-            # Load dataset w/ builder (for batching) and calibrate
-            config.int8_calibrator = EngineCalibrator(
-                dataset=self.get_int8_calibration_dataloader(prefix),
-                batch=2 * self.args.batch,  # TensorRT INT8 calibration should use 2x batch size
-                cache=str(self.file.with_suffix(".cache")),
-            )
-
-        elif half:
-            config.set_flag(trt.BuilderFlag.FP16)
-
-        # Free CUDA memory
-        del self.model
-        gc.collect()
-        torch.cuda.empty_cache()
-
-        # Write file
-        build = builder.build_serialized_network if is_trt10 else builder.build_engine
-        with build(network, config) as engine, open(f, "wb") as t:
-            # Metadata
-            meta = json.dumps(self.metadata)
-            t.write(len(meta).to_bytes(4, byteorder="little", signed=True))
-            t.write(meta.encode())
-            # Model
-            t.write(engine if is_trt10 else engine.serialize())
-=======
         export_engine(
             f_onnx,
             f,
@@ -1199,7 +938,6 @@
             verbose=self.args.verbose,
             prefix=prefix,
         )
->>>>>>> 242d332c
 
         return f, None
 
@@ -1219,15 +957,8 @@
                 "onnx_graphsurgeon>=0.3.26",  # required by 'onnx2tf' package
                 "ai-edge-litert>=1.2.0",  # required by 'onnx2tf' package
                 "onnx>=1.12.0",
-<<<<<<< HEAD
-                "onnx2tf>1.17.5,<=1.26.3",
-                "onnxslim>=0.1.31",
-                "tflite_support<=0.4.3" if IS_JETSON else "tflite_support",  # fix ImportError 'GLIBCXX_3.4.29'
-                "flatbuffers>=23.5.26,<100",  # update old 'flatbuffers' included inside tensorflow package
-=======
                 "onnx2tf>=1.26.3",
                 "onnxslim>=0.1.46",
->>>>>>> 242d332c
                 "onnxruntime-gpu" if cuda else "onnxruntime",
                 "protobuf>=5",
             ),
@@ -1262,10 +993,7 @@
         io_quant_dtype = "int8"
         if self.args.int8:
             tmp_file = f / "tmp_tflite_int8_calibration_images.npy"  # int8 calibration images file
-<<<<<<< HEAD
             io_quant_dtype = "uint8" if self.args.uint8_io_dtype else "int8"
-=======
->>>>>>> 242d332c
             if self.args.data:
                 f.mkdir()
                 images = [batch["img"] for batch in self.get_int8_calibration_dataloader(prefix)]
@@ -1284,16 +1012,11 @@
             output_integer_quantized_tflite=self.args.int8,
             quant_type="per-tensor",  # "per-tensor" (faster) or "per-channel" (slower but more accurate)
             custom_input_op_name_np_data_path=np_data,
-<<<<<<< HEAD
             input_output_quant_dtype=io_quant_dtype,
-            disable_group_convolution=True,  # for end-to-end model compatibility
-            enable_batchmatmul_unfold=True,  # for end-to-end model compatibility
-            param_replacement_file="ultralytics/utils/replace.json"
-=======
             enable_batchmatmul_unfold=True,  # fix lower no. of detected objects on GPU delegate
             output_signaturedefs=True,  # fix error with Attention block group convolution
             optimization_for_gpu_delegate=True,
->>>>>>> 242d332c
+            param_replacement_file="ultralytics/utils/replace.json"
         )
         yaml_save(f / "metadata.yaml", self.metadata)  # add metadata.yaml
 
@@ -1307,25 +1030,16 @@
 
         # Add TFLite metadata
         for file in f.rglob("*.tflite"):
-<<<<<<< HEAD
             if "quant_with_int16_act.tflite" in str(f):
                 f.unlink()
             else:
                 if not self.args.separate_outputs:
                     self._add_tflite_metadata(file)
-=======
-            f.unlink() if "quant_with_int16_act.tflite" in str(f) else self._add_tflite_metadata(file)
-
->>>>>>> 242d332c
         return str(f), keras_model  # or keras_model = tf.saved_model.load(f, tags=None, options=None)
 
     @try_export
     def export_pb(self, keras_model, prefix=colorstr("TensorFlow GraphDef:")):
-<<<<<<< HEAD
-        """YOLO TensorFlow GraphDef *.pb export https://github.com/leimao/Frozen_Graph_TensorFlow."""
-=======
         """YOLO TensorFlow GraphDef *.pb export https://github.com/leimao/Frozen-Graph-TensorFlow."""
->>>>>>> 242d332c
         import tensorflow as tf  # noqa
         from tensorflow.python.framework.convert_to_constants import convert_variables_to_constants_v2  # noqa
 
@@ -1340,11 +1054,7 @@
         return f, None
 
     @try_export
-<<<<<<< HEAD
-    def export_tflite(self, keras_model, nms, agnostic_nms, prefix=colorstr("TensorFlow Lite:")):
-=======
     def export_tflite(self, prefix=colorstr("TensorFlow Lite:")):
->>>>>>> 242d332c
         """YOLO TensorFlow Lite export."""
         # BUG https://github.com/ultralytics/ultralytics/issues/13436
         import tensorflow as tf  # noqa
@@ -1362,11 +1072,6 @@
     @try_export
     def export_edgetpu(self, tflite_model="", prefix=colorstr("Edge TPU:")):
         """YOLO Edge TPU export https://coral.ai/docs/edgetpu/models-intro/."""
-<<<<<<< HEAD
-        LOGGER.warning(f"{prefix} WARNING ⚠️ Edge TPU known bug https://github.com/ultralytics/ultralytics/issues/1185")
-
-=======
->>>>>>> 242d332c
         cmd = "edgetpu_compiler --version"
         help_url = "https://coral.ai/docs/edgetpu/compiler/"
         assert LINUX, f"export only supported on Linux. See {help_url}"
@@ -1454,13 +1159,8 @@
         rknn = RKNN(verbose=False)
         rknn.config(mean_values=[[0, 0, 0]], std_values=[[255, 255, 255]], target_platform=self.args.name)
         rknn.load_onnx(model=f)
-<<<<<<< HEAD
-        rknn.build(do_quantization=False)  # TODO: Add quantization support
-        f = f.replace(".onnx", f"-{self.args.name}.rknn")
-=======
         rknn.build(do_quantization=self.args.int8)
         f = f.replace(".onnx", f"-{self.args.name}-int8.rknn" if self.args.int8 else f"-{self.args.name}-fp16.rknn")
->>>>>>> 242d332c
         rknn.export_rknn(f"{export_path / f}")
         yaml_save(export_path / "metadata.yaml", self.metadata)
         return export_path, None
@@ -1470,144 +1170,6 @@
         """YOLO IMX export."""
         gptq = False
         assert LINUX, (
-<<<<<<< HEAD
-            "export only supported on Linux. See https://developer.aitrios.sony-semicon.com/en/raspberrypi-ai-camera/documentation/imx500-converter"
-        )
-        if getattr(self.model, "end2end", False):
-            raise ValueError("IMX export is not supported for end2end models.")
-        if "C2f" not in self.model.__str__():
-            raise ValueError("IMX export is only supported for YOLOv8n detection models")
-        check_requirements(("model-compression-toolkit==2.1.1", "sony-custom-layers==0.2.0", "tensorflow==2.12.0"))
-        check_requirements("imx500-converter[pt]==3.14.3")  # Separate requirements for imx500-converter
-
-        import model_compression_toolkit as mct
-        import onnx
-        from sony_custom_layers.pytorch.object_detection.nms import multiclass_nms
-
-        LOGGER.info(f"\n{prefix} starting export with model_compression_toolkit {mct.__version__}...")
-
-        try:
-            out = subprocess.run(
-                ["java", "--version"], check=True, capture_output=True
-            )  # Java 17 is required for imx500-converter
-            if "openjdk 17" not in str(out.stdout):
-                raise FileNotFoundError
-        except FileNotFoundError:
-            c = ["apt", "install", "-y", "openjdk-17-jdk", "openjdk-17-jre"]
-            if is_sudo_available():
-                c.insert(0, "sudo")
-            subprocess.run(c, check=True)
-
-        def representative_dataset_gen(dataloader=self.get_int8_calibration_dataloader(prefix)):
-            for batch in dataloader:
-                img = batch["img"]
-                img = img / 255.0
-                yield [img]
-
-        tpc = mct.get_target_platform_capabilities(
-            fw_name="pytorch", target_platform_name="imx500", target_platform_version="v1"
-        )
-
-        config = mct.core.CoreConfig(
-            mixed_precision_config=mct.core.MixedPrecisionQuantizationConfig(num_of_images=10),
-            quantization_config=mct.core.QuantizationConfig(concat_threshold_update=True),
-        )
-
-        resource_utilization = mct.core.ResourceUtilization(weights_memory=3146176 * 0.76)
-
-        quant_model = (
-            mct.gptq.pytorch_gradient_post_training_quantization(  # Perform Gradient-Based Post Training Quantization
-                model=self.model,
-                representative_data_gen=representative_dataset_gen,
-                target_resource_utilization=resource_utilization,
-                gptq_config=mct.gptq.get_pytorch_gptq_config(n_epochs=1000, use_hessian_based_weights=False),
-                core_config=config,
-                target_platform_capabilities=tpc,
-            )[0]
-            if gptq
-            else mct.ptq.pytorch_post_training_quantization(  # Perform post training quantization
-                in_module=self.model,
-                representative_data_gen=representative_dataset_gen,
-                target_resource_utilization=resource_utilization,
-                core_config=config,
-                target_platform_capabilities=tpc,
-            )[0]
-        )
-
-        class NMSWrapper(torch.nn.Module):
-            def __init__(
-                self,
-                model: torch.nn.Module,
-                score_threshold: float = 0.001,
-                iou_threshold: float = 0.7,
-                max_detections: int = 300,
-            ):
-                """
-                Wrapping PyTorch Module with multiclass_nms layer from sony_custom_layers.
-
-                Args:
-                    model (nn.Module): Model instance.
-                    score_threshold (float): Score threshold for non-maximum suppression.
-                    iou_threshold (float): Intersection over union threshold for non-maximum suppression.
-                    max_detections (float): The number of detections to return.
-                """
-                super().__init__()
-                self.model = model
-                self.score_threshold = score_threshold
-                self.iou_threshold = iou_threshold
-                self.max_detections = max_detections
-
-            def forward(self, images):
-                # model inference
-                outputs = self.model(images)
-
-                boxes = outputs[0]
-                scores = outputs[1]
-                nms = multiclass_nms(
-                    boxes=boxes,
-                    scores=scores,
-                    score_threshold=self.score_threshold,
-                    iou_threshold=self.iou_threshold,
-                    max_detections=self.max_detections,
-                )
-                return nms
-
-        quant_model = NMSWrapper(
-            model=quant_model,
-            score_threshold=self.args.conf or 0.001,
-            iou_threshold=self.args.iou,
-            max_detections=self.args.max_det,
-        ).to(self.device)
-
-        f = Path(str(self.file).replace(self.file.suffix, "_imx_model"))
-        f.mkdir(exist_ok=True)
-        onnx_model = f / Path(str(self.file.name).replace(self.file.suffix, "_imx.onnx"))  # js dir
-        mct.exporter.pytorch_export_model(
-            model=quant_model, save_model_path=onnx_model, repr_dataset=representative_dataset_gen
-        )
-
-        model_onnx = onnx.load(onnx_model)  # load onnx model
-        for k, v in self.metadata.items():
-            meta = model_onnx.metadata_props.add()
-            meta.key, meta.value = k, str(v)
-
-        onnx.save(model_onnx, onnx_model)
-
-        subprocess.run(
-            ["imxconv-pt", "-i", str(onnx_model), "-o", str(f), "--no-input-persistency", "--overwrite-output"],
-            check=True,
-        )
-
-        # Needed for imx models.
-        with open(f / "labels.txt", "w") as file:
-            file.writelines([f"{name}\n" for _, name in self.model.names.items()])
-
-        return f, None
-
-    def _add_tflite_metadata(self, file):
-        """Add metadata to *.tflite models per https://www.tensorflow.org/lite/models/convert/metadata."""
-        import flatbuffers
-=======
             "export only supported on Linux. "
             "See https://developer.aitrios.sony-semicon.com/en/raspberrypi-ai-camera/documentation/imx500-converter"
         )
@@ -1622,7 +1184,6 @@
         from sony_custom_layers.pytorch import multiclass_nms
 
         LOGGER.info(f"\n{prefix} starting export with model_compression_toolkit {mct.__version__}...")
->>>>>>> 242d332c
 
         # Install Java>=17
         try:
@@ -1926,11 +1487,7 @@
             x (torch.Tensor): The preprocessed tensor with shape (N, 3, H, W).
 
         Returns:
-<<<<<<< HEAD
-            out (torch.Tensor): The post-processed results with shape (N, max_det, 4 + 2 + extra_shape).
-=======
             (torch.Tensor): List of detections, each an (N, max_det, 4 + 2 + extra_shape) Tensor where N is the number of detections after NMS.
->>>>>>> 242d332c
         """
         from functools import partial
 
@@ -1938,22 +1495,6 @@
 
         preds = self.model(x)
         pred = preds[0] if isinstance(preds, tuple) else preds
-<<<<<<< HEAD
-        pred = pred.transpose(-1, -2)  # shape(1,84,6300) to shape(1,6300,84)
-        extra_shape = pred.shape[-1] - (4 + self.model.nc)  # extras from Segment, OBB, Pose
-        boxes, scores, extras = pred.split([4, self.model.nc, extra_shape], dim=2)
-        scores, classes = scores.max(dim=-1)
-        self.args.max_det = min(pred.shape[1], self.args.max_det)  # in case num_anchors < max_det
-        # (N, max_det, 4 coords + 1 class score + 1 class label + extra_shape).
-        out = torch.zeros(
-            boxes.shape[0],
-            self.args.max_det,
-            boxes.shape[-1] + 2 + extra_shape,
-            device=boxes.device,
-            dtype=boxes.dtype,
-        )
-        for i, (box, cls, score, extra) in enumerate(zip(boxes, classes, scores, extras)):
-=======
         kwargs = dict(device=pred.device, dtype=pred.dtype)
         bs = pred.shape[0]
         pred = pred.transpose(-1, -2)  # shape(1,84,6300) to shape(1,6300,84)
@@ -1968,7 +1509,6 @@
         out = torch.zeros(bs, self.args.max_det, boxes.shape[-1] + 2 + extra_shape, **kwargs)
         for i in range(bs):
             box, cls, score, extra = boxes[i], classes[i], scores[i], extras[i]
->>>>>>> 242d332c
             mask = score > self.args.conf
             if self.is_tf:
                 # TFLite GatherND error if mask is empty
@@ -1976,14 +1516,6 @@
                 # Explicit length otherwise reshape error, hardcoded to `self.args.max_det * 5`
                 mask = score.topk(min(self.args.max_det * 5, score.shape[0])).indices
             box, score, cls, extra = box[mask], score[mask], cls[mask], extra[mask]
-<<<<<<< HEAD
-            if not self.obb:
-                box = xywh2xyxy(box)
-                if self.is_tf:
-                    # TFlite bug returns less boxes
-                    box = torch.nn.functional.pad(box, (0, 0, 0, mask.shape[0] - box.shape[0]))
-=======
->>>>>>> 242d332c
             nmsbox = box.clone()
             # `8` is the minimum value experimented to get correct NMS results for obb
             multiplier = 8 if self.obb else 1
@@ -1991,11 +1523,7 @@
             if self.args.format == "tflite":  # TFLite is already normalized
                 nmsbox *= multiplier
             else:
-<<<<<<< HEAD
-                nmsbox = multiplier * nmsbox / torch.tensor(x.shape[2:], device=box.device, dtype=box.dtype).max()
-=======
                 nmsbox = multiplier * nmsbox / torch.tensor(x.shape[2:], **kwargs).max()
->>>>>>> 242d332c
             if not self.args.agnostic_nms:  # class-specific NMS
                 end = 2 if self.obb else 4
                 # fully explicit expansion otherwise reshape error
@@ -2026,8 +1554,4 @@
             # Zero-pad to max_det size to avoid reshape error
             pad = (0, 0, 0, self.args.max_det - dets.shape[0])
             out[i] = torch.nn.functional.pad(dets, pad)
-<<<<<<< HEAD
-        return (out, preds[1]) if self.model.task == "segment" else out
-=======
-        return (out[:bs], preds[1]) if self.model.task == "segment" else out[:bs]
->>>>>>> 242d332c
+        return (out[:bs], preds[1]) if self.model.task == "segment" else out[:bs]