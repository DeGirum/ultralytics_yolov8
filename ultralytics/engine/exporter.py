--- conflicted
+++ resolved
@@ -67,13 +67,8 @@
 from ultralytics.data.dataset import ClassificationDataset, RegressionDataset, YOLODataset
 from ultralytics.data.utils import check_cls_dataset, check_regress_dataset, check_det_dataset
 from ultralytics.nn.autobackend import check_class_names, default_class_names
-<<<<<<< HEAD
 from ultralytics.nn.modules import C2f, Detect, RTDETRDecoder, Regress6
-from ultralytics.nn.tasks import DetectionModel, SegmentationModel
-=======
-from ultralytics.nn.modules import C2f, Detect, RTDETRDecoder
 from ultralytics.nn.tasks import DetectionModel, SegmentationModel, WorldModel
->>>>>>> 03d0ffd9
 from ultralytics.utils import (
     ARM64,
     DEFAULT_CFG,
@@ -206,7 +201,6 @@
             assert self.device.type == "cpu", "optimize=True not compatible with cuda devices, i.e. use device='cpu'"
         if edgetpu and not LINUX:
             raise SystemError("Edge TPU export only supported on Linux. See https://coral.ai/docs/edgetpu/compiler/")
-<<<<<<< HEAD
         if self.args.separate_outputs:
             assert format not in (
                 "-", "torchscript", "saved_model", "pb", "ncnn"
@@ -215,7 +209,6 @@
             assert format not in (
                 "coreml", "paddle",
                 "ncnn"), "export_hw_optimized =True is not compatible with formats: coreml, paddle, and nccn"
-=======
         if isinstance(model, WorldModel):
             LOGGER.warning(
                 "WARNING ⚠️ YOLOWorld (original version) export is not supported to any format.\n"
@@ -224,7 +217,6 @@
                 "See https://docs.ultralytics.com/models/yolo-world for details."
             )
 
->>>>>>> 03d0ffd9
         # Input
         im = torch.zeros(self.args.batch, 3, *self.imgsz).to(self.device)
         file = Path(
@@ -485,7 +477,6 @@
 
             # Generate calibration data for integer quantization
             LOGGER.info(f"{prefix} collecting INT8 calibration images from 'data={self.args.data}'")
-<<<<<<< HEAD
             if self.model.task == "classify":
                 data = check_cls_dataset(self.args.data)
                 dataset = ClassificationDataset(root=data["val"], args=self.args, augment=False, prefix=self.args.split)
@@ -494,37 +485,14 @@
                 dataset = RegressionDataset(args=self.args, img_path=os.path.join(data["path"], data["val"]), augment=False, prefix=self.args.split)
             else:
                 data = check_det_dataset(self.args.data)
-                dataset = YOLODataset(data["val"], data=data, imgsz=self.imgsz[0], augment=False)
-=======
-            data = check_det_dataset(self.args.data)
-            dataset = YOLODataset(data["val"], data=data, task=self.model.task, imgsz=self.imgsz[0], augment=False)
->>>>>>> 03d0ffd9
+                dataset = YOLODataset(data["val"], data=data, task=self.model.task, imgsz=self.imgsz[0], augment=False)
             n = len(dataset)
             if n < 300:
                 LOGGER.warning(f"{prefix} WARNING ⚠️ >300 images recommended for INT8 calibration, found {n} images.")
             quantization_dataset = nncf.Dataset(dataset, transform_fn)
-<<<<<<< HEAD
-            if not self.args.separate_outputs:
-                if isinstance(self.model.model[-1], Detect):
-                    # Includes all Detect subclasses like Segment, Pose, OBB, WorldDetect
-                    head_module_name = ".".join(list(self.model.named_modules())[-1][0].split(".")[:2])
-
-                    ignored_scope = nncf.IgnoredScope(  # ignore operations
-                        patterns=[
-                            f"/{head_module_name}/Add",
-                            f"/{head_module_name}/Sub",
-                            f"/{head_module_name}/Mul",
-                            f"/{head_module_name}/Div",
-                            f"/{head_module_name}/dfl",
-                        ],
-                        names=[f"/{head_module_name}/Sigmoid"],
-                    )            
-            else:
-                ignored_scope = None
-=======
 
             ignored_scope = None
-            if isinstance(self.model.model[-1], Detect):
+            if not self.args.separate_outputs and isinstance(self.model.model[-1], Detect):
                 # Includes all Detect subclasses like Segment, Pose, OBB, WorldDetect
                 head_module_name = ".".join(list(self.model.named_modules())[-1][0].split(".")[:2])
 
@@ -538,7 +506,6 @@
                     ],
                     types=["Sigmoid"],
                 )
->>>>>>> 03d0ffd9
 
             quantized_ov_model = nncf.quantize(
                 ov_model, quantization_dataset, preset=nncf.QuantizationPreset.MIXED, ignored_scope=ignored_scope
@@ -832,12 +799,8 @@
         tmp_file = f / "tmp_tflite_int8_calibration_images.npy"  # int8 calibration images file
         np_data = None
         if self.args.int8:
-<<<<<<< HEAD
-            verbosity = "--verbosity info"
             io_quant_dtype = "uint8" if self.args.uint8_io_dtype else "int8"
-=======
             verbosity = "info"
->>>>>>> 03d0ffd9
             if self.args.data:
                 # Generate calibration data for integer quantization
                 LOGGER.info(f"{prefix} collecting INT8 calibration images from 'data={self.args.data}'")
@@ -861,22 +824,6 @@
                 # mean = images.view(-1, 3).mean(0)  # imagenet mean [123.675, 116.28, 103.53]
                 # std = images.view(-1, 3).std(0)  # imagenet std [58.395, 57.12, 57.375]
                 np.save(str(tmp_file), images.numpy())  # BHWC
-<<<<<<< HEAD
-                int8 = f'-oiqt -qt per-tensor -ioqd {io_quant_dtype} -cind images "{tmp_file}" "[[[[0, 0, 0]]]]" "[[[[255, 255, 255]]]]"'
-            else:
-                int8 = f'-oiqt -qt per-tensor -ioqd {io_quant_dtype}'
-        else:
-            verbosity = "--non_verbose"
-            int8 = ""
-        if self.model.task == "pose":
-            replace_json = ROOT / "utils/pose_replace.json"
-        else:
-            replace_json = ROOT / "utils/replace.json"
-
-        cmd = f'onnx2tf -i "{f_onnx}" -o "{f}" -nuo {verbosity} {int8} -prf {replace_json}'.strip()
-        LOGGER.info(f"{prefix} running '{cmd}'")
-        subprocess.run(cmd, shell=True)
-=======
                 np_data = [["images", tmp_file, [[[[0, 0, 0]]]], [[[[255, 255, 255]]]]]]
         else:
             verbosity = "error"
@@ -890,8 +837,8 @@
             output_integer_quantized_tflite=self.args.int8,
             quant_type="per-tensor",  # "per-tensor" (faster) or "per-channel" (slower but more accurate)
             custom_input_op_name_np_data_path=np_data,
+            input_output_quant_dtype=io_quant_dtype,
         )
->>>>>>> 03d0ffd9
         yaml_save(f / "metadata.yaml", self.metadata)  # add metadata.yaml
 
         # Remove/rename TFLite models
