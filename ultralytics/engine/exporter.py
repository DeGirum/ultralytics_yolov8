# Ultralytics YOLO 🚀, AGPL-3.0 license
"""
Export a YOLOv8 PyTorch model to other formats. TensorFlow exports authored by https://github.com/zldrobit

Format                  | `format=argument`         | Model
---                     | ---                       | ---
PyTorch                 | -                         | yolov8n.pt
TorchScript             | `torchscript`             | yolov8n.torchscript
ONNX                    | `onnx`                    | yolov8n.onnx
OpenVINO                | `openvino`                | yolov8n_openvino_model/
TensorRT                | `engine`                  | yolov8n.engine
CoreML                  | `coreml`                  | yolov8n.mlpackage
TensorFlow SavedModel   | `saved_model`             | yolov8n_saved_model/
TensorFlow GraphDef     | `pb`                      | yolov8n.pb
TensorFlow Lite         | `tflite`                  | yolov8n.tflite
TensorFlow Edge TPU     | `edgetpu`                 | yolov8n_edgetpu.tflite
TensorFlow.js           | `tfjs`                    | yolov8n_web_model/
PaddlePaddle            | `paddle`                  | yolov8n_paddle_model/
ncnn                    | `ncnn`                    | yolov8n_ncnn_model/

Requirements:
    $ pip install "ultralytics[export]"

Python:
    from ultralytics import YOLO
    model = YOLO('yolov8n.pt')
    results = model.export(format='onnx')

CLI:
    $ yolo mode=export model=yolov8n.pt format=onnx

Inference:
    $ yolo predict model=yolov8n.pt                 # PyTorch
                         yolov8n.torchscript        # TorchScript
                         yolov8n.onnx               # ONNX Runtime or OpenCV DNN with dnn=True
                         yolov8n_openvino_model     # OpenVINO
                         yolov8n.engine             # TensorRT
                         yolov8n.mlpackage          # CoreML (macOS-only)
                         yolov8n_saved_model        # TensorFlow SavedModel
                         yolov8n.pb                 # TensorFlow GraphDef
                         yolov8n.tflite             # TensorFlow Lite
                         yolov8n_edgetpu.tflite     # TensorFlow Edge TPU
                         yolov8n_paddle_model       # PaddlePaddle

TensorFlow.js:
    $ cd .. && git clone https://github.com/zldrobit/tfjs-yolov5-example.git && cd tfjs-yolov5-example
    $ npm install
    $ ln -s ../../yolov5/yolov8n_web_model public/yolov8n_web_model
    $ npm start
"""
import json
import os
import shutil
import subprocess
import time
import warnings
from copy import deepcopy
from datetime import datetime
from pathlib import Path

import numpy as np
import torch

from ultralytics.cfg import get_cfg
from ultralytics.data.dataset import YOLODataset
from ultralytics.data.utils import check_det_dataset
from ultralytics.nn.autobackend import check_class_names, default_class_names
from ultralytics.nn.modules import C2f, Detect, RTDETRDecoder
from ultralytics.nn.tasks import DetectionModel, SegmentationModel
from ultralytics.utils import (
    ARM64,
    DEFAULT_CFG,
    LINUX,
    LOGGER,
    MACOS,
    ROOT,
    WINDOWS,
    __version__,
    callbacks,
    colorstr,
    get_default_args,
    yaml_save,
)
from ultralytics.utils.checks import check_imgsz, check_is_path_safe, check_requirements, check_version
from ultralytics.utils.downloads import attempt_download_asset, get_github_assets
from ultralytics.utils.files import file_size, spaces_in_path
from ultralytics.utils.ops import Profile
from ultralytics.utils.torch_utils import get_latest_opset, select_device, smart_inference_mode


def export_formats():
    """YOLOv8 export formats."""
    import pandas

    x = [
        ["PyTorch", "-", ".pt", True, True],
        ["TorchScript", "torchscript", ".torchscript", True, True],
        ["ONNX", "onnx", ".onnx", True, True],
        ["OpenVINO", "openvino", "_openvino_model", True, False],
        ["TensorRT", "engine", ".engine", False, True],
        ["CoreML", "coreml", ".mlpackage", True, False],
        ["TensorFlow SavedModel", "saved_model", "_saved_model", True, True],
        ["TensorFlow GraphDef", "pb", ".pb", True, True],
        ["TensorFlow Lite", "tflite", ".tflite", True, False],
        ["TensorFlow Edge TPU", "edgetpu", "_edgetpu.tflite", True, False],
        ["TensorFlow.js", "tfjs", "_web_model", True, False],
        ["PaddlePaddle", "paddle", "_paddle_model", True, True],
        ["ncnn", "ncnn", "_ncnn_model", True, True],
    ]
    return pandas.DataFrame(x, columns=["Format", "Argument", "Suffix", "CPU", "GPU"])


def gd_outputs(gd):
    """TensorFlow GraphDef model output node names."""
    name_list, input_list = [], []
    for node in gd.node:  # tensorflow.core.framework.node_def_pb2.NodeDef
        name_list.append(node.name)
        input_list.extend(node.input)
    return sorted(f"{x}:0" for x in list(set(name_list) - set(input_list)) if not x.startswith("NoOp"))


def try_export(inner_func):
    """YOLOv8 export decorator, i..e @try_export."""
    inner_args = get_default_args(inner_func)

    def outer_func(*args, **kwargs):
        """Export a model."""
        prefix = inner_args["prefix"]
        try:
            with Profile() as dt:
                f, model = inner_func(*args, **kwargs)
            LOGGER.info(f"{prefix} export success ✅ {dt.t:.1f}s, saved as '{f}' ({file_size(f):.1f} MB)")
            return f, model
        except Exception as e:
            LOGGER.info(f"{prefix} export failure ❌ {dt.t:.1f}s: {e}")
            raise e

    return outer_func


class Exporter:
    """
    A class for exporting a model.

    Attributes:
        args (SimpleNamespace): Configuration for the exporter.
        callbacks (list, optional): List of callback functions. Defaults to None.
    """

    def __init__(self, cfg=DEFAULT_CFG, overrides=None, _callbacks=None):
        """
        Initializes the Exporter class.

        Args:
            cfg (str, optional): Path to a configuration file. Defaults to DEFAULT_CFG.
            overrides (dict, optional): Configuration overrides. Defaults to None.
            _callbacks (dict, optional): Dictionary of callback functions. Defaults to None.
        """
        self.args = get_cfg(cfg, overrides)
        if self.args.format.lower() in ("coreml", "mlmodel"):  # fix attempt for protobuf<3.20.x errors
            os.environ["PROTOCOL_BUFFERS_PYTHON_IMPLEMENTATION"] = "python"  # must run before TensorBoard callback

        self.callbacks = _callbacks or callbacks.get_default_callbacks()
        callbacks.add_integration_callbacks(self)

    @smart_inference_mode()
    def __call__(self, model=None):
        """Returns list of exported files/dirs after running callbacks."""
        self.run_callbacks("on_export_start")
        t = time.time()
        fmt = self.args.format.lower()  # to lowercase
        if fmt in ("tensorrt", "trt"):  # 'engine' aliases
            fmt = "engine"
        if fmt in ("mlmodel", "mlpackage", "mlprogram", "apple", "ios", "coreml"):  # 'coreml' aliases
            fmt = "coreml"
        fmts = tuple(export_formats()["Argument"][1:])  # available export formats
        flags = [x == fmt for x in fmts]
        if sum(flags) != 1:
            raise ValueError(f"Invalid export format='{fmt}'. Valid formats are {fmts}")
        jit, onnx, xml, engine, coreml, saved_model, pb, tflite, edgetpu, tfjs, paddle, ncnn = flags  # export booleans

        # Device
        if fmt == "engine" and self.args.device is None:
            LOGGER.warning("WARNING ⚠️ TensorRT requires GPU export, automatically assigning device=0")
            self.args.device = "0"
        self.device = select_device("cpu" if self.args.device is None else self.args.device)

        # Checks
        if not hasattr(model, "names"):
            model.names = default_class_names()
        model.names = check_class_names(model.names)
        if self.args.half and onnx and self.device.type == "cpu":
            LOGGER.warning("WARNING ⚠️ half=True only compatible with GPU export, i.e. use device=0")
            self.args.half = False
            assert not self.args.dynamic, "half=True not compatible with dynamic=True, i.e. use only one."
        self.imgsz = check_imgsz(self.args.imgsz, stride=model.stride, min_dim=2)  # check image size
        if self.args.optimize:
            assert not ncnn, "optimize=True not compatible with format='ncnn', i.e. use optimize=False"
            assert self.device.type == "cpu", "optimize=True not compatible with cuda devices, i.e. use device='cpu'"
        if edgetpu and not LINUX:
<<<<<<< HEAD
            raise SystemError('Edge TPU export only supported on Linux. See https://coral.ai/docs/edgetpu/compiler/')
        if self.args.separate_outputs:
            assert format not in (
                '-', 'torchscript', 'saved_model', 'pb', 'ncnn'
            ), 'separate_outputs=True is not compatible with formats: -, torchscript, saved_model, pb and nccn'
        if self.args.export_hw_optimized:
            assert format not in (
                'coreml', 'paddle',
                'ncnn'), 'export_hw_optimized =True is not compatible with formats: coreml, paddle, and nccn'
=======
            raise SystemError("Edge TPU export only supported on Linux. See https://coral.ai/docs/edgetpu/compiler/")

>>>>>>> 3c117076
        # Input
        im = torch.zeros(self.args.batch, 3, *self.imgsz).to(self.device)
        file = Path(
            getattr(model, "pt_path", None) or getattr(model, "yaml_file", None) or model.yaml.get("yaml_file", "")
        )
        if file.suffix in {".yaml", ".yml"}:
            file = Path(file.name)

        # Update model
        model = deepcopy(model).to(self.device)
        for p in model.parameters():
            p.requires_grad = False
        model.eval()
        model.float()
        model = model.fuse()
        for m in model.modules():
            if isinstance(m, (Detect, RTDETRDecoder)):  # Segment and Pose use Detect base class
                m.dynamic = self.args.dynamic
                m.export = True
                m.format = self.args.format
                m.separate_outputs = self.args.separate_outputs
            elif isinstance(m, C2f):
                if self.args.export_hw_optimized:
                    # EdgeTPU does not support FlexSplitV while split provides cleaner ONNX graph
                    m.forward = m.forward_hw_optimized
                elif not any((saved_model, pb, tflite, edgetpu, tfjs)):
                    # EdgeTPU does not support FlexSplitV while split provides cleaner ONNX graph
                    m.forward = m.forward_split

        y = None
        for _ in range(2):
            y = model(im)  # dry runs
        if self.args.half and (engine or onnx) and self.device.type != "cpu":
            im, model = im.half(), model.half()  # to FP16

        # Filter warnings
        warnings.filterwarnings("ignore", category=torch.jit.TracerWarning)  # suppress TracerWarning
        warnings.filterwarnings("ignore", category=UserWarning)  # suppress shape prim::Constant missing ONNX warning
        warnings.filterwarnings("ignore", category=DeprecationWarning)  # suppress CoreML np.bool deprecation warning

        # Assign
        self.im = im
        self.model = model
        self.file = file
        self.output_shape = (
            tuple(y.shape)
            if isinstance(y, torch.Tensor)
            else tuple(tuple(x.shape if isinstance(x, torch.Tensor) else []) for x in y)
        )
        self.pretty_name = Path(self.model.yaml.get("yaml_file", self.file)).stem.replace("yolo", "YOLO")
        data = model.args["data"] if hasattr(model, "args") and isinstance(model.args, dict) else ""
        description = f'Ultralytics {self.pretty_name} model {f"trained on {data}" if data else ""}'
        self.metadata = {
            "description": description,
            "author": "Ultralytics",
            "license": "AGPL-3.0 https://ultralytics.com/license",
            "date": datetime.now().isoformat(),
            "version": __version__,
            "stride": int(max(model.stride)),
            "task": model.task,
            "batch": self.args.batch,
            "imgsz": self.imgsz,
            "names": model.names,
        }  # model metadata
        if model.task == "pose":
            self.metadata["kpt_shape"] = model.model[-1].kpt_shape

        LOGGER.info(
            f"\n{colorstr('PyTorch:')} starting from '{file}' with input shape {tuple(im.shape)} BCHW and "
            f'output shape(s) {self.output_shape} ({file_size(file):.1f} MB)'
        )

        # Exports
        f = [""] * len(fmts)  # exported filenames
        if jit or ncnn:  # TorchScript
            f[0], _ = self.export_torchscript()
        if engine:  # TensorRT required before ONNX
            f[1], _ = self.export_engine()
        if onnx or xml:  # OpenVINO requires ONNX
            f[2], _ = self.export_onnx()
        if xml:  # OpenVINO
            f[3], _ = self.export_openvino()
        if coreml:  # CoreML
            f[4], _ = self.export_coreml()
        if any((saved_model, pb, tflite, edgetpu, tfjs)):  # TensorFlow formats
            self.args.int8 |= edgetpu
            f[5], keras_model = self.export_saved_model()
            if pb or tfjs:  # pb prerequisite to tfjs
                f[6], _ = self.export_pb(keras_model=keras_model)
            if tflite:
                f[7], _ = self.export_tflite(keras_model=keras_model, nms=False, agnostic_nms=self.args.agnostic_nms)
            if edgetpu:
                f[8], _ = self.export_edgetpu(tflite_model=Path(f[5]) / f"{self.file.stem}_full_integer_quant.tflite")
            if tfjs:
                f[9], _ = self.export_tfjs()
        if paddle:  # PaddlePaddle
            f[10], _ = self.export_paddle()
        if ncnn:  # ncnn
            f[11], _ = self.export_ncnn()

        # Finish
        f = [str(x) for x in f if x]  # filter out '' and None
        if any(f):
            f = str(Path(f[-1]))
            square = self.imgsz[0] == self.imgsz[1]
            s = (
                ""
                if square
                else f"WARNING ⚠️ non-PyTorch val requires square images, 'imgsz={self.imgsz}' will not "
                f"work. Use export 'imgsz={max(self.imgsz)}' if val is required."
            )
            imgsz = self.imgsz[0] if square else str(self.imgsz)[1:-1].replace(" ", "")
            predict_data = f"data={data}" if model.task == "segment" and fmt == "pb" else ""
            q = "int8" if self.args.int8 else "half" if self.args.half else ""  # quantization
            LOGGER.info(
                f'\nExport complete ({time.time() - t:.1f}s)'
                f"\nResults saved to {colorstr('bold', file.parent.resolve())}"
                f'\nPredict:         yolo predict task={model.task} model={f} imgsz={imgsz} {q} {predict_data}'
                f'\nValidate:        yolo val task={model.task} model={f} imgsz={imgsz} data={data} {q} {s}'
                f'\nVisualize:       https://netron.app'
            )

        self.run_callbacks("on_export_end")
        return f  # return list of exported files/dirs

    @try_export
    def export_torchscript(self, prefix=colorstr("TorchScript:")):
        """YOLOv8 TorchScript model export."""
        LOGGER.info(f"\n{prefix} starting export with torch {torch.__version__}...")
        f = self.file.with_suffix(".torchscript")

        ts = torch.jit.trace(self.model, self.im, strict=False)
        extra_files = {"config.txt": json.dumps(self.metadata)}  # torch._C.ExtraFilesMap()
        if self.args.optimize:  # https://pytorch.org/tutorials/recipes/mobile_interpreter.html
            LOGGER.info(f"{prefix} optimizing for mobile...")
            from torch.utils.mobile_optimizer import optimize_for_mobile

            optimize_for_mobile(ts)._save_for_lite_interpreter(str(f), _extra_files=extra_files)
        else:
            ts.save(str(f), _extra_files=extra_files)
        return f, None

    @try_export
    def export_onnx(self, prefix=colorstr("ONNX:")):
        """YOLOv8 ONNX export."""
        requirements = ["onnx>=1.12.0"]
        if self.args.simplify:
            requirements += ["onnxsim>=0.4.33", "onnxruntime-gpu" if torch.cuda.is_available() else "onnxruntime"]
        check_requirements(requirements)
        import onnx  # noqa

        opset_version = self.args.opset or get_latest_opset()
        LOGGER.info(f"\n{prefix} starting export with onnx {onnx.__version__} opset {opset_version}...")
        f = str(self.file.with_suffix(".onnx"))

        output_names = ["output0", "output1"] if isinstance(self.model, SegmentationModel) else ["output0"]
        dynamic = self.args.dynamic
        if dynamic:
            dynamic = {"images": {0: "batch", 2: "height", 3: "width"}}  # shape(1,3,640,640)
            if isinstance(self.model, SegmentationModel):
                dynamic["output0"] = {0: "batch", 2: "anchors"}  # shape(1, 116, 8400)
                dynamic["output1"] = {0: "batch", 2: "mask_height", 3: "mask_width"}  # shape(1,32,160,160)
            elif isinstance(self.model, DetectionModel):
                dynamic["output0"] = {0: "batch", 2: "anchors"}  # shape(1, 84, 8400)

        torch.onnx.export(
            self.model.cpu() if dynamic else self.model,  # dynamic=True only compatible with cpu
            self.im.cpu() if dynamic else self.im,
            f,
            verbose=False,
            opset_version=opset_version,
            do_constant_folding=True,  # WARNING: DNN inference with torch>=1.12 may require do_constant_folding=False
            input_names=["images"],
            output_names=output_names,
            dynamic_axes=dynamic or None,
        )

        # Checks
        model_onnx = onnx.load(f)  # load onnx model
        # onnx.checker.check_model(model_onnx)  # check onnx model

        # Simplify
        if self.args.simplify:
            try:
                import onnxsim

                LOGGER.info(f"{prefix} simplifying with onnxsim {onnxsim.__version__}...")
                # subprocess.run(f'onnxsim "{f}" "{f}"', shell=True)
                model_onnx, check = onnxsim.simplify(model_onnx)
                assert check, "Simplified ONNX model could not be validated"
            except Exception as e:
                LOGGER.info(f"{prefix} simplifier failure: {e}")

        # Metadata
        for k, v in self.metadata.items():
            meta = model_onnx.metadata_props.add()
            meta.key, meta.value = k, str(v)

        onnx.save(model_onnx, f)
        return f, model_onnx

    @try_export
    def export_openvino(self, prefix=colorstr("OpenVINO:")):
        """YOLOv8 OpenVINO export."""
        check_requirements("openvino-dev>=2023.0")  # requires openvino-dev: https://pypi.org/project/openvino-dev/
        import openvino.runtime as ov  # noqa
        from openvino.tools import mo  # noqa

        LOGGER.info(f"\n{prefix} starting export with openvino {ov.__version__}...")
        f = str(self.file).replace(self.file.suffix, f"_openvino_model{os.sep}")
        fq = str(self.file).replace(self.file.suffix, f"_int8_openvino_model{os.sep}")
        f_onnx = self.file.with_suffix(".onnx")
        f_ov = str(Path(f) / self.file.with_suffix(".xml").name)
        fq_ov = str(Path(fq) / self.file.with_suffix(".xml").name)

        def serialize(ov_model, file):
            """Set RT info, serialize and save metadata YAML."""
            ov_model.set_rt_info("YOLOv8", ["model_info", "model_type"])
            ov_model.set_rt_info(True, ["model_info", "reverse_input_channels"])
            ov_model.set_rt_info(114, ["model_info", "pad_value"])
            ov_model.set_rt_info([255.0], ["model_info", "scale_values"])
            ov_model.set_rt_info(self.args.iou, ["model_info", "iou_threshold"])
            ov_model.set_rt_info([v.replace(" ", "_") for v in self.model.names.values()], ["model_info", "labels"])
            if self.model.task != "classify":
                ov_model.set_rt_info("fit_to_window_letterbox", ["model_info", "resize_type"])

            ov.serialize(ov_model, file)  # save
            yaml_save(Path(file).parent / "metadata.yaml", self.metadata)  # add metadata.yaml

        ov_model = mo.convert_model(
            f_onnx, model_name=self.pretty_name, framework="onnx", compress_to_fp16=self.args.half
        )  # export

        if self.args.int8:
            if not self.args.data:
                self.args.data = DEFAULT_CFG.data or "coco128.yaml"
                LOGGER.warning(
                    f"{prefix} WARNING ⚠️ INT8 export requires a missing 'data' arg for calibration. "
                    f"Using default 'data={self.args.data}'."
                )
            check_requirements("nncf>=2.5.0")
            import nncf

            def transform_fn(data_item):
                """Quantization transform function."""
                assert (
                    data_item["img"].dtype == torch.uint8
                ), "Input image must be uint8 for the quantization preprocessing"
                im = data_item["img"].numpy().astype(np.float32) / 255.0  # uint8 to fp16/32 and 0 - 255 to 0.0 - 1.0
                return np.expand_dims(im, 0) if im.ndim == 3 else im

            # Generate calibration data for integer quantization
            LOGGER.info(f"{prefix} collecting INT8 calibration images from 'data={self.args.data}'")
            data = check_det_dataset(self.args.data)
            dataset = YOLODataset(data["val"], data=data, imgsz=self.imgsz[0], augment=False)
            n = len(dataset)
            if n < 300:
                LOGGER.warning(f"{prefix} WARNING ⚠️ >300 images recommended for INT8 calibration, found {n} images.")
            quantization_dataset = nncf.Dataset(dataset, transform_fn)
<<<<<<< HEAD
            if not self.args.separate_outputs:
                ignored_scope = nncf.IgnoredScope(types=['Multiply', 'Subtract', 'Sigmoid'])  # ignore operation
            else:
                ignored_scope = None
            quantized_ov_model = nncf.quantize(ov_model,
                                               quantization_dataset,
                                               preset=nncf.QuantizationPreset.MIXED,
                                               ignored_scope=ignored_scope)
=======
            ignored_scope = nncf.IgnoredScope(types=["Multiply", "Subtract", "Sigmoid"])  # ignore operation
            quantized_ov_model = nncf.quantize(
                ov_model, quantization_dataset, preset=nncf.QuantizationPreset.MIXED, ignored_scope=ignored_scope
            )
>>>>>>> 3c117076
            serialize(quantized_ov_model, fq_ov)
            return fq, None

        serialize(ov_model, f_ov)
        return f, None

    @try_export
    def export_paddle(self, prefix=colorstr("PaddlePaddle:")):
        """YOLOv8 Paddle export."""
        check_requirements(("paddlepaddle", "x2paddle"))
        import x2paddle  # noqa
        from x2paddle.convert import pytorch2paddle  # noqa

        LOGGER.info(f"\n{prefix} starting export with X2Paddle {x2paddle.__version__}...")
        f = str(self.file).replace(self.file.suffix, f"_paddle_model{os.sep}")

        pytorch2paddle(module=self.model, save_dir=f, jit_type="trace", input_examples=[self.im])  # export
        yaml_save(Path(f) / "metadata.yaml", self.metadata)  # add metadata.yaml
        return f, None

    @try_export
    def export_ncnn(self, prefix=colorstr("ncnn:")):
        """
        YOLOv8 ncnn export using PNNX https://github.com/pnnx/pnnx.
        """
        check_requirements("git+https://github.com/Tencent/ncnn.git" if ARM64 else "ncnn")  # requires ncnn
        import ncnn  # noqa

        LOGGER.info(f"\n{prefix} starting export with ncnn {ncnn.__version__}...")
        f = Path(str(self.file).replace(self.file.suffix, f"_ncnn_model{os.sep}"))
        f_ts = self.file.with_suffix(".torchscript")

        name = Path("pnnx.exe" if WINDOWS else "pnnx")  # PNNX filename
        pnnx = name if name.is_file() else ROOT / name
        if not pnnx.is_file():
            LOGGER.warning(
                f"{prefix} WARNING ⚠️ PNNX not found. Attempting to download binary file from "
                "https://github.com/pnnx/pnnx/.\nNote PNNX Binary file must be placed in current working directory "
                f"or in {ROOT}. See PNNX repo for full installation instructions."
            )
            system = ["macos"] if MACOS else ["windows"] if WINDOWS else ["ubuntu", "linux"]  # operating system
            try:
                _, assets = get_github_assets(repo="pnnx/pnnx", retry=True)
                url = [x for x in assets if any(s in x for s in system)][0]
            except Exception as e:
                url = f"https://github.com/pnnx/pnnx/releases/download/20231127/pnnx-20231127-{system[0]}.zip"
                LOGGER.warning(f"{prefix} WARNING ⚠️ PNNX GitHub assets not found: {e}, using default {url}")
            asset = attempt_download_asset(url, repo="pnnx/pnnx", release="latest")
            if check_is_path_safe(Path.cwd(), asset):  # avoid path traversal security vulnerability
                unzip_dir = Path(asset).with_suffix("")
                (unzip_dir / name).rename(pnnx)  # move binary to ROOT
                shutil.rmtree(unzip_dir)  # delete unzip dir
                Path(asset).unlink()  # delete zip
                pnnx.chmod(0o777)  # set read, write, and execute permissions for everyone

        ncnn_args = [
            f'ncnnparam={f / "model.ncnn.param"}',
            f'ncnnbin={f / "model.ncnn.bin"}',
            f'ncnnpy={f / "model_ncnn.py"}',
        ]

        pnnx_args = [
            f'pnnxparam={f / "model.pnnx.param"}',
            f'pnnxbin={f / "model.pnnx.bin"}',
            f'pnnxpy={f / "model_pnnx.py"}',
            f'pnnxonnx={f / "model.pnnx.onnx"}',
        ]

        cmd = [
            str(pnnx),
            str(f_ts),
            *ncnn_args,
            *pnnx_args,
            f"fp16={int(self.args.half)}",
            f"device={self.device.type}",
            f'inputshape="{[self.args.batch, 3, *self.imgsz]}"',
        ]
        f.mkdir(exist_ok=True)  # make ncnn_model directory
        LOGGER.info(f"{prefix} running '{' '.join(cmd)}'")
        subprocess.run(cmd, check=True)

        # Remove debug files
        pnnx_files = [x.split("=")[-1] for x in pnnx_args]
        for f_debug in ("debug.bin", "debug.param", "debug2.bin", "debug2.param", *pnnx_files):
            Path(f_debug).unlink(missing_ok=True)

        yaml_save(f / "metadata.yaml", self.metadata)  # add metadata.yaml
        return str(f), None

    @try_export
    def export_coreml(self, prefix=colorstr("CoreML:")):
        """YOLOv8 CoreML export."""
        mlmodel = self.args.format.lower() == "mlmodel"  # legacy *.mlmodel export format requested
        check_requirements("coremltools>=6.0,<=6.2" if mlmodel else "coremltools>=7.0")
        import coremltools as ct  # noqa

        LOGGER.info(f"\n{prefix} starting export with coremltools {ct.__version__}...")
        assert not WINDOWS, "CoreML export is not supported on Windows, please run on macOS or Linux."
        f = self.file.with_suffix(".mlmodel" if mlmodel else ".mlpackage")
        if f.is_dir():
            shutil.rmtree(f)

        bias = [0.0, 0.0, 0.0]
        scale = 1 / 255
        classifier_config = None
        if self.model.task == "classify":
            classifier_config = ct.ClassifierConfig(list(self.model.names.values())) if self.args.nms else None
            model = self.model
        elif self.model.task == "detect":
            model = IOSDetectModel(self.model, self.im) if self.args.nms else self.model
        else:
            if self.args.nms:
                LOGGER.warning(f"{prefix} WARNING ⚠️ 'nms=True' is only available for Detect models like 'yolov8n.pt'.")
                # TODO CoreML Segment and Pose model pipelining
            model = self.model

        ts = torch.jit.trace(model.eval(), self.im, strict=False)  # TorchScript model
        ct_model = ct.convert(
            ts,
            inputs=[ct.ImageType("image", shape=self.im.shape, scale=scale, bias=bias)],
            classifier_config=classifier_config,
            convert_to="neuralnetwork" if mlmodel else "mlprogram",
        )
        bits, mode = (8, "kmeans") if self.args.int8 else (16, "linear") if self.args.half else (32, None)
        if bits < 32:
            if "kmeans" in mode:
                check_requirements("scikit-learn")  # scikit-learn package required for k-means quantization
            if mlmodel:
                ct_model = ct.models.neural_network.quantization_utils.quantize_weights(ct_model, bits, mode)
            elif bits == 8:  # mlprogram already quantized to FP16
                import coremltools.optimize.coreml as cto

                op_config = cto.OpPalettizerConfig(mode="kmeans", nbits=bits, weight_threshold=512)
                config = cto.OptimizationConfig(global_config=op_config)
                ct_model = cto.palettize_weights(ct_model, config=config)
        if self.args.nms and self.model.task == "detect":
            if mlmodel:
                import platform

                # coremltools<=6.2 NMS export requires Python<3.11
                check_version(platform.python_version(), "<3.11", name="Python ", hard=True)
                weights_dir = None
            else:
                ct_model.save(str(f))  # save otherwise weights_dir does not exist
                weights_dir = str(f / "Data/com.apple.CoreML/weights")
            ct_model = self._pipeline_coreml(ct_model, weights_dir=weights_dir)

        m = self.metadata  # metadata dict
        ct_model.short_description = m.pop("description")
        ct_model.author = m.pop("author")
        ct_model.license = m.pop("license")
        ct_model.version = m.pop("version")
        ct_model.user_defined_metadata.update({k: str(v) for k, v in m.items()})
        try:
            ct_model.save(str(f))  # save *.mlpackage
        except Exception as e:
            LOGGER.warning(
                f"{prefix} WARNING ⚠️ CoreML export to *.mlpackage failed ({e}), reverting to *.mlmodel export. "
                f"Known coremltools Python 3.11 and Windows bugs https://github.com/apple/coremltools/issues/1928."
            )
            f = f.with_suffix(".mlmodel")
            ct_model.save(str(f))
        return f, ct_model

    @try_export
    def export_engine(self, prefix=colorstr("TensorRT:")):
        """YOLOv8 TensorRT export https://developer.nvidia.com/tensorrt."""
        assert self.im.device.type != "cpu", "export running on CPU but must be on GPU, i.e. use 'device=0'"
        f_onnx, _ = self.export_onnx()  # run before trt import https://github.com/ultralytics/ultralytics/issues/7016

        try:
            import tensorrt as trt  # noqa
        except ImportError:
            if LINUX:
                check_requirements("nvidia-tensorrt", cmds="-U --index-url https://pypi.ngc.nvidia.com")
            import tensorrt as trt  # noqa

        check_version(trt.__version__, "7.0.0", hard=True)  # require tensorrt>=7.0.0

        self.args.simplify = True

        LOGGER.info(f"\n{prefix} starting export with TensorRT {trt.__version__}...")
        assert Path(f_onnx).exists(), f"failed to export ONNX file: {f_onnx}"
        f = self.file.with_suffix(".engine")  # TensorRT engine file
        logger = trt.Logger(trt.Logger.INFO)
        if self.args.verbose:
            logger.min_severity = trt.Logger.Severity.VERBOSE

        builder = trt.Builder(logger)
        config = builder.create_builder_config()
        config.max_workspace_size = self.args.workspace * 1 << 30
        # config.set_memory_pool_limit(trt.MemoryPoolType.WORKSPACE, workspace << 30)  # fix TRT 8.4 deprecation notice

        flag = 1 << int(trt.NetworkDefinitionCreationFlag.EXPLICIT_BATCH)
        network = builder.create_network(flag)
        parser = trt.OnnxParser(network, logger)
        if not parser.parse_from_file(f_onnx):
            raise RuntimeError(f"failed to load ONNX file: {f_onnx}")

        inputs = [network.get_input(i) for i in range(network.num_inputs)]
        outputs = [network.get_output(i) for i in range(network.num_outputs)]
        for inp in inputs:
            LOGGER.info(f'{prefix} input "{inp.name}" with shape{inp.shape} {inp.dtype}')
        for out in outputs:
            LOGGER.info(f'{prefix} output "{out.name}" with shape{out.shape} {out.dtype}')

        if self.args.dynamic:
            shape = self.im.shape
            if shape[0] <= 1:
                LOGGER.warning(f"{prefix} WARNING ⚠️ 'dynamic=True' model requires max batch size, i.e. 'batch=16'")
            profile = builder.create_optimization_profile()
            for inp in inputs:
                profile.set_shape(inp.name, (1, *shape[1:]), (max(1, shape[0] // 2), *shape[1:]), shape)
            config.add_optimization_profile(profile)

        LOGGER.info(
            f"{prefix} building FP{16 if builder.platform_has_fast_fp16 and self.args.half else 32} engine as {f}"
        )
        if builder.platform_has_fast_fp16 and self.args.half:
            config.set_flag(trt.BuilderFlag.FP16)

        del self.model
        torch.cuda.empty_cache()

        # Write file
        with builder.build_engine(network, config) as engine, open(f, "wb") as t:
            # Metadata
            meta = json.dumps(self.metadata)
            t.write(len(meta).to_bytes(4, byteorder="little", signed=True))
            t.write(meta.encode())
            # Model
            t.write(engine.serialize())

        return f, None

    @try_export
    def export_saved_model(self, prefix=colorstr("TensorFlow SavedModel:")):
        """YOLOv8 TensorFlow SavedModel export."""
        cuda = torch.cuda.is_available()
        try:
            import tensorflow as tf  # noqa
        except ImportError:
            check_requirements(f"tensorflow{'-macos' if MACOS else '-aarch64' if ARM64 else '' if cuda else '-cpu'}")
            import tensorflow as tf  # noqa
        check_requirements(
            (
                "onnx",
                "onnx2tf>=1.15.4,<=1.17.5",
                "sng4onnx>=1.0.1",
                "onnxsim>=0.4.33",
                "onnx_graphsurgeon>=0.3.26",
                "tflite_support",
                "onnxruntime-gpu" if cuda else "onnxruntime",
            ),
            cmds="--extra-index-url https://pypi.ngc.nvidia.com",
        )  # onnx_graphsurgeon only on NVIDIA

        LOGGER.info(f"\n{prefix} starting export with tensorflow {tf.__version__}...")
        check_version(
            tf.__version__,
            "<=2.13.1",
            name="tensorflow",
            verbose=True,
            msg="https://github.com/ultralytics/ultralytics/issues/5161",
        )
        f = Path(str(self.file).replace(self.file.suffix, "_saved_model"))
        if f.is_dir():
            import shutil

            shutil.rmtree(f)  # delete output folder

        # Pre-download calibration file to fix https://github.com/PINTO0309/onnx2tf/issues/545
        onnx2tf_file = Path("calibration_image_sample_data_20x128x128x3_float32.npy")
        if not onnx2tf_file.exists():
            attempt_download_asset(f"{onnx2tf_file}.zip", unzip=True, delete=True)

        # Export to ONNX
        self.args.simplify = True
        f_onnx, _ = self.export_onnx()

        # Export to TF
        tmp_file = f / "tmp_tflite_int8_calibration_images.npy"  # int8 calibration images file
        if self.args.int8:
<<<<<<< HEAD
            verbosity = '--verbosity info'
            io_quant_dtype = 'uint8' if self.args.uint8_io_dtype else 'int8'
=======
            verbosity = "--verbosity info"
>>>>>>> 3c117076
            if self.args.data:
                # Generate calibration data for integer quantization
                LOGGER.info(f"{prefix} collecting INT8 calibration images from 'data={self.args.data}'")
                data = check_det_dataset(self.args.data)
                dataset = YOLODataset(data["val"], data=data, imgsz=self.imgsz[0], augment=False)
                images = []
                for i, batch in enumerate(dataset):
                    if i >= self.args.max_ncalib_imgs:  # maximum number of calibration images
                        break
                    im = batch["img"].permute(1, 2, 0)[None]  # list to nparray, CHW to BHWC
                    images.append(im)
                f.mkdir()
                images = torch.cat(images, 0).float()
                # mean = images.view(-1, 3).mean(0)  # imagenet mean [123.675, 116.28, 103.53]
                # std = images.view(-1, 3).std(0)  # imagenet std [58.395, 57.12, 57.375]
                np.save(str(tmp_file), images.numpy())  # BHWC
                int8 = f'-oiqt -qt per-tensor -ioqd {io_quant_dtype} -cind images "{tmp_file}" "[[[[0, 0, 0]]]]" "[[[[255, 255, 255]]]]"'
            else:
<<<<<<< HEAD
                int8 = f'-oiqt -qt per-tensor -ioqd {io_quant_dtype}'
        else:
            verbosity = '--non_verbose'
            int8 = ''
        if self.model.task == 'pose':
            replace_json = ROOT / 'utils/pose_replace.json'
        else:
            replace_json = ROOT / 'utils/replace.json'
=======
                int8 = "-oiqt -qt per-tensor"
        else:
            verbosity = "--non_verbose"
            int8 = ""
>>>>>>> 3c117076

        cmd = f'onnx2tf -i "{f_onnx}" -o "{f}" -nuo {verbosity} {int8} -prf {replace_json}'.strip()
        LOGGER.info(f"{prefix} running '{cmd}'")
        subprocess.run(cmd, shell=True)
        yaml_save(f / "metadata.yaml", self.metadata)  # add metadata.yaml

        # Remove/rename TFLite models
        if self.args.int8:
            tmp_file.unlink(missing_ok=True)
            for file in f.rglob("*_dynamic_range_quant.tflite"):
                file.rename(file.with_name(file.stem.replace("_dynamic_range_quant", "_int8") + file.suffix))
            for file in f.rglob("*_integer_quant_with_int16_act.tflite"):
                file.unlink()  # delete extra fp16 activation TFLite files

        # Add TFLite metadata
<<<<<<< HEAD
        for file in f.rglob('*.tflite'):
            if 'quant_with_int16_act.tflite' in str(f):
                f.unlink()
            else:
                if not self.args.separate_outputs:
                    self._add_tflite_metadata(file)
=======
        for file in f.rglob("*.tflite"):
            f.unlink() if "quant_with_int16_act.tflite" in str(f) else self._add_tflite_metadata(file)

>>>>>>> 3c117076
        return str(f), tf.saved_model.load(f, tags=None, options=None)  # load saved_model as Keras model

    @try_export
    def export_pb(self, keras_model, prefix=colorstr("TensorFlow GraphDef:")):
        """YOLOv8 TensorFlow GraphDef *.pb export https://github.com/leimao/Frozen_Graph_TensorFlow."""
        import tensorflow as tf  # noqa
        from tensorflow.python.framework.convert_to_constants import convert_variables_to_constants_v2  # noqa

        LOGGER.info(f"\n{prefix} starting export with tensorflow {tf.__version__}...")
        f = self.file.with_suffix(".pb")

        m = tf.function(lambda x: keras_model(x))  # full model
        m = m.get_concrete_function(tf.TensorSpec(keras_model.inputs[0].shape, keras_model.inputs[0].dtype))
        frozen_func = convert_variables_to_constants_v2(m)
        frozen_func.graph.as_graph_def()
        tf.io.write_graph(graph_or_graph_def=frozen_func.graph, logdir=str(f.parent), name=f.name, as_text=False)
        return f, None

    @try_export
    def export_tflite(self, keras_model, nms, agnostic_nms, prefix=colorstr("TensorFlow Lite:")):
        """YOLOv8 TensorFlow Lite export."""
        import tensorflow as tf  # noqa

        LOGGER.info(f"\n{prefix} starting export with tensorflow {tf.__version__}...")
        saved_model = Path(str(self.file).replace(self.file.suffix, "_saved_model"))
        if self.args.int8:
            f = saved_model / f"{self.file.stem}_int8.tflite"  # fp32 in/out
        elif self.args.half:
            f = saved_model / f"{self.file.stem}_float16.tflite"  # fp32 in/out
        else:
            f = saved_model / f"{self.file.stem}_float32.tflite"
        return str(f), None

    @try_export
    def export_edgetpu(self, tflite_model="", prefix=colorstr("Edge TPU:")):
        """YOLOv8 Edge TPU export https://coral.ai/docs/edgetpu/models-intro/."""
        LOGGER.warning(f"{prefix} WARNING ⚠️ Edge TPU known bug https://github.com/ultralytics/ultralytics/issues/1185")

        cmd = "edgetpu_compiler --version"
        help_url = "https://coral.ai/docs/edgetpu/compiler/"
        assert LINUX, f"export only supported on Linux. See {help_url}"
        if subprocess.run(cmd, stdout=subprocess.DEVNULL, stderr=subprocess.DEVNULL, shell=True).returncode != 0:
            LOGGER.info(f"\n{prefix} export requires Edge TPU compiler. Attempting install from {help_url}")
            sudo = subprocess.run("sudo --version >/dev/null", shell=True).returncode == 0  # sudo installed on system
            for c in (
                "curl https://packages.cloud.google.com/apt/doc/apt-key.gpg | sudo apt-key add -",
                'echo "deb https://packages.cloud.google.com/apt coral-edgetpu-stable main" | '
                "sudo tee /etc/apt/sources.list.d/coral-edgetpu.list",
                "sudo apt-get update",
                "sudo apt-get install edgetpu-compiler",
            ):
                subprocess.run(c if sudo else c.replace("sudo ", ""), shell=True, check=True)
        ver = subprocess.run(cmd, shell=True, capture_output=True, check=True).stdout.decode().split()[-1]

        LOGGER.info(f"\n{prefix} starting export with Edge TPU compiler {ver}...")
        f = str(tflite_model).replace(".tflite", "_edgetpu.tflite")  # Edge TPU model

        cmd = f'edgetpu_compiler -s -d -k 10 --out_dir "{Path(f).parent}" "{tflite_model}"'
        LOGGER.info(f"{prefix} running '{cmd}'")
        subprocess.run(cmd, shell=True)
        if not self.args.separate_outputs:
            self._add_tflite_metadata(f)
        return f, None

    @try_export
    def export_tfjs(self, prefix=colorstr("TensorFlow.js:")):
        """YOLOv8 TensorFlow.js export."""
        # JAX bug requiring install constraints in https://github.com/google/jax/issues/18978
        check_requirements(["jax<=0.4.21", "jaxlib<=0.4.21", "tensorflowjs"])
        import tensorflow as tf
        import tensorflowjs as tfjs  # noqa

        LOGGER.info(f"\n{prefix} starting export with tensorflowjs {tfjs.__version__}...")
        f = str(self.file).replace(self.file.suffix, "_web_model")  # js dir
        f_pb = str(self.file.with_suffix(".pb"))  # *.pb path

        gd = tf.Graph().as_graph_def()  # TF GraphDef
        with open(f_pb, "rb") as file:
            gd.ParseFromString(file.read())
        outputs = ",".join(gd_outputs(gd))
        LOGGER.info(f"\n{prefix} output node names: {outputs}")

        quantization = "--quantize_float16" if self.args.half else "--quantize_uint8" if self.args.int8 else ""
        with spaces_in_path(f_pb) as fpb_, spaces_in_path(f) as f_:  # exporter can not handle spaces in path
            cmd = f'tensorflowjs_converter --input_format=tf_frozen_model {quantization} --output_node_names={outputs} "{fpb_}" "{f_}"'
            LOGGER.info(f"{prefix} running '{cmd}'")
            subprocess.run(cmd, shell=True)

        if " " in f:
            LOGGER.warning(f"{prefix} WARNING ⚠️ your model may not work correctly with spaces in path '{f}'.")

        # f_json = Path(f) / 'model.json'  # *.json path
        # with open(f_json, 'w') as j:  # sort JSON Identity_* in ascending order
        #     subst = re.sub(
        #         r'{"outputs": {"Identity.?.?": {"name": "Identity.?.?"}, '
        #         r'"Identity.?.?": {"name": "Identity.?.?"}, '
        #         r'"Identity.?.?": {"name": "Identity.?.?"}, '
        #         r'"Identity.?.?": {"name": "Identity.?.?"}}}',
        #         r'{"outputs": {"Identity": {"name": "Identity"}, '
        #         r'"Identity_1": {"name": "Identity_1"}, '
        #         r'"Identity_2": {"name": "Identity_2"}, '
        #         r'"Identity_3": {"name": "Identity_3"}}}',
        #         f_json.read_text(),
        #     )
        #     j.write(subst)
        yaml_save(Path(f) / "metadata.yaml", self.metadata)  # add metadata.yaml
        return f, None

    def _add_tflite_metadata(self, file):
        """Add metadata to *.tflite models per https://www.tensorflow.org/lite/models/convert/metadata."""
        from tflite_support import flatbuffers  # noqa
        from tflite_support import metadata as _metadata  # noqa
        from tflite_support import metadata_schema_py_generated as _metadata_fb  # noqa

        # Create model info
        model_meta = _metadata_fb.ModelMetadataT()
        model_meta.name = self.metadata["description"]
        model_meta.version = self.metadata["version"]
        model_meta.author = self.metadata["author"]
        model_meta.license = self.metadata["license"]

        # Label file
        tmp_file = Path(file).parent / "temp_meta.txt"
        with open(tmp_file, "w") as f:
            f.write(str(self.metadata))

        label_file = _metadata_fb.AssociatedFileT()
        label_file.name = tmp_file.name
        label_file.type = _metadata_fb.AssociatedFileType.TENSOR_AXIS_LABELS

        # Create input info
        input_meta = _metadata_fb.TensorMetadataT()
        input_meta.name = "image"
        input_meta.description = "Input image to be detected."
        input_meta.content = _metadata_fb.ContentT()
        input_meta.content.contentProperties = _metadata_fb.ImagePropertiesT()
        input_meta.content.contentProperties.colorSpace = _metadata_fb.ColorSpaceType.RGB
        input_meta.content.contentPropertiesType = _metadata_fb.ContentProperties.ImageProperties

        # Create output info
        output1 = _metadata_fb.TensorMetadataT()
        output1.name = "output"
        output1.description = "Coordinates of detected objects, class labels, and confidence score"
        output1.associatedFiles = [label_file]
        if self.model.task == "segment":
            output2 = _metadata_fb.TensorMetadataT()
            output2.name = "output"
            output2.description = "Mask protos"
            output2.associatedFiles = [label_file]

        # Create subgraph info
        subgraph = _metadata_fb.SubGraphMetadataT()
        subgraph.inputTensorMetadata = [input_meta]
        subgraph.outputTensorMetadata = [output1, output2] if self.model.task == "segment" else [output1]
        model_meta.subgraphMetadata = [subgraph]

        b = flatbuffers.Builder(0)
        b.Finish(model_meta.Pack(b), _metadata.MetadataPopulator.METADATA_FILE_IDENTIFIER)
        metadata_buf = b.Output()

        populator = _metadata.MetadataPopulator.with_model_file(str(file))
        populator.load_metadata_buffer(metadata_buf)
        populator.load_associated_files([str(tmp_file)])
        populator.populate()
        tmp_file.unlink()

    def _pipeline_coreml(self, model, weights_dir=None, prefix=colorstr("CoreML Pipeline:")):
        """YOLOv8 CoreML pipeline."""
        import coremltools as ct  # noqa

        LOGGER.info(f"{prefix} starting pipeline with coremltools {ct.__version__}...")
        _, _, h, w = list(self.im.shape)  # BCHW

        # Output shapes
        spec = model.get_spec()
        out0, out1 = iter(spec.description.output)
        if MACOS:
            from PIL import Image

            img = Image.new("RGB", (w, h))  # w=192, h=320
            out = model.predict({"image": img})
            out0_shape = out[out0.name].shape  # (3780, 80)
            out1_shape = out[out1.name].shape  # (3780, 4)
        else:  # linux and windows can not run model.predict(), get sizes from PyTorch model output y
            out0_shape = self.output_shape[2], self.output_shape[1] - 4  # (3780, 80)
            out1_shape = self.output_shape[2], 4  # (3780, 4)

        # Checks
        names = self.metadata["names"]
        nx, ny = spec.description.input[0].type.imageType.width, spec.description.input[0].type.imageType.height
        _, nc = out0_shape  # number of anchors, number of classes
        # _, nc = out0.type.multiArrayType.shape
        assert len(names) == nc, f"{len(names)} names found for nc={nc}"  # check

        # Define output shapes (missing)
        out0.type.multiArrayType.shape[:] = out0_shape  # (3780, 80)
        out1.type.multiArrayType.shape[:] = out1_shape  # (3780, 4)
        # spec.neuralNetwork.preprocessing[0].featureName = '0'

        # Flexible input shapes
        # from coremltools.models.neural_network import flexible_shape_utils
        # s = [] # shapes
        # s.append(flexible_shape_utils.NeuralNetworkImageSize(320, 192))
        # s.append(flexible_shape_utils.NeuralNetworkImageSize(640, 384))  # (height, width)
        # flexible_shape_utils.add_enumerated_image_sizes(spec, feature_name='image', sizes=s)
        # r = flexible_shape_utils.NeuralNetworkImageSizeRange()  # shape ranges
        # r.add_height_range((192, 640))
        # r.add_width_range((192, 640))
        # flexible_shape_utils.update_image_size_range(spec, feature_name='image', size_range=r)

        # Print
        # print(spec.description)

        # Model from spec
        model = ct.models.MLModel(spec, weights_dir=weights_dir)

        # 3. Create NMS protobuf
        nms_spec = ct.proto.Model_pb2.Model()
        nms_spec.specificationVersion = 5
        for i in range(2):
            decoder_output = model._spec.description.output[i].SerializeToString()
            nms_spec.description.input.add()
            nms_spec.description.input[i].ParseFromString(decoder_output)
            nms_spec.description.output.add()
            nms_spec.description.output[i].ParseFromString(decoder_output)

        nms_spec.description.output[0].name = "confidence"
        nms_spec.description.output[1].name = "coordinates"

        output_sizes = [nc, 4]
        for i in range(2):
            ma_type = nms_spec.description.output[i].type.multiArrayType
            ma_type.shapeRange.sizeRanges.add()
            ma_type.shapeRange.sizeRanges[0].lowerBound = 0
            ma_type.shapeRange.sizeRanges[0].upperBound = -1
            ma_type.shapeRange.sizeRanges.add()
            ma_type.shapeRange.sizeRanges[1].lowerBound = output_sizes[i]
            ma_type.shapeRange.sizeRanges[1].upperBound = output_sizes[i]
            del ma_type.shape[:]

        nms = nms_spec.nonMaximumSuppression
        nms.confidenceInputFeatureName = out0.name  # 1x507x80
        nms.coordinatesInputFeatureName = out1.name  # 1x507x4
        nms.confidenceOutputFeatureName = "confidence"
        nms.coordinatesOutputFeatureName = "coordinates"
        nms.iouThresholdInputFeatureName = "iouThreshold"
        nms.confidenceThresholdInputFeatureName = "confidenceThreshold"
        nms.iouThreshold = 0.45
        nms.confidenceThreshold = 0.25
        nms.pickTop.perClass = True
        nms.stringClassLabels.vector.extend(names.values())
        nms_model = ct.models.MLModel(nms_spec)

        # 4. Pipeline models together
        pipeline = ct.models.pipeline.Pipeline(
            input_features=[
                ("image", ct.models.datatypes.Array(3, ny, nx)),
                ("iouThreshold", ct.models.datatypes.Double()),
                ("confidenceThreshold", ct.models.datatypes.Double()),
            ],
            output_features=["confidence", "coordinates"],
        )
        pipeline.add_model(model)
        pipeline.add_model(nms_model)

        # Correct datatypes
        pipeline.spec.description.input[0].ParseFromString(model._spec.description.input[0].SerializeToString())
        pipeline.spec.description.output[0].ParseFromString(nms_model._spec.description.output[0].SerializeToString())
        pipeline.spec.description.output[1].ParseFromString(nms_model._spec.description.output[1].SerializeToString())

        # Update metadata
        pipeline.spec.specificationVersion = 5
        pipeline.spec.description.metadata.userDefined.update(
            {"IoU threshold": str(nms.iouThreshold), "Confidence threshold": str(nms.confidenceThreshold)}
        )

        # Save the model
        model = ct.models.MLModel(pipeline.spec, weights_dir=weights_dir)
        model.input_description["image"] = "Input image"
        model.input_description["iouThreshold"] = f"(optional) IOU threshold override (default: {nms.iouThreshold})"
        model.input_description[
            "confidenceThreshold"
        ] = f"(optional) Confidence threshold override (default: {nms.confidenceThreshold})"
        model.output_description["confidence"] = 'Boxes × Class confidence (see user-defined metadata "classes")'
        model.output_description["coordinates"] = "Boxes × [x, y, width, height] (relative to image size)"
        LOGGER.info(f"{prefix} pipeline success")
        return model

    def add_callback(self, event: str, callback):
        """Appends the given callback."""
        self.callbacks[event].append(callback)

    def run_callbacks(self, event: str):
        """Execute all callbacks for a given event."""
        for callback in self.callbacks.get(event, []):
            callback(self)


class IOSDetectModel(torch.nn.Module):
    """Wrap an Ultralytics YOLO model for Apple iOS CoreML export."""

    def __init__(self, model, im):
        """Initialize the IOSDetectModel class with a YOLO model and example image."""
        super().__init__()
        _, _, h, w = im.shape  # batch, channel, height, width
        self.model = model
        self.nc = len(model.names)  # number of classes
        if w == h:
            self.normalize = 1.0 / w  # scalar
        else:
            self.normalize = torch.tensor([1.0 / w, 1.0 / h, 1.0 / w, 1.0 / h])  # broadcast (slower, smaller)

    def forward(self, x):
        """Normalize predictions of object detection model with input size-dependent factors."""
        xywh, cls = self.model(x)[0].transpose(0, 1).split((4, self.nc), 1)
        return cls, xywh * self.normalize  # confidence (3780, 80), coordinates (3780, 4)<|MERGE_RESOLUTION|>--- conflicted
+++ resolved
@@ -198,20 +198,15 @@
             assert not ncnn, "optimize=True not compatible with format='ncnn', i.e. use optimize=False"
             assert self.device.type == "cpu", "optimize=True not compatible with cuda devices, i.e. use device='cpu'"
         if edgetpu and not LINUX:
-<<<<<<< HEAD
-            raise SystemError('Edge TPU export only supported on Linux. See https://coral.ai/docs/edgetpu/compiler/')
+            raise SystemError("Edge TPU export only supported on Linux. See https://coral.ai/docs/edgetpu/compiler/")
         if self.args.separate_outputs:
             assert format not in (
-                '-', 'torchscript', 'saved_model', 'pb', 'ncnn'
-            ), 'separate_outputs=True is not compatible with formats: -, torchscript, saved_model, pb and nccn'
+                "-", "torchscript", "saved_model", "pb", "ncnn"
+            ), "separate_outputs=True is not compatible with formats: -, torchscript, saved_model, pb and nccn"
         if self.args.export_hw_optimized:
             assert format not in (
-                'coreml', 'paddle',
-                'ncnn'), 'export_hw_optimized =True is not compatible with formats: coreml, paddle, and nccn'
-=======
-            raise SystemError("Edge TPU export only supported on Linux. See https://coral.ai/docs/edgetpu/compiler/")
-
->>>>>>> 3c117076
+                "coreml", "paddle",
+                "ncnn"), "export_hw_optimized =True is not compatible with formats: coreml, paddle, and nccn"
         # Input
         im = torch.zeros(self.args.batch, 3, *self.imgsz).to(self.device)
         file = Path(
@@ -471,21 +466,13 @@
             if n < 300:
                 LOGGER.warning(f"{prefix} WARNING ⚠️ >300 images recommended for INT8 calibration, found {n} images.")
             quantization_dataset = nncf.Dataset(dataset, transform_fn)
-<<<<<<< HEAD
             if not self.args.separate_outputs:
-                ignored_scope = nncf.IgnoredScope(types=['Multiply', 'Subtract', 'Sigmoid'])  # ignore operation
+                ignored_scope = nncf.IgnoredScope(types=["Multiply", "Subtract", "Sigmoid"])  # ignore operation
             else:
                 ignored_scope = None
-            quantized_ov_model = nncf.quantize(ov_model,
-                                               quantization_dataset,
-                                               preset=nncf.QuantizationPreset.MIXED,
-                                               ignored_scope=ignored_scope)
-=======
-            ignored_scope = nncf.IgnoredScope(types=["Multiply", "Subtract", "Sigmoid"])  # ignore operation
             quantized_ov_model = nncf.quantize(
                 ov_model, quantization_dataset, preset=nncf.QuantizationPreset.MIXED, ignored_scope=ignored_scope
             )
->>>>>>> 3c117076
             serialize(quantized_ov_model, fq_ov)
             return fq, None
 
@@ -769,12 +756,8 @@
         # Export to TF
         tmp_file = f / "tmp_tflite_int8_calibration_images.npy"  # int8 calibration images file
         if self.args.int8:
-<<<<<<< HEAD
-            verbosity = '--verbosity info'
-            io_quant_dtype = 'uint8' if self.args.uint8_io_dtype else 'int8'
-=======
             verbosity = "--verbosity info"
->>>>>>> 3c117076
+            io_quant_dtype = "uint8" if self.args.uint8_io_dtype else "int8"
             if self.args.data:
                 # Generate calibration data for integer quantization
                 LOGGER.info(f"{prefix} collecting INT8 calibration images from 'data={self.args.data}'")
@@ -793,21 +776,14 @@
                 np.save(str(tmp_file), images.numpy())  # BHWC
                 int8 = f'-oiqt -qt per-tensor -ioqd {io_quant_dtype} -cind images "{tmp_file}" "[[[[0, 0, 0]]]]" "[[[[255, 255, 255]]]]"'
             else:
-<<<<<<< HEAD
                 int8 = f'-oiqt -qt per-tensor -ioqd {io_quant_dtype}'
-        else:
-            verbosity = '--non_verbose'
-            int8 = ''
-        if self.model.task == 'pose':
-            replace_json = ROOT / 'utils/pose_replace.json'
-        else:
-            replace_json = ROOT / 'utils/replace.json'
-=======
-                int8 = "-oiqt -qt per-tensor"
         else:
             verbosity = "--non_verbose"
             int8 = ""
->>>>>>> 3c117076
+        if self.model.task == "pose":
+            replace_json = ROOT / "utils/pose_replace.json"
+        else:
+            replace_json = ROOT / "utils/replace.json"
 
         cmd = f'onnx2tf -i "{f_onnx}" -o "{f}" -nuo {verbosity} {int8} -prf {replace_json}'.strip()
         LOGGER.info(f"{prefix} running '{cmd}'")
@@ -823,18 +799,12 @@
                 file.unlink()  # delete extra fp16 activation TFLite files
 
         # Add TFLite metadata
-<<<<<<< HEAD
-        for file in f.rglob('*.tflite'):
-            if 'quant_with_int16_act.tflite' in str(f):
+        for file in f.rglob("*.tflite"):
+            if "quant_with_int16_act.tflite" in str(f):
                 f.unlink()
             else:
                 if not self.args.separate_outputs:
                     self._add_tflite_metadata(file)
-=======
-        for file in f.rglob("*.tflite"):
-            f.unlink() if "quant_with_int16_act.tflite" in str(f) else self._add_tflite_metadata(file)
-
->>>>>>> 3c117076
         return str(f), tf.saved_model.load(f, tags=None, options=None)  # load saved_model as Keras model
 
     @try_export
