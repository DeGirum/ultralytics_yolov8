--- conflicted
+++ resolved
@@ -211,9 +211,12 @@
         if self.args.optimize:
             assert not ncnn, "optimize=True not compatible with format='ncnn', i.e. use optimize=False"
             assert self.device.type == "cpu", "optimize=True not compatible with cuda devices, i.e. use device='cpu'"
-<<<<<<< HEAD
-        if edgetpu and not LINUX:
-            raise SystemError("Edge TPU export only supported on Linux. See https://coral.ai/docs/edgetpu/compiler/")
+        if edgetpu:
+            if not LINUX:
+                raise SystemError("Edge TPU export only supported on Linux. See https://coral.ai/docs/edgetpu/compiler")
+            elif self.args.batch != 1:  # see github.com/ultralytics/ultralytics/pull/13420
+                LOGGER.warning("WARNING ⚠️ Edge TPU export requires batch size 1, setting batch=1.")
+                self.args.batch = 1
         if self.args.separate_outputs:
             assert format not in (
                 "-", "torchscript", "saved_model", "pb", "ncnn"
@@ -222,14 +225,6 @@
             assert format not in (
                 "coreml", "paddle",
                 "ncnn"), "export_hw_optimized =True is not compatible with formats: coreml, paddle, and nccn"
-=======
-        if edgetpu:
-            if not LINUX:
-                raise SystemError("Edge TPU export only supported on Linux. See https://coral.ai/docs/edgetpu/compiler")
-            elif self.args.batch != 1:  # see github.com/ultralytics/ultralytics/pull/13420
-                LOGGER.warning("WARNING ⚠️ Edge TPU export requires batch size 1, setting batch=1.")
-                self.args.batch = 1
->>>>>>> 677b749d
         if isinstance(model, WorldModel):
             LOGGER.warning(
                 "WARNING ⚠️ YOLOWorld (original version) export is not supported to any format.\n"
