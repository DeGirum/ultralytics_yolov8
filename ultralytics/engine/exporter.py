--- conflicted
+++ resolved
@@ -159,10 +159,6 @@
         if format in ('tensorrt', 'trt'):  # 'engine' aliases
             format = 'engine'
         if format in ('mlmodel', 'mlpackage', 'mlprogram', 'apple', 'ios', 'coreml'):  # 'coreml' aliases
-<<<<<<< HEAD
-=======
-            os.environ['PROTOCOL_BUFFERS_PYTHON_IMPLEMENTATION'] = 'python'  # fix attempt for protobuf<3.20.x errors
->>>>>>> 4d1b99b6
             format = 'coreml'
         fmts = tuple(export_formats()['Argument'][1:])  # available export formats
         flags = [x == format for x in fmts]
@@ -170,15 +166,10 @@
             raise ValueError(f"Invalid export format='{format}'. Valid formats are {fmts}")
         jit, onnx, xml, engine, coreml, saved_model, pb, tflite, edgetpu, tfjs, paddle, ncnn = flags  # export booleans
 
-<<<<<<< HEAD
         # Device
         if format == 'engine' and self.args.device is None:
             LOGGER.warning('WARNING ⚠️ TensorRT requires GPU export, automatically assigning device=0')
             self.args.device = '0'
-=======
-        # Load PyTorch model
-        Conv.default_act = eval(self.args.act) if hasattr(self.args, 'act') else nn.SiLU()
->>>>>>> 4d1b99b6
         self.device = select_device('cpu' if self.args.device is None else self.args.device)
 
         # Checks
@@ -220,7 +211,6 @@
                 m.dynamic = self.args.dynamic
                 m.export = True
                 m.format = self.args.format
-<<<<<<< HEAD
                 m.separate_outputs = self.args.separate_outputs
             elif isinstance(m, C2f):
                 if self.args.export_hw_optimized:
@@ -229,13 +219,6 @@
                 elif not any((saved_model, pb, tflite, edgetpu, tfjs)):
                     # EdgeTPU does not support FlexSplitV while split provides cleaner ONNX graph
                     m.forward = m.forward_split
-=======
-                m.exclude_postprocess_detect = self.args.exclude_postprocess_detect
-                m.separate_6_outputs = self.args.separate_6_outputs
-            elif self.args.export_hw_optimized and isinstance(m, C2f) and not any((saved_model, pb, edgetpu, tfjs)):
-                # EdgeTPU does not support FlexSplitV while split provides cleaner ONNX graph
-                m.forward = m.forward_hw_optimized  # m.forward_split
->>>>>>> 4d1b99b6
 
         y = None
         for _ in range(2):
@@ -722,11 +705,7 @@
         else:
             replace_json = ROOT / 'utils/replace.json'
 
-<<<<<<< HEAD
         cmd = f'onnx2tf -i "{f_onnx}" -o "{f}" -nuo {verbosity} {int8} -prf {replace_json}'.strip()
-=======
-        cmd = f'onnx2tf -i "{f_onnx}" -o "{f}" -nuo {verbosity} {int8} -prf replace.json'.strip()
->>>>>>> 4d1b99b6
         LOGGER.info(f"{prefix} running '{cmd}'")
         subprocess.run(cmd, shell=True)
         yaml_save(f / 'metadata.yaml', self.metadata)  # add metadata.yaml
