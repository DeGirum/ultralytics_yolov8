--- conflicted
+++ resolved
@@ -409,29 +409,17 @@
                             break
 
                 # Log
-<<<<<<< HEAD
-                mem = f"{torch.cuda.memory_reserved() / 1E9 if torch.cuda.is_available() else 0:.3g}G"  # (GB)
-                loss_len = self.tloss.shape[0] if len(self.tloss.shape) else 1
-                losses = self.tloss if loss_len > 1 else torch.unsqueeze(self.tloss, 0)
-                batch_cls_ind_str = "value" if self.args.task == "regress" else "cls"
-=======
->>>>>>> 250eaa85
                 if RANK in {-1, 0}:
                     loss_length = self.tloss.shape[0] if len(self.tloss.shape) else 1
                     pbar.set_description(
-<<<<<<< HEAD
-                        ("%11s" * 2 + "%11.4g" * (2 + loss_len))
-                        % (f"{epoch + 1}/{self.epochs}", mem, *losses, batch[batch_cls_ind_str].shape[0], batch["img"].shape[-1])
-=======
                         ("%11s" * 2 + "%11.4g" * (2 + loss_length))
                         % (
                             f"{epoch + 1}/{self.epochs}",
                             f"{self._get_memory():.3g}G",  # (GB) GPU memory util
                             *(self.tloss if loss_length > 1 else torch.unsqueeze(self.tloss, 0)),  # losses
-                            batch["cls"].shape[0],  # batch size, i.e. 8
+                            batch["value" if self.args.task == "regress" else "cls"].shape[0],  # batch size, i.e. 8
                             batch["img"].shape[-1],  # imgsz, i.e 640
                         )
->>>>>>> 250eaa85
                     )
                     self.run_callbacks("on_batch_end")
                     if self.args.plots and ni in self.plot_idx:
