# Ultralytics 🚀 AGPL-3.0 License - https://ultralytics.com/license

import ast
import json
import platform
import zipfile
from collections import OrderedDict, namedtuple
from pathlib import Path
from typing import List, Optional, Union

import cv2
import numpy as np
import torch
import torch.nn as nn
from PIL import Image

<<<<<<< HEAD
from ultralytics.utils import ARM64, IS_JETSON, IS_RASPBERRYPI, LINUX, LOGGER, PYTHON_VERSION, ROOT, yaml_load
=======
from ultralytics.utils import ARM64, IS_JETSON, LINUX, LOGGER, PYTHON_VERSION, ROOT, yaml_load
>>>>>>> 242d332c
from ultralytics.utils.checks import check_requirements, check_suffix, check_version, check_yaml, is_rockchip
from ultralytics.utils.downloads import attempt_download_asset, is_url


def check_class_names(names):
    """Check class names and convert to dict format if needed."""
    if isinstance(names, list):  # names is a list
        names = dict(enumerate(names))  # convert to dict
    if isinstance(names, dict):
        # Convert 1) string keys to int, i.e. '0' to 0, and non-string values to strings, i.e. True to 'True'
        names = {int(k): str(v) for k, v in names.items()}
        n = len(names)
        if max(names.keys()) >= n:
            raise KeyError(
                f"{n}-class dataset requires class indices 0-{n - 1}, but you have invalid class indices "
                f"{min(names.keys())}-{max(names.keys())} defined in your dataset YAML."
            )
        if isinstance(names[0], str) and names[0].startswith("n0"):  # imagenet class codes, i.e. 'n01440764'
            names_map = yaml_load(ROOT / "cfg/datasets/ImageNet.yaml")["map"]  # human-readable names
            names = {k: names_map[v] for k, v in names.items()}
    return names


def default_class_names(data=None):
    """Applies default class names to an input YAML file or returns numerical class names."""
    if data:
        try:
            return yaml_load(check_yaml(data))["names"]
        except Exception:
            pass
    return {i: f"class{i}" for i in range(999)}  # return default if above errors


class AutoBackend(nn.Module):
    """
    Handles dynamic backend selection for running inference using Ultralytics YOLO models.

    The AutoBackend class is designed to provide an abstraction layer for various inference engines. It supports a wide
    range of formats, each with specific naming conventions as outlined below:

        Supported Formats and Naming Conventions:
            | Format                | File Suffix       |
            | --------------------- | ----------------- |
            | PyTorch               | *.pt              |
            | TorchScript           | *.torchscript     |
            | ONNX Runtime          | *.onnx            |
            | ONNX OpenCV DNN       | *.onnx (dnn=True) |
            | OpenVINO              | *openvino_model/  |
            | CoreML                | *.mlpackage       |
            | TensorRT              | *.engine          |
            | TensorFlow SavedModel | *_saved_model/    |
            | TensorFlow GraphDef   | *.pb              |
            | TensorFlow Lite       | *.tflite          |
            | TensorFlow Edge TPU   | *_edgetpu.tflite  |
            | PaddlePaddle          | *_paddle_model/   |
            | MNN                   | *.mnn             |
            | NCNN                  | *_ncnn_model/     |
            | IMX                   | *_imx_model/      |
            | RKNN                  | *_rknn_model/     |

<<<<<<< HEAD
    This class offers dynamic backend switching capabilities based on the input model format, making it easier to deploy
    models across various platforms.
=======
    Attributes:
        model (torch.nn.Module): The loaded YOLO model.
        device (torch.device): The device (CPU or GPU) on which the model is loaded.
        task (str): The type of task the model performs (detect, segment, classify, pose).
        names (dict): A dictionary of class names that the model can detect.
        stride (int): The model stride, typically 32 for YOLO models.
        fp16 (bool): Whether the model uses half-precision (FP16) inference.

    Methods:
        forward: Run inference on an input image.
        from_numpy: Convert numpy array to tensor.
        warmup: Warm up the model with a dummy input.
        _model_type: Determine the model type from file path.

    Examples:
        >>> model = AutoBackend(weights="yolo11n.pt", device="cuda")
        >>> results = model(img)
>>>>>>> 242d332c
    """

    @torch.no_grad()
    def __init__(
        self,
<<<<<<< HEAD
        weights="yolo11n.pt",
        device=torch.device("cpu"),
        dnn=False,
        data=None,
        fp16=False,
        batch=1,
        fuse=True,
        verbose=True,
=======
        weights: Union[str, List[str], torch.nn.Module] = "yolo11n.pt",
        device: torch.device = torch.device("cpu"),
        dnn: bool = False,
        data: Optional[Union[str, Path]] = None,
        fp16: bool = False,
        batch: int = 1,
        fuse: bool = True,
        verbose: bool = True,
>>>>>>> 242d332c
    ):
        """
        Initialize the AutoBackend for inference.

        Args:
<<<<<<< HEAD
            weights (str | torch.nn.Module): Path to the model weights file or a module instance. Defaults to 'yolo11n.pt'.
            device (torch.device): Device to run the model on. Defaults to CPU.
            dnn (bool): Use OpenCV DNN module for ONNX inference. Defaults to False.
            data (str | Path | optional): Path to the additional data.yaml file containing class names. Optional.
            fp16 (bool): Enable half-precision inference. Supported only on specific backends. Defaults to False.
=======
            weights (str | List[str] | torch.nn.Module): Path to the model weights file or a module instance.
            device (torch.device): Device to run the model on.
            dnn (bool): Use OpenCV DNN module for ONNX inference.
            data (str | Path | optional): Path to the additional data.yaml file containing class names.
            fp16 (bool): Enable half-precision inference. Supported only on specific backends.
>>>>>>> 242d332c
            batch (int): Batch-size to assume for inference.
            fuse (bool): Fuse Conv2D + BatchNorm layers for optimization.
            verbose (bool): Enable verbose logging.
        """
        super().__init__()
        w = str(weights[0] if isinstance(weights, list) else weights)
        nn_module = isinstance(weights, torch.nn.Module)
        (
            pt,
            jit,
            onnx,
            xml,
            engine,
            coreml,
            saved_model,
            pb,
            tflite,
            edgetpu,
            tfjs,
            paddle,
            mnn,
            ncnn,
            imx,
            rknn,
            triton,
        ) = self._model_type(w)
        fp16 &= pt or jit or onnx or xml or engine or nn_module or triton  # FP16
        nhwc = coreml or saved_model or pb or tflite or edgetpu or rknn  # BHWC formats (vs torch BCWH)
<<<<<<< HEAD
        stride = 32  # default stride
        end2end = False  # default end2end
        model, metadata, task = None, None, None

        # Set device
        cuda = torch.cuda.is_available() and device.type != "cpu"  # use CUDA
=======
        stride, ch = 32, 3  # default stride and channels
        end2end, dynamic = False, False
        model, metadata, task = None, None, None

        # Set device
        cuda = isinstance(device, torch.device) and torch.cuda.is_available() and device.type != "cpu"  # use CUDA
>>>>>>> 242d332c
        if cuda and not any([nn_module, pt, jit, engine, onnx, paddle]):  # GPU dataloader formats
            device = torch.device("cpu")
            cuda = False

        # Download if not local
        if not (pt or triton or nn_module):
            w = attempt_download_asset(w)

        # In-memory PyTorch model
        if nn_module:
            model = weights.to(device)
            if fuse:
                model = model.fuse(verbose=verbose)
            if hasattr(model, "kpt_shape"):
                kpt_shape = model.kpt_shape  # pose-only
            stride = max(int(model.stride.max()), 32)  # model stride
            names = model.module.names if hasattr(model, "module") else model.names  # get class names
            model.half() if fp16 else model.float()
            ch = model.yaml.get("channels", 3)
            self.model = model  # explicitly assign for to(), cpu(), cuda(), half()
            pt = True

        # PyTorch
        elif pt:
            from ultralytics.nn.tasks import attempt_load_weights

            model = attempt_load_weights(
                weights if isinstance(weights, list) else w, device=device, inplace=True, fuse=fuse
            )
            if hasattr(model, "kpt_shape"):
                kpt_shape = model.kpt_shape  # pose-only
            stride = max(int(model.stride.max()), 32)  # model stride
            names = model.module.names if hasattr(model, "module") else model.names  # get class names
            model.half() if fp16 else model.float()
            ch = model.yaml.get("channels", 3)
            self.model = model  # explicitly assign for to(), cpu(), cuda(), half()

        # TorchScript
        elif jit:
            import torchvision  # noqa - https://github.com/ultralytics/ultralytics/pull/19747

            LOGGER.info(f"Loading {w} for TorchScript inference...")
            extra_files = {"config.txt": ""}  # model metadata
            model = torch.jit.load(w, _extra_files=extra_files, map_location=device)
            model.half() if fp16 else model.float()
            if extra_files["config.txt"]:  # load metadata dict
                metadata = json.loads(extra_files["config.txt"], object_hook=lambda x: dict(x.items()))

        # ONNX OpenCV DNN
        elif dnn:
            LOGGER.info(f"Loading {w} for ONNX OpenCV DNN inference...")
            check_requirements("opencv-python>=4.5.4")
            net = cv2.dnn.readNetFromONNX(w)

        # ONNX Runtime and IMX
        elif onnx or imx:
            LOGGER.info(f"Loading {w} for ONNX Runtime inference...")
            check_requirements(("onnx", "onnxruntime-gpu" if cuda else "onnxruntime"))
            import onnxruntime

            providers = ["CPUExecutionProvider"]
<<<<<<< HEAD
            if cuda and "CUDAExecutionProvider" in onnxruntime.get_available_providers():
                providers.insert(0, "CUDAExecutionProvider")
            elif cuda:  # Only log warning if CUDA was requested but unavailable
                LOGGER.warning("WARNING ⚠️ Failed to start ONNX Runtime with CUDA. Using CPU...")
                device = torch.device("cpu")
                cuda = False
=======
            if cuda:
                if "CUDAExecutionProvider" in onnxruntime.get_available_providers():
                    providers.insert(0, "CUDAExecutionProvider")
                else:  # Only log warning if CUDA was requested but unavailable
                    LOGGER.warning("Failed to start ONNX Runtime with CUDA. Using CPU...")
                    device = torch.device("cpu")
                    cuda = False
>>>>>>> 242d332c
            LOGGER.info(f"Using ONNX Runtime {providers[0]}")
            if onnx:
                session = onnxruntime.InferenceSession(w, providers=providers)
            else:
                check_requirements(
<<<<<<< HEAD
                    ["model-compression-toolkit==2.1.1", "sony-custom-layers[torch]==0.2.0", "onnxruntime-extensions"]
=======
                    ["model-compression-toolkit>=2.3.0", "sony-custom-layers[torch]>=0.3.0", "onnxruntime-extensions"]
>>>>>>> 242d332c
                )
                w = next(Path(w).glob("*.onnx"))
                LOGGER.info(f"Loading {w} for ONNX IMX inference...")
                import mct_quantizers as mctq
<<<<<<< HEAD
                from sony_custom_layers.pytorch.object_detection import nms_ort  # noqa

                session = onnxruntime.InferenceSession(
                    w, mctq.get_ort_session_options(), providers=["CPUExecutionProvider"]
                )
=======
                from sony_custom_layers.pytorch.nms import nms_ort  # noqa

                session_options = mctq.get_ort_session_options()
                session_options.enable_mem_reuse = False  # fix the shape mismatch from onnxruntime
                session = onnxruntime.InferenceSession(w, session_options, providers=["CPUExecutionProvider"])
>>>>>>> 242d332c
                task = "detect"

            output_names = [x.name for x in session.get_outputs()]
            metadata = session.get_modelmeta().custom_metadata_map
            dynamic = isinstance(session.get_outputs()[0].shape[0], str)
<<<<<<< HEAD
            fp16 = True if "float16" in session.get_inputs()[0].type else False
=======
            fp16 = "float16" in session.get_inputs()[0].type
>>>>>>> 242d332c
            if not dynamic:
                io = session.io_binding()
                bindings = []
                for output in session.get_outputs():
                    out_fp16 = "float16" in output.type
                    y_tensor = torch.empty(output.shape, dtype=torch.float16 if out_fp16 else torch.float32).to(device)
                    io.bind_output(
                        name=output.name,
                        device_type=device.type,
                        device_id=device.index if cuda else 0,
                        element_type=np.float16 if out_fp16 else np.float32,
                        shape=tuple(y_tensor.shape),
                        buffer_ptr=y_tensor.data_ptr(),
                    )
                    bindings.append(y_tensor)

        # OpenVINO
        elif xml:
            LOGGER.info(f"Loading {w} for OpenVINO inference...")
            check_requirements("openvino>=2024.0.0")
            import openvino as ov

            core = ov.Core()
            device_name = "AUTO"
            if isinstance(device, str) and device.startswith("intel"):
                device_name = device.split(":")[1].upper()  # Intel OpenVINO device
                device = torch.device("cpu")
                if device_name not in core.available_devices:
                    LOGGER.warning(f"OpenVINO device '{device_name}' not available. Using 'AUTO' instead.")
                    device_name = "AUTO"
            w = Path(w)
            if not w.is_file():  # if not *.xml
                w = next(w.glob("*.xml"))  # get *.xml file from *_openvino_model dir
            ov_model = core.read_model(model=str(w), weights=w.with_suffix(".bin"))
            if ov_model.get_parameters()[0].get_layout().empty:
                ov_model.get_parameters()[0].set_layout(ov.Layout("NCHW"))

            # OpenVINO inference modes are 'LATENCY', 'THROUGHPUT' (not recommended), or 'CUMULATIVE_THROUGHPUT'
            inference_mode = "CUMULATIVE_THROUGHPUT" if batch > 1 else "LATENCY"
            LOGGER.info(f"Using OpenVINO {inference_mode} mode for batch={batch} inference...")
            ov_compiled_model = core.compile_model(
                ov_model,
                device_name=device_name,
                config={"PERFORMANCE_HINT": inference_mode},
            )
            input_name = ov_compiled_model.input().get_any_name()
            metadata = w.parent / "metadata.yaml"

        # TensorRT
        elif engine:
            LOGGER.info(f"Loading {w} for TensorRT inference...")

<<<<<<< HEAD
            if IS_JETSON and PYTHON_VERSION <= "3.8.0":
                # fix error: `np.bool` was a deprecated alias for the builtin `bool` for JetPack 4 with Python <= 3.8.0
                check_requirements("numpy==1.23.5")

            try:
                import tensorrt as trt  # noqa https://developer.nvidia.com/nvidia-tensorrt-download
=======
            if IS_JETSON and check_version(PYTHON_VERSION, "<=3.8.0"):
                # fix error: `np.bool` was a deprecated alias for the builtin `bool` for JetPack 4 with Python <= 3.8.0
                check_requirements("numpy==1.23.5")

            try:  # https://developer.nvidia.com/nvidia-tensorrt-download
                import tensorrt as trt  # noqa
>>>>>>> 242d332c
            except ImportError:
                if LINUX:
                    check_requirements("tensorrt>7.0.0,!=10.1.0")
                import tensorrt as trt  # noqa
            check_version(trt.__version__, ">=7.0.0", hard=True)
            check_version(trt.__version__, "!=10.1.0", msg="https://github.com/ultralytics/ultralytics/pull/14239")
            if device.type == "cpu":
                device = torch.device("cuda:0")
            Binding = namedtuple("Binding", ("name", "dtype", "shape", "data", "ptr"))
            logger = trt.Logger(trt.Logger.INFO)
            # Read file
            with open(w, "rb") as f, trt.Runtime(logger) as runtime:
                try:
                    meta_len = int.from_bytes(f.read(4), byteorder="little")  # read metadata length
                    metadata = json.loads(f.read(meta_len).decode("utf-8"))  # read metadata
                except UnicodeDecodeError:
                    f.seek(0)  # engine file may lack embedded Ultralytics metadata
                dla = metadata.get("dla", None)
                if dla is not None:
                    runtime.DLA_core = int(dla)
                model = runtime.deserialize_cuda_engine(f.read())  # read engine
                if "dla" in str(device.type):
                    dla_core = int(device.type.split(":")[1])
                    assert dla_core in {0, 1}, (
                        "Expected device type for inference in DLA is 'dla:0' or 'dla:1', but received '{device.type}'"
                    )
                    runtime.DLA_core = dla_core

            # Model context
            try:
                context = model.create_execution_context()
            except Exception as e:  # model is None
                LOGGER.error(f"TensorRT model exported with a different version than {trt.__version__}\n")
                raise e

            bindings = OrderedDict()
            output_names = []
            fp16 = False  # default updated below
            dynamic = False
            is_trt10 = not hasattr(model, "num_bindings")
            num = range(model.num_io_tensors) if is_trt10 else range(model.num_bindings)
            for i in num:
                if is_trt10:
                    name = model.get_tensor_name(i)
                    dtype = trt.nptype(model.get_tensor_dtype(name))
                    is_input = model.get_tensor_mode(name) == trt.TensorIOMode.INPUT
                    if is_input:
                        if -1 in tuple(model.get_tensor_shape(name)):
                            dynamic = True
                            context.set_input_shape(name, tuple(model.get_tensor_profile_shape(name, 0)[1]))
                        if dtype == np.float16:
                            fp16 = True
                    else:
                        output_names.append(name)
                    shape = tuple(context.get_tensor_shape(name))
                else:  # TensorRT < 10.0
                    name = model.get_binding_name(i)
                    dtype = trt.nptype(model.get_binding_dtype(i))
                    is_input = model.binding_is_input(i)
                    if model.binding_is_input(i):
                        if -1 in tuple(model.get_binding_shape(i)):  # dynamic
                            dynamic = True
                            context.set_binding_shape(i, tuple(model.get_profile_shape(0, i)[1]))
                        if dtype == np.float16:
                            fp16 = True
                    else:
                        output_names.append(name)
                    shape = tuple(context.get_binding_shape(i))
                im = torch.from_numpy(np.empty(shape, dtype=dtype)).to(device)
                bindings[name] = Binding(name, dtype, shape, im, int(im.data_ptr()))
            binding_addrs = OrderedDict((n, d.ptr) for n, d in bindings.items())
            batch_size = bindings["images"].shape[0]  # if dynamic, this is instead max batch size

        # CoreML
        elif coreml:
            LOGGER.info(f"Loading {w} for CoreML inference...")
            import coremltools as ct

            model = ct.models.MLModel(w)
            metadata = dict(model.user_defined_metadata)

        # TF SavedModel
        elif saved_model:
            LOGGER.info(f"Loading {w} for TensorFlow SavedModel inference...")
            import tensorflow as tf

            keras = False  # assume TF1 saved_model
            model = tf.keras.models.load_model(w) if keras else tf.saved_model.load(w)
            metadata = Path(w) / "metadata.yaml"

        # TF GraphDef
        elif pb:  # https://www.tensorflow.org/guide/migrate#a_graphpb_or_graphpbtxt
            LOGGER.info(f"Loading {w} for TensorFlow GraphDef inference...")
            import tensorflow as tf

            from ultralytics.engine.exporter import gd_outputs

            def wrap_frozen_graph(gd, inputs, outputs):
                """Wrap frozen graphs for deployment."""
                x = tf.compat.v1.wrap_function(lambda: tf.compat.v1.import_graph_def(gd, name=""), [])  # wrapped
                ge = x.graph.as_graph_element
                return x.prune(tf.nest.map_structure(ge, inputs), tf.nest.map_structure(ge, outputs))

            gd = tf.Graph().as_graph_def()  # TF GraphDef
            with open(w, "rb") as f:
                gd.ParseFromString(f.read())
            frozen_func = wrap_frozen_graph(gd, inputs="x:0", outputs=gd_outputs(gd))
            try:  # find metadata in SavedModel alongside GraphDef
                metadata = next(Path(w).resolve().parent.rglob(f"{Path(w).stem}_saved_model*/metadata.yaml"))
            except StopIteration:
                pass

        # TFLite or TFLite Edge TPU
        elif tflite or edgetpu:  # https://ai.google.dev/edge/litert/microcontrollers/python
            try:  # https://coral.ai/docs/edgetpu/tflite-python/#update-existing-tf-lite-code-for-the-edge-tpu
                from tflite_runtime.interpreter import Interpreter, load_delegate
            except ImportError:
                import tensorflow as tf

                Interpreter, load_delegate = tf.lite.Interpreter, tf.lite.experimental.load_delegate
            if edgetpu:  # TF Edge TPU https://coral.ai/software/#edgetpu-runtime
                device = device[3:] if str(device).startswith("tpu") else ":0"
                LOGGER.info(f"Loading {w} on device {device[1:]} for TensorFlow Lite Edge TPU inference...")
                delegate = {"Linux": "libedgetpu.so.1", "Darwin": "libedgetpu.1.dylib", "Windows": "edgetpu.dll"}[
                    platform.system()
                ]
                interpreter = Interpreter(
                    model_path=w,
                    experimental_delegates=[load_delegate(delegate, options={"device": device})],
                )
                device = "cpu"  # Required, otherwise PyTorch will try to use the wrong device
            else:  # TFLite
                LOGGER.info(f"Loading {w} for TensorFlow Lite inference...")
                interpreter = Interpreter(model_path=w)  # load TFLite model
            interpreter.allocate_tensors()  # allocate
            input_details = interpreter.get_input_details()  # inputs
            output_details = interpreter.get_output_details()  # outputs
            # Load metadata
            try:
<<<<<<< HEAD
                with zipfile.ZipFile(w, "r") as model:
                    meta_file = model.namelist()[0]
                    metadata = ast.literal_eval(model.read(meta_file).decode("utf-8"))
            except zipfile.BadZipFile:
=======
                with zipfile.ZipFile(w, "r") as zf:
                    name = zf.namelist()[0]
                    contents = zf.read(name).decode("utf-8")
                    if name == "metadata.json":  # Custom Ultralytics metadata dict for Python>=3.12
                        metadata = json.loads(contents)
                    else:
                        metadata = ast.literal_eval(contents)  # Default tflite-support metadata for Python<=3.11
            except (zipfile.BadZipFile, SyntaxError, ValueError, json.JSONDecodeError):
>>>>>>> 242d332c
                pass

        # TF.js
        elif tfjs:
            raise NotImplementedError("YOLOv8 TF.js inference is not currently supported.")

        # PaddlePaddle
        elif paddle:
            LOGGER.info(f"Loading {w} for PaddlePaddle inference...")
            check_requirements("paddlepaddle-gpu" if cuda else "paddlepaddle>=3.0.0")
            import paddle.inference as pdi  # noqa

            w = Path(w)
            model_file, params_file = None, None
            if w.is_dir():
                model_file = next(w.rglob("*.json"), None)
                params_file = next(w.rglob("*.pdiparams"), None)
            elif w.suffix == ".pdiparams":
                model_file = w.with_name("model.json")
                params_file = w

            if not (model_file and params_file and model_file.is_file() and params_file.is_file()):
                raise FileNotFoundError(f"Paddle model not found in {w}. Both .json and .pdiparams files are required.")

            config = pdi.Config(str(model_file), str(params_file))
            if cuda:
                config.enable_use_gpu(memory_pool_init_size_mb=2048, device_id=0)
            predictor = pdi.create_predictor(config)
            input_handle = predictor.get_input_handle(predictor.get_input_names()[0])
            output_names = predictor.get_output_names()
            metadata = w / "metadata.yaml"

        # MNN
        elif mnn:
            LOGGER.info(f"Loading {w} for MNN inference...")
            check_requirements("MNN")  # requires MNN
            import os

            import MNN

            config = {"precision": "low", "backend": "CPU", "numThread": (os.cpu_count() + 1) // 2}
            rt = MNN.nn.create_runtime_manager((config,))
            net = MNN.nn.load_module_from_file(w, [], [], runtime_manager=rt, rearrange=True)

            def torch_to_mnn(x):
                return MNN.expr.const(x.data_ptr(), x.shape)

            metadata = json.loads(net.get_info()["bizCode"])

        # MNN
        elif mnn:
            LOGGER.info(f"Loading {w} for MNN inference...")
            check_requirements("MNN")  # requires MNN
            import os

            import MNN

            config = {"precision": "low", "backend": "CPU", "numThread": (os.cpu_count() + 1) // 2}
            rt = MNN.nn.create_runtime_manager((config,))
            net = MNN.nn.load_module_from_file(w, [], [], runtime_manager=rt, rearrange=True)

            def torch_to_mnn(x):
                return MNN.expr.const(x.data_ptr(), x.shape)

            metadata = json.loads(net.get_info()["bizCode"])

        # NCNN
        elif ncnn:
            LOGGER.info(f"Loading {w} for NCNN inference...")
            check_requirements("git+https://github.com/Tencent/ncnn.git" if ARM64 else "ncnn")  # requires NCNN
            import ncnn as pyncnn

            net = pyncnn.Net()
            net.opt.use_vulkan_compute = cuda
            w = Path(w)
            if not w.is_file():  # if not *.param
                w = next(w.glob("*.param"))  # get *.param file from *_ncnn_model dir
            net.load_param(str(w))
            net.load_model(str(w.with_suffix(".bin")))
            metadata = w.parent / "metadata.yaml"

        # NVIDIA Triton Inference Server
        elif triton:
            check_requirements("tritonclient[all]")
            from ultralytics.utils.triton import TritonRemoteModel

            model = TritonRemoteModel(w)
            metadata = model.metadata

        # RKNN
        elif rknn:
            if not is_rockchip():
                raise OSError("RKNN inference is only supported on Rockchip devices.")
            LOGGER.info(f"Loading {w} for RKNN inference...")
            check_requirements("rknn-toolkit-lite2")
            from rknnlite.api import RKNNLite

            w = Path(w)
            if not w.is_file():  # if not *.rknn
                w = next(w.rglob("*.rknn"))  # get *.rknn file from *_rknn_model dir
            rknn_model = RKNNLite()
<<<<<<< HEAD
            rknn_model.load_rknn(w)
            rknn_model.init_runtime()
            metadata = Path(w).parent / "metadata.yaml"
=======
            rknn_model.load_rknn(str(w))
            rknn_model.init_runtime()
            metadata = w.parent / "metadata.yaml"
>>>>>>> 242d332c

        # Any other format (unsupported)
        else:
            from ultralytics.engine.exporter import export_formats

            raise TypeError(
                f"model='{w}' is not a supported model format. Ultralytics supports: {export_formats()['Format']}\n"
                f"See https://docs.ultralytics.com/modes/predict for help."
            )

        # Load external metadata YAML
        if isinstance(metadata, (str, Path)) and Path(metadata).exists():
            metadata = yaml_load(metadata)
        if metadata and isinstance(metadata, dict):
            for k, v in metadata.items():
                if k in {"stride", "batch", "channels"}:
                    metadata[k] = int(v)
                elif k in {"imgsz", "names", "kpt_shape", "args"} and isinstance(v, str):
                    metadata[k] = eval(v)
            stride = metadata["stride"]
            task = metadata["task"]
            batch = metadata["batch"]
            imgsz = metadata["imgsz"]
            names = metadata["names"]
            kpt_shape = metadata.get("kpt_shape")
            end2end = metadata.get("args", {}).get("nms", False)
<<<<<<< HEAD
=======
            dynamic = metadata.get("args", {}).get("dynamic", dynamic)
            ch = metadata.get("channels", 3)
>>>>>>> 242d332c
        elif not (pt or triton or nn_module):
            LOGGER.warning(f"Metadata not found for 'model={weights}'")

        # Check names
        if "names" not in locals():  # names missing
            names = default_class_names(data)
        names = check_class_names(names)

        # Disable gradients
        if pt:
            for p in model.parameters():
                p.requires_grad = False

        self.__dict__.update(locals())  # assign all variables to self

    def forward(self, im, augment=False, visualize=False, embed=None, **kwargs):
        """
        Runs inference on the YOLOv8 MultiBackend model.

        Args:
            im (torch.Tensor): The image tensor to perform inference on.
            augment (bool): Whether to perform data augmentation during inference.
            visualize (bool): Whether to visualize the output predictions.
            embed (list | None): A list of feature vectors/embeddings to return.
            **kwargs (Any): Additional keyword arguments for model configuration.

        Returns:
            (torch.Tensor | List[torch.Tensor]): The raw output tensor(s) from the model.
        """
        b, ch, h, w = im.shape  # batch, channel, height, width
        if self.fp16 and im.dtype != torch.float16:
            im = im.half()  # to FP16
        if self.nhwc:
            im = im.permute(0, 2, 3, 1)  # torch BCHW to numpy BHWC shape(1,320,192,3)

        # PyTorch
        if self.pt or self.nn_module:
            y = self.model(im, augment=augment, visualize=visualize, embed=embed, **kwargs)

        # TorchScript
        elif self.jit:
            y = self.model(im)

        # ONNX OpenCV DNN
        elif self.dnn:
            im = im.cpu().numpy()  # torch to numpy
            self.net.setInput(im)
            y = self.net.forward()

        # ONNX Runtime
        elif self.onnx or self.imx:
            if self.dynamic:
                im = im.cpu().numpy()  # torch to numpy
                y = self.session.run(self.output_names, {self.session.get_inputs()[0].name: im})
            else:
                if not self.cuda:
                    im = im.cpu()
                self.io.bind_input(
                    name="images",
                    device_type=im.device.type,
                    device_id=im.device.index if im.device.type == "cuda" else 0,
                    element_type=np.float16 if self.fp16 else np.float32,
                    shape=tuple(im.shape),
                    buffer_ptr=im.data_ptr(),
                )
                self.session.run_with_iobinding(self.io)
                y = self.bindings
            if self.imx:
                # boxes, conf, cls
                y = np.concatenate([y[0], y[1][:, :, None], y[2][:, :, None]], axis=-1)

        # OpenVINO
        elif self.xml:
            im = im.cpu().numpy()  # FP32

            if self.inference_mode in {"THROUGHPUT", "CUMULATIVE_THROUGHPUT"}:  # optimized for larger batch-sizes
                n = im.shape[0]  # number of images in batch
                results = [None] * n  # preallocate list with None to match the number of images

                def callback(request, userdata):
                    """Places result in preallocated list using userdata index."""
                    results[userdata] = request.results

                # Create AsyncInferQueue, set the callback and start asynchronous inference for each input image
                async_queue = self.ov.AsyncInferQueue(self.ov_compiled_model)
                async_queue.set_callback(callback)
                for i in range(n):
                    # Start async inference with userdata=i to specify the position in results list
                    async_queue.start_async(inputs={self.input_name: im[i : i + 1]}, userdata=i)  # keep image as BCHW
                async_queue.wait_all()  # wait for all inference requests to complete
                y = np.concatenate([list(r.values())[0] for r in results])

            else:  # inference_mode = "LATENCY", optimized for fastest first result at batch-size 1
                y = list(self.ov_compiled_model(im).values())

        # TensorRT
        elif self.engine:
            if self.dynamic and im.shape != self.bindings["images"].shape:
                if self.is_trt10:
                    self.context.set_input_shape("images", im.shape)
                    self.bindings["images"] = self.bindings["images"]._replace(shape=im.shape)
                    for name in self.output_names:
                        self.bindings[name].data.resize_(tuple(self.context.get_tensor_shape(name)))
                else:
                    i = self.model.get_binding_index("images")
                    self.context.set_binding_shape(i, im.shape)
                    self.bindings["images"] = self.bindings["images"]._replace(shape=im.shape)
                    for name in self.output_names:
                        i = self.model.get_binding_index(name)
                        self.bindings[name].data.resize_(tuple(self.context.get_binding_shape(i)))

            s = self.bindings["images"].shape
            assert im.shape == s, f"input size {im.shape} {'>' if self.dynamic else 'not equal to'} max model size {s}"
            self.binding_addrs["images"] = int(im.data_ptr())
            self.context.execute_v2(list(self.binding_addrs.values()))
            y = [self.bindings[x].data for x in sorted(self.output_names)]

        # CoreML
        elif self.coreml:
            im = im[0].cpu().numpy()
            im_pil = Image.fromarray((im * 255).astype("uint8"))
            # im = im.resize((192, 320), Image.BILINEAR)
            y = self.model.predict({"image": im_pil})  # coordinates are xywh normalized
            if "confidence" in y:
                raise TypeError(
                    "Ultralytics only supports inference of non-pipelined CoreML models exported with "
                    f"'nms=False', but 'model={w}' has an NMS pipeline created by an 'nms=True' export."
                )
                # TODO: CoreML NMS inference handling
                # from ultralytics.utils.ops import xywh2xyxy
                # box = xywh2xyxy(y['coordinates'] * [[w, h, w, h]])  # xyxy pixels
                # conf, cls = y['confidence'].max(1), y['confidence'].argmax(1).astype(np.float32)
                # y = np.concatenate((box, conf.reshape(-1, 1), cls.reshape(-1, 1)), 1)
            y = list(y.values())
            if len(y) == 2 and len(y[1].shape) != 4:  # segmentation model
                y = list(reversed(y))  # reversed for segmentation models (pred, proto)

        # PaddlePaddle
        elif self.paddle:
            im = im.cpu().numpy().astype(np.float32)
            self.input_handle.copy_from_cpu(im)
            self.predictor.run()
            y = [self.predictor.get_output_handle(x).copy_to_cpu() for x in self.output_names]

        # MNN
        elif self.mnn:
            input_var = self.torch_to_mnn(im)
            output_var = self.net.onForward([input_var])
            y = [x.read() for x in output_var]

        # NCNN
        elif self.ncnn:
            mat_in = self.pyncnn.Mat(im[0].cpu().numpy())
            with self.net.create_extractor() as ex:
                ex.input(self.net.input_names()[0], mat_in)
                # WARNING: 'output_names' sorted as a temporary fix for https://github.com/pnnx/pnnx/issues/130
                y = [np.array(ex.extract(x)[1])[None] for x in sorted(self.net.output_names())]

        # NVIDIA Triton Inference Server
        elif self.triton:
            im = im.cpu().numpy()  # torch to numpy
            y = self.model(im)

        # RKNN
        elif self.rknn:
            im = (im.cpu().numpy() * 255).astype("uint8")
            im = im if isinstance(im, (list, tuple)) else [im]
            y = self.rknn_model.inference(inputs=im)

        # TensorFlow (SavedModel, GraphDef, Lite, Edge TPU)
        else:
            im = im.cpu().numpy()
            if self.saved_model:  # SavedModel
                y = self.model(im, training=False) if self.keras else self.model.serving_default(im)
                if not isinstance(y, list):
                    y = [y]
            elif self.pb:  # GraphDef
                y = self.frozen_func(x=self.tf.constant(im))
            else:  # Lite or Edge TPU
                details = self.input_details[0]
                is_int = details["dtype"] in {np.int8, np.uint8, np.int16}  # is TFLite quantized int8 or int16 model
                if is_int:
                    scale, zero_point = details["quantization"]
                    im = (im / scale + zero_point).astype(details["dtype"])  # de-scale
                self.interpreter.set_tensor(details["index"], im)
                self.interpreter.invoke()
                y = []
                for output in self.output_details:
                    x = self.interpreter.get_tensor(output["index"])
                    if is_int:
                        scale, zero_point = output["quantization"]
                        x = (x.astype(np.float32) - zero_point) * scale  # re-scale
                    if x.ndim == 3:  # if task is not classification, excluding masks (ndim=4) as well
                        # Denormalize xywh by image size. See https://github.com/ultralytics/ultralytics/pull/1695
                        # xywh are normalized in TFLite/EdgeTPU to mitigate quantization error of integer models
                        if x.shape[-1] == 6 or self.end2end:  # end-to-end model
                            x[:, :, [0, 2]] *= w
                            x[:, :, [1, 3]] *= h
                            if self.task == "pose":
                                x[:, :, 6::3] *= w
                                x[:, :, 7::3] *= h
                        else:
                            x[:, [0, 2]] *= w
                            x[:, [1, 3]] *= h
                            if self.task == "pose":
                                x[:, 5::3] *= w
                                x[:, 6::3] *= h
                    y.append(x)
            # TF segment fixes: export is reversed vs ONNX export and protos are transposed
            if len(y) == 2:  # segment with (det, proto) output order reversed
                if len(y[1].shape) != 4:
                    y = list(reversed(y))  # should be y = (1, 116, 8400), (1, 160, 160, 32)
                if y[1].shape[-1] == 6:  # end-to-end model
                    y = [y[1]]
                else:
                    y[1] = np.transpose(y[1], (0, 3, 1, 2))  # should be y = (1, 116, 8400), (1, 32, 160, 160)
            y = [x if isinstance(x, np.ndarray) else x.numpy() for x in y]

        # for x in y:
        #     print(type(x), len(x)) if isinstance(x, (list, tuple)) else print(type(x), x.shape)  # debug shapes
        if isinstance(y, (list, tuple)):
            if len(self.names) == 999 and (self.task == "segment" or len(y) == 2):  # segments and names not defined
                nc = y[0].shape[1] - y[1].shape[1] - 4  # y = (1, 32, 160, 160), (1, 116, 8400)
                self.names = {i: f"class{i}" for i in range(nc)}
            return self.from_numpy(y[0]) if len(y) == 1 else [self.from_numpy(x) for x in y]
        else:
            return self.from_numpy(y)

    def from_numpy(self, x):
        """
        Convert a numpy array to a tensor.

        Args:
            x (np.ndarray): The array to be converted.

        Returns:
            (torch.Tensor): The converted tensor
        """
        return torch.tensor(x).to(self.device) if isinstance(x, np.ndarray) else x

    def warmup(self, imgsz=(1, 3, 640, 640)):
        """
        Warm up the model by running one forward pass with a dummy input.

        Args:
            imgsz (tuple): The shape of the dummy input tensor in the format (batch_size, channels, height, width)
        """
        import torchvision  # noqa (import here so torchvision import time not recorded in postprocess time)

        warmup_types = self.pt, self.jit, self.onnx, self.engine, self.saved_model, self.pb, self.triton, self.nn_module
        if any(warmup_types) and (self.device.type != "cpu" or self.triton):
            im = torch.empty(*imgsz, dtype=torch.half if self.fp16 else torch.float, device=self.device)  # input
            for _ in range(2 if self.jit else 1):
                self.forward(im)  # warmup

    @staticmethod
    def _model_type(p="path/to/model.pt"):
        """
        Takes a path to a model file and returns the model type.

        Args:
<<<<<<< HEAD
            p (str): path to the model file. Defaults to path/to/model.pt
=======
            p (str): Path to the model file.

        Returns:
            (List[bool]): List of booleans indicating the model type.
>>>>>>> 242d332c

        Examples:
            >>> model = AutoBackend(weights="path/to/model.onnx")
            >>> model_type = model._model_type()  # returns "onnx"
        """
        from ultralytics.engine.exporter import export_formats

        sf = export_formats()["Suffix"]  # export suffixes
        if not is_url(p) and not isinstance(p, str):
            check_suffix(p, sf)  # checks
        name = Path(p).name
        types = [s in name for s in sf]
        types[5] |= name.endswith(".mlmodel")  # retain support for older Apple CoreML *.mlmodel formats
        types[8] &= not types[9]  # tflite &= not edgetpu
        if any(types):
            triton = False
        else:
            from urllib.parse import urlsplit

            url = urlsplit(p)
            triton = bool(url.netloc) and bool(url.path) and url.scheme in {"http", "grpc"}

        return types + [triton]<|MERGE_RESOLUTION|>--- conflicted
+++ resolved
@@ -14,11 +14,7 @@
 import torch.nn as nn
 from PIL import Image
 
-<<<<<<< HEAD
-from ultralytics.utils import ARM64, IS_JETSON, IS_RASPBERRYPI, LINUX, LOGGER, PYTHON_VERSION, ROOT, yaml_load
-=======
 from ultralytics.utils import ARM64, IS_JETSON, LINUX, LOGGER, PYTHON_VERSION, ROOT, yaml_load
->>>>>>> 242d332c
 from ultralytics.utils.checks import check_requirements, check_suffix, check_version, check_yaml, is_rockchip
 from ultralytics.utils.downloads import attempt_download_asset, is_url
 
@@ -79,10 +75,6 @@
             | IMX                   | *_imx_model/      |
             | RKNN                  | *_rknn_model/     |
 
-<<<<<<< HEAD
-    This class offers dynamic backend switching capabilities based on the input model format, making it easier to deploy
-    models across various platforms.
-=======
     Attributes:
         model (torch.nn.Module): The loaded YOLO model.
         device (torch.device): The device (CPU or GPU) on which the model is loaded.
@@ -100,22 +92,11 @@
     Examples:
         >>> model = AutoBackend(weights="yolo11n.pt", device="cuda")
         >>> results = model(img)
->>>>>>> 242d332c
     """
 
     @torch.no_grad()
     def __init__(
         self,
-<<<<<<< HEAD
-        weights="yolo11n.pt",
-        device=torch.device("cpu"),
-        dnn=False,
-        data=None,
-        fp16=False,
-        batch=1,
-        fuse=True,
-        verbose=True,
-=======
         weights: Union[str, List[str], torch.nn.Module] = "yolo11n.pt",
         device: torch.device = torch.device("cpu"),
         dnn: bool = False,
@@ -124,25 +105,16 @@
         batch: int = 1,
         fuse: bool = True,
         verbose: bool = True,
->>>>>>> 242d332c
     ):
         """
         Initialize the AutoBackend for inference.
 
         Args:
-<<<<<<< HEAD
-            weights (str | torch.nn.Module): Path to the model weights file or a module instance. Defaults to 'yolo11n.pt'.
-            device (torch.device): Device to run the model on. Defaults to CPU.
-            dnn (bool): Use OpenCV DNN module for ONNX inference. Defaults to False.
-            data (str | Path | optional): Path to the additional data.yaml file containing class names. Optional.
-            fp16 (bool): Enable half-precision inference. Supported only on specific backends. Defaults to False.
-=======
             weights (str | List[str] | torch.nn.Module): Path to the model weights file or a module instance.
             device (torch.device): Device to run the model on.
             dnn (bool): Use OpenCV DNN module for ONNX inference.
             data (str | Path | optional): Path to the additional data.yaml file containing class names.
             fp16 (bool): Enable half-precision inference. Supported only on specific backends.
->>>>>>> 242d332c
             batch (int): Batch-size to assume for inference.
             fuse (bool): Fuse Conv2D + BatchNorm layers for optimization.
             verbose (bool): Enable verbose logging.
@@ -171,21 +143,12 @@
         ) = self._model_type(w)
         fp16 &= pt or jit or onnx or xml or engine or nn_module or triton  # FP16
         nhwc = coreml or saved_model or pb or tflite or edgetpu or rknn  # BHWC formats (vs torch BCWH)
-<<<<<<< HEAD
-        stride = 32  # default stride
-        end2end = False  # default end2end
-        model, metadata, task = None, None, None
-
-        # Set device
-        cuda = torch.cuda.is_available() and device.type != "cpu"  # use CUDA
-=======
         stride, ch = 32, 3  # default stride and channels
         end2end, dynamic = False, False
         model, metadata, task = None, None, None
 
         # Set device
         cuda = isinstance(device, torch.device) and torch.cuda.is_available() and device.type != "cpu"  # use CUDA
->>>>>>> 242d332c
         if cuda and not any([nn_module, pt, jit, engine, onnx, paddle]):  # GPU dataloader formats
             device = torch.device("cpu")
             cuda = False
@@ -247,14 +210,6 @@
             import onnxruntime
 
             providers = ["CPUExecutionProvider"]
-<<<<<<< HEAD
-            if cuda and "CUDAExecutionProvider" in onnxruntime.get_available_providers():
-                providers.insert(0, "CUDAExecutionProvider")
-            elif cuda:  # Only log warning if CUDA was requested but unavailable
-                LOGGER.warning("WARNING ⚠️ Failed to start ONNX Runtime with CUDA. Using CPU...")
-                device = torch.device("cpu")
-                cuda = False
-=======
             if cuda:
                 if "CUDAExecutionProvider" in onnxruntime.get_available_providers():
                     providers.insert(0, "CUDAExecutionProvider")
@@ -262,44 +217,27 @@
                     LOGGER.warning("Failed to start ONNX Runtime with CUDA. Using CPU...")
                     device = torch.device("cpu")
                     cuda = False
->>>>>>> 242d332c
             LOGGER.info(f"Using ONNX Runtime {providers[0]}")
             if onnx:
                 session = onnxruntime.InferenceSession(w, providers=providers)
             else:
                 check_requirements(
-<<<<<<< HEAD
-                    ["model-compression-toolkit==2.1.1", "sony-custom-layers[torch]==0.2.0", "onnxruntime-extensions"]
-=======
                     ["model-compression-toolkit>=2.3.0", "sony-custom-layers[torch]>=0.3.0", "onnxruntime-extensions"]
->>>>>>> 242d332c
                 )
                 w = next(Path(w).glob("*.onnx"))
                 LOGGER.info(f"Loading {w} for ONNX IMX inference...")
                 import mct_quantizers as mctq
-<<<<<<< HEAD
-                from sony_custom_layers.pytorch.object_detection import nms_ort  # noqa
-
-                session = onnxruntime.InferenceSession(
-                    w, mctq.get_ort_session_options(), providers=["CPUExecutionProvider"]
-                )
-=======
                 from sony_custom_layers.pytorch.nms import nms_ort  # noqa
 
                 session_options = mctq.get_ort_session_options()
                 session_options.enable_mem_reuse = False  # fix the shape mismatch from onnxruntime
                 session = onnxruntime.InferenceSession(w, session_options, providers=["CPUExecutionProvider"])
->>>>>>> 242d332c
                 task = "detect"
 
             output_names = [x.name for x in session.get_outputs()]
             metadata = session.get_modelmeta().custom_metadata_map
             dynamic = isinstance(session.get_outputs()[0].shape[0], str)
-<<<<<<< HEAD
-            fp16 = True if "float16" in session.get_inputs()[0].type else False
-=======
             fp16 = "float16" in session.get_inputs()[0].type
->>>>>>> 242d332c
             if not dynamic:
                 io = session.io_binding()
                 bindings = []
@@ -352,21 +290,12 @@
         elif engine:
             LOGGER.info(f"Loading {w} for TensorRT inference...")
 
-<<<<<<< HEAD
-            if IS_JETSON and PYTHON_VERSION <= "3.8.0":
-                # fix error: `np.bool` was a deprecated alias for the builtin `bool` for JetPack 4 with Python <= 3.8.0
-                check_requirements("numpy==1.23.5")
-
-            try:
-                import tensorrt as trt  # noqa https://developer.nvidia.com/nvidia-tensorrt-download
-=======
             if IS_JETSON and check_version(PYTHON_VERSION, "<=3.8.0"):
                 # fix error: `np.bool` was a deprecated alias for the builtin `bool` for JetPack 4 with Python <= 3.8.0
                 check_requirements("numpy==1.23.5")
 
             try:  # https://developer.nvidia.com/nvidia-tensorrt-download
                 import tensorrt as trt  # noqa
->>>>>>> 242d332c
             except ImportError:
                 if LINUX:
                     check_requirements("tensorrt>7.0.0,!=10.1.0")
@@ -506,12 +435,6 @@
             output_details = interpreter.get_output_details()  # outputs
             # Load metadata
             try:
-<<<<<<< HEAD
-                with zipfile.ZipFile(w, "r") as model:
-                    meta_file = model.namelist()[0]
-                    metadata = ast.literal_eval(model.read(meta_file).decode("utf-8"))
-            except zipfile.BadZipFile:
-=======
                 with zipfile.ZipFile(w, "r") as zf:
                     name = zf.namelist()[0]
                     contents = zf.read(name).decode("utf-8")
@@ -520,7 +443,6 @@
                     else:
                         metadata = ast.literal_eval(contents)  # Default tflite-support metadata for Python<=3.11
             except (zipfile.BadZipFile, SyntaxError, ValueError, json.JSONDecodeError):
->>>>>>> 242d332c
                 pass
 
         # TF.js
@@ -570,23 +492,6 @@
 
             metadata = json.loads(net.get_info()["bizCode"])
 
-        # MNN
-        elif mnn:
-            LOGGER.info(f"Loading {w} for MNN inference...")
-            check_requirements("MNN")  # requires MNN
-            import os
-
-            import MNN
-
-            config = {"precision": "low", "backend": "CPU", "numThread": (os.cpu_count() + 1) // 2}
-            rt = MNN.nn.create_runtime_manager((config,))
-            net = MNN.nn.load_module_from_file(w, [], [], runtime_manager=rt, rearrange=True)
-
-            def torch_to_mnn(x):
-                return MNN.expr.const(x.data_ptr(), x.shape)
-
-            metadata = json.loads(net.get_info()["bizCode"])
-
         # NCNN
         elif ncnn:
             LOGGER.info(f"Loading {w} for NCNN inference...")
@@ -622,15 +527,9 @@
             if not w.is_file():  # if not *.rknn
                 w = next(w.rglob("*.rknn"))  # get *.rknn file from *_rknn_model dir
             rknn_model = RKNNLite()
-<<<<<<< HEAD
-            rknn_model.load_rknn(w)
-            rknn_model.init_runtime()
-            metadata = Path(w).parent / "metadata.yaml"
-=======
             rknn_model.load_rknn(str(w))
             rknn_model.init_runtime()
             metadata = w.parent / "metadata.yaml"
->>>>>>> 242d332c
 
         # Any other format (unsupported)
         else:
@@ -657,11 +556,8 @@
             names = metadata["names"]
             kpt_shape = metadata.get("kpt_shape")
             end2end = metadata.get("args", {}).get("nms", False)
-<<<<<<< HEAD
-=======
             dynamic = metadata.get("args", {}).get("dynamic", dynamic)
             ch = metadata.get("channels", 3)
->>>>>>> 242d332c
         elif not (pt or triton or nn_module):
             LOGGER.warning(f"Metadata not found for 'model={weights}'")
 
@@ -923,14 +819,10 @@
         Takes a path to a model file and returns the model type.
 
         Args:
-<<<<<<< HEAD
-            p (str): path to the model file. Defaults to path/to/model.pt
-=======
             p (str): Path to the model file.
 
         Returns:
             (List[bool]): List of booleans indicating the model type.
->>>>>>> 242d332c
 
         Examples:
             >>> model = AutoBackend(weights="path/to/model.onnx")
