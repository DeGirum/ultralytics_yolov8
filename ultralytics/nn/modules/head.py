--- conflicted
+++ resolved
@@ -16,11 +16,7 @@
 from .utils import bias_init_with_prob, linear_init
 
 __all__ = "Detect", "Segment", "Pose", "Classify", "OBB", "RTDETRDecoder", "v10Detect"
-<<<<<<< HEAD
 __all__ += "Regress", "Regress6",
-=======
-
->>>>>>> 3bb0c5af
 
 class Detect(nn.Module):
     """YOLOv8 Detect head for detection models."""
@@ -55,7 +51,6 @@
 
     def forward(self, x):
         """Concatenates and returns predicted bounding boxes and class probabilities."""
-<<<<<<< HEAD
 
         if self.separate_outputs and self.export:
             boxes = []
@@ -67,11 +62,12 @@
                 boxes.append(a)
                 probs.append(b)
             return [torch.permute(x, (0, 2, 3, 1)).reshape(x.shape[0], -1, x.shape[1]) for x in boxes + probs]
-        else:
-            if self.end2end:
-                return self.forward_end2end(x)
-            for i in range(self.nl):
-                x[i] = torch.cat((self.cv2[i](x[i]), self.cv3[i](x[i])), 1)
+
+        if self.end2end:
+            return self.forward_end2end(x)
+
+        for i in range(self.nl):
+            x[i] = torch.cat((self.cv2[i](x[i]), self.cv3[i](x[i])), 1)
         if self.training:  # Training path
             return x
         y = self._inference(x)
@@ -101,42 +97,6 @@
         y = self.postprocess(y.permute(0, 2, 1), self.max_det, self.nc)
         return y if self.export else (y, {"one2many": x, "one2one": one2one})
 
-=======
-        if self.end2end:
-            return self.forward_end2end(x)
-
-        for i in range(self.nl):
-            x[i] = torch.cat((self.cv2[i](x[i]), self.cv3[i](x[i])), 1)
-        if self.training:  # Training path
-            return x
-        y = self._inference(x)
-        return y if self.export else (y, x)
-
-    def forward_end2end(self, x):
-        """
-        Performs forward pass of the v10Detect module.
-
-        Args:
-            x (tensor): Input tensor.
-
-        Returns:
-            (dict, tensor): If not in training mode, returns a dictionary containing the outputs of both one2many and one2one detections.
-                           If in training mode, returns a dictionary containing the outputs of one2many and one2one detections separately.
-        """
-        x_detach = [xi.detach() for xi in x]
-        one2one = [
-            torch.cat((self.one2one_cv2[i](x_detach[i]), self.one2one_cv3[i](x_detach[i])), 1) for i in range(self.nl)
-        ]
-        for i in range(self.nl):
-            x[i] = torch.cat((self.cv2[i](x[i]), self.cv3[i](x[i])), 1)
-        if self.training:  # Training path
-            return {"one2many": x, "one2one": one2one}
-
-        y = self._inference(one2one)
-        y = self.postprocess(y.permute(0, 2, 1), self.max_det, self.nc)
-        return y if self.export else (y, {"one2many": x, "one2one": one2one})
-
->>>>>>> 3bb0c5af
     def _inference(self, x):
         """Decode predicted bounding boxes and class probabilities based on multiple-level feature maps."""
         # Inference path
@@ -163,12 +123,7 @@
         else:
             dbox = self.decode_bboxes(self.dfl(box), self.anchors.unsqueeze(0)) * self.strides
 
-<<<<<<< HEAD
-        y = torch.cat((dbox, cls.sigmoid()), 1)
-        return y
-=======
         return torch.cat((dbox, cls.sigmoid()), 1)
->>>>>>> 3bb0c5af
 
     def bias_init(self):
         """Initialize Detect() biases, WARNING: requires stride availability."""
@@ -218,14 +173,7 @@
         index = index // nc
         boxes = boxes.gather(dim=1, index=index.unsqueeze(-1).repeat(1, 1, boxes.shape[-1]))
 
-<<<<<<< HEAD
-        return torch.cat(
-            [boxes, scores.unsqueeze(-1), labels.unsqueeze(-1).to(boxes.dtype)],
-            dim=-1,
-        )
-=======
         return torch.cat([boxes, scores.unsqueeze(-1), labels.unsqueeze(-1).to(boxes.dtype)], dim=-1)
->>>>>>> 3bb0c5af
 
 
 class Segment(Detect):
@@ -719,10 +667,7 @@
     end2end = True
 
     def __init__(self, nc=80, ch=()):
-<<<<<<< HEAD
-=======
         """Initializes the v10Detect object with the specified number of classes and input channels."""
->>>>>>> 3bb0c5af
         super().__init__(nc, ch)
         c3 = max(ch[0], min(self.nc, 100))  # channels
         # Light cls head
