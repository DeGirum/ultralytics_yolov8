# Ultralytics YOLO 🚀, AGPL-3.0 license
"""Model head modules."""

import math

import torch
import torch.nn as nn
from torch.nn.init import constant_, xavier_uniform_

from ultralytics.utils.tal import TORCH_1_10, dist2bbox, dist2rbox, make_anchors

from .block import DFL, BNContrastiveHead, ContrastiveHead, Proto
from .conv import Conv
from .transformer import MLP, DeformableTransformerDecoder, DeformableTransformerDecoderLayer
from .utils import bias_init_with_prob, linear_init

__all__ = "Detect", "Segment", "Pose", "Classify", "OBB", "Regress", "Regress6", "RTDETRDecoder"


class Detect(nn.Module):
    """YOLOv8 Detect head for detection models."""

    dynamic = False  # force grid reconstruction
    export = False  # export mode
    shape = None
    anchors = torch.empty(0)  # init
    strides = torch.empty(0)  # init
    separate_outputs = False

    def __init__(self, nc=80, ch=()):
        """Initializes the YOLOv8 detection layer with specified number of classes and channels."""
        super().__init__()
        self.nc = nc  # number of classes
        self.nl = len(ch)  # number of detection layers
        self.reg_max = 16  # DFL channels (ch[0] // 16 to scale 4/8/12/16/20 for n/s/m/l/x)
        self.no = nc + self.reg_max * 4  # number of outputs per anchor
        self.stride = torch.zeros(self.nl)  # strides computed during build
        c2, c3 = max((16, ch[0] // 4, self.reg_max * 4)), max(ch[0], min(self.nc, 100))  # channels
        self.cv2 = nn.ModuleList(
            nn.Sequential(Conv(x, c2, 3), Conv(c2, c2, 3), nn.Conv2d(c2, 4 * self.reg_max, 1)) for x in ch
        )
        self.cv3 = nn.ModuleList(nn.Sequential(Conv(x, c3, 3), Conv(c3, c3, 3), nn.Conv2d(c3, self.nc, 1)) for x in ch)
        self.dfl = DFL(self.reg_max) if self.reg_max > 1 else nn.Identity()

    def forward(self, x):
        """Concatenates and returns predicted bounding boxes and class probabilities."""
        shape = x[0].shape  # BCHW
        if self.separate_outputs and self.export:
            boxes = []
            probs = []
            for i in range(self.nl):
                a = self.cv2[i](x[i])
                b = self.cv3[i](x[i])
                x[i] = torch.cat((a, b), 1)  # save concatenated results
                boxes.append(a)
                probs.append(b)
            return [torch.permute(x, (0, 2, 3, 1)).reshape(x.shape[0], -1, x.shape[1]) for x in boxes + probs]
        else:
            for i in range(self.nl):
                x[i] = torch.cat((self.cv2[i](x[i]), self.cv3[i](x[i])), 1)
        if self.training:  # Training path
            return x

        # Inference path
        shape = x[0].shape  # BCHW
        x_cat = torch.cat([xi.view(shape[0], self.no, -1) for xi in x], 2)
        if self.dynamic or self.shape != shape:
            self.anchors, self.strides = (x.transpose(0, 1) for x in make_anchors(x, self.stride, 0.5))
            self.shape = shape

        if self.export and self.format in {"saved_model", "pb", "tflite", "edgetpu", "tfjs"}:  # avoid TF FlexSplitV ops
            box = x_cat[:, : self.reg_max * 4]
            cls = x_cat[:, self.reg_max * 4 :]
        else:
            box, cls = x_cat.split((self.reg_max * 4, self.nc), 1)

        if self.export and self.format in {"tflite", "edgetpu"}:
            # Precompute normalization factor to increase numerical stability
            # See https://github.com/ultralytics/ultralytics/issues/7371
            grid_h = shape[2]
            grid_w = shape[3]
            grid_size = torch.tensor([grid_w, grid_h, grid_w, grid_h], device=box.device).reshape(1, 4, 1)
            norm = self.strides / (self.stride[0] * grid_size)
            dbox = self.decode_bboxes(self.dfl(box) * norm, self.anchors.unsqueeze(0) * norm[:, :2])
        else:
            dbox = self.decode_bboxes(self.dfl(box), self.anchors.unsqueeze(0)) * self.strides

        y = torch.cat((dbox, cls.sigmoid()), 1)
        return y if self.export else (y, x)

    def bias_init(self):
        """Initialize Detect() biases, WARNING: requires stride availability."""
        m = self  # self.model[-1]  # Detect() module
        # cf = torch.bincount(torch.tensor(np.concatenate(dataset.labels, 0)[:, 0]).long(), minlength=nc) + 1
        # ncf = math.log(0.6 / (m.nc - 0.999999)) if cf is None else torch.log(cf / cf.sum())  # nominal class frequency
        for a, b, s in zip(m.cv2, m.cv3, m.stride):  # from
            a[-1].bias.data[:] = 1.0  # box
            b[-1].bias.data[: m.nc] = math.log(5 / m.nc / (640 / s) ** 2)  # cls (.01 objects, 80 classes, 640 img)

    def decode_bboxes(self, bboxes, anchors):
        """Decode bounding boxes."""
        return dist2bbox(bboxes, anchors, xywh=True, dim=1)


class Segment(Detect):
    """YOLOv8 Segment head for segmentation models."""

    def __init__(self, nc=80, nm=32, npr=256, ch=()):
        """Initialize the YOLO model attributes such as the number of masks, prototypes, and the convolution layers."""
        super().__init__(nc, ch)
        self.nm = nm  # number of masks
        self.npr = npr  # number of protos
        self.proto = Proto(ch[0], self.npr, self.nm)  # protos

        c4 = max(ch[0] // 4, self.nm)
        self.cv4 = nn.ModuleList(nn.Sequential(Conv(x, c4, 3), Conv(c4, c4, 3), nn.Conv2d(c4, self.nm, 1)) for x in ch)

    def forward(self, x):
        """Return model outputs and mask coefficients if training, otherwise return outputs and mask coefficients."""
        p = self.proto(x[0])  # mask protos
        bs = p.shape[0]  # batch size

        mc = torch.cat([self.cv4[i](x[i]).view(bs, self.nm, -1) for i in range(self.nl)], 2)  # mask coefficients
<<<<<<< HEAD
        if self.separate_outputs and self.export:
            mc = torch.cat(
                [torch.permute(self.cv4[i](x[i]), (0, 2, 3, 1)).reshape(bs, -1, self.nm) for i in range(self.nl)],
                1)  # mask coefficients
        x = self.detect(self, x)
=======
        x = Detect.forward(self, x)
>>>>>>> 22327932
        if self.training:
            return x, mc, p
        if self.separate_outputs and self.export:
            return x, mc, p.permute(0, 2, 3, 1)
        return (torch.cat([x, mc], 1), p) if self.export else (torch.cat([x[0], mc], 1), (x[1], mc, p))


class OBB(Detect):
    """YOLOv8 OBB detection head for detection with rotation models."""

    def __init__(self, nc=80, ne=1, ch=()):
        """Initialize OBB with number of classes `nc` and layer channels `ch`."""
        super().__init__(nc, ch)
        self.ne = ne  # number of extra parameters

        c4 = max(ch[0] // 4, self.ne)
        self.cv4 = nn.ModuleList(nn.Sequential(Conv(x, c4, 3), Conv(c4, c4, 3), nn.Conv2d(c4, self.ne, 1)) for x in ch)

    def forward(self, x):
        """Concatenates and returns predicted bounding boxes and class probabilities."""
        bs = x[0].shape[0]  # batch size
        angle = torch.cat([self.cv4[i](x[i]).view(bs, self.ne, -1) for i in range(self.nl)], 2)  # OBB theta logits
        # NOTE: set `angle` as an attribute so that `decode_bboxes` could use it.
        angle = (angle.sigmoid() - 0.25) * math.pi  # [-pi/4, 3pi/4]
        # angle = angle.sigmoid() * math.pi / 2  # [0, pi/2]
        if not self.training:
            self.angle = angle
        x = Detect.forward(self, x)
        if self.training:
            return x, angle
        return torch.cat([x, angle], 1) if self.export else (torch.cat([x[0], angle], 1), (x[1], angle))

    def decode_bboxes(self, bboxes, anchors):
        """Decode rotated bounding boxes."""
        return dist2rbox(bboxes, self.angle, anchors, dim=1)


class Pose(Detect):
    """YOLOv8 Pose head for keypoints models."""

    def __init__(self, nc=80, kpt_shape=(17, 3), ch=()):
        """Initialize YOLO network with default parameters and Convolutional Layers."""
        super().__init__(nc, ch)
        self.kpt_shape = kpt_shape  # number of keypoints, number of dims (2 for x,y or 3 for x,y,visible)
        self.nk = kpt_shape[0] * kpt_shape[1]  # number of keypoints total

        c4 = max(ch[0] // 4, self.nk)
        self.cv4 = nn.ModuleList(nn.Sequential(Conv(x, c4, 3), Conv(c4, c4, 3), nn.Conv2d(c4, self.nk, 1)) for x in ch)

    def forward(self, x):
        """Perform forward pass through YOLO model and return predictions."""
        bs = x[0].shape[0]  # batch size
<<<<<<< HEAD
        if self.export:
            kpt = torch.cat([torch.permute(self.cv4[i](x[i]), (0, 2, 3, 1)).reshape(bs, -1, self.nk) for i in range(self.nl)], 1)
        else:
            kpt = torch.cat([self.cv4[i](x[i]).view(bs, self.nk, -1) for i in range(self.nl)], -1)  # (bs, 17*3, h*w)
        x = self.detect(self, x)
        if self.training or (self.separate_outputs and self.export):
=======
        kpt = torch.cat([self.cv4[i](x[i]).view(bs, self.nk, -1) for i in range(self.nl)], -1)  # (bs, 17*3, h*w)
        x = Detect.forward(self, x)
        if self.training:
>>>>>>> 22327932
            return x, kpt
        pred_kpt = self.kpts_decode(bs, kpt)
        return torch.cat([x, pred_kpt], 1) if self.export else (torch.cat([x[0], pred_kpt], 1), (x[1], kpt))

    def kpts_decode(self, bs, kpts):
        """Decodes keypoints."""
        ndim = self.kpt_shape[1]
        if self.export:  # required for TFLite export to avoid 'PLACEHOLDER_FOR_GREATER_OP_CODES' bug
            y = kpts.view(bs, *self.kpt_shape, -1)
            a = (y[:, :, :2] * 2.0 + (self.anchors - 0.5)) * self.strides
            if ndim == 3:
                a = torch.cat((a, y[:, :, 2:3].sigmoid()), 2)
            return a.view(bs, self.nk, -1)
        else:
            y = kpts.clone()
            if ndim == 3:
                y[:, 2::3] = y[:, 2::3].sigmoid()  # sigmoid (WARNING: inplace .sigmoid_() Apple MPS bug)
            y[:, 0::ndim] = (y[:, 0::ndim] * 2.0 + (self.anchors[0] - 0.5)) * self.strides
            y[:, 1::ndim] = (y[:, 1::ndim] * 2.0 + (self.anchors[1] - 0.5)) * self.strides
            return y


class Classify(nn.Module):
    """YOLOv8 classification head, i.e. x(b,c1,20,20) to x(b,c2)."""

    def __init__(self, c1, c2, k=1, s=1, p=None, g=1):
        """Initializes YOLOv8 classification head with specified input and output channels, kernel size, stride,
        padding, and groups.
        """
        super().__init__()
        c_ = 1280  # efficientnet_b0 size
        self.conv = Conv(c1, c_, k, s, p, g)
        self.pool = nn.AdaptiveAvgPool2d(1)  # to x(b,c_,1,1)
        self.drop = nn.Dropout(p=0.0, inplace=True)
        self.linear = nn.Linear(c_, c2)  # to x(b,c2)

    def forward(self, x):
        """Performs a forward pass of the YOLO model on input image data."""
        if isinstance(x, list):
            x = torch.cat(x, 1)
        x = self.linear(self.drop(self.pool(self.conv(x)).flatten(1)))
        return x if self.training else x.softmax(1)


class Regress(nn.Module):
    """YOLOv8 regression head, i.e. x(b,c1,20,20) to x(b,c2)."""
    
    def __init__(self, c1, c2, k=1, s=1, p=None, g=1):
        """Initializes YOLOv8 regression head with specified input and output channels, kernel size, stride,
        padding, and groups.
        """
        super().__init__()
        c_ = 1280
        self.conv1 = Conv(c1, c_, k, s, p, g) #1280 output channels
        self.pool = nn.AdaptiveAvgPool2d(1)
        self.drop = nn.Dropout(p=0.0, inplace=True)
        self.conv2 = Conv(c_, c2, k, s, p, g, act=False) #1 output channel
        self.min = 0    # default values for min and max to prevent descaling of exported models' outputs in validator
        self.max = 6

    def forward(self, x):
        """Performs a forward pass of the YOLO model on input image data."""
        if isinstance(x, list):
            x = torch.cat(x, 1)
        x = self.conv1(x)
        x = self.pool(x)
        x = self.drop(x)
        x = self.conv2(x)
        x = x.flatten(1)
        return x


class Regress6(nn.Module):
    """YOLOv8 regression head with output values in the range 0-6, i.e. x(b,c1,20,20) to x(b,c2)."""
    export = False

    def __init__(self, c1, c2, min, max, k=1, s=1, p=None, g=1):
        """Initializes YOLOv8 regression head with specified input and output channels, kernel size, stride,
        padding, and groups.
        """
        super().__init__()
        c_ = 1280
        self.conv1 = Conv(c1, c_, k, s, p, g) #1280 output channels
        self.pool = nn.AdaptiveAvgPool2d(1)
        self.drop = nn.Dropout(p=0.0, inplace=True)
        self.conv_relu6 = Conv(c_, c2, k, s, p, g) #1 output channel
        self.conv_relu6.act = nn.ReLU6()
        self.min = min
        self.max = max

    def forward(self, x):
        """Performs a forward pass of the YOLO model on input image data."""
        if isinstance(x, list):
            x = torch.cat(x, 1)
        x = self.conv1(x)
        x = self.pool(x)
        x = self.drop(x)
        x = self.conv_relu6(x)
        x = x.flatten(1)
        if not self.export:
            x = x * (self.max - self.min) / 6 + self.min
        return x


class WorldDetect(Detect):
    def __init__(self, nc=80, embed=512, with_bn=False, ch=()):
        """Initialize YOLOv8 detection layer with nc classes and layer channels ch."""
        super().__init__(nc, ch)
        c3 = max(ch[0], min(self.nc, 100))
        self.cv3 = nn.ModuleList(nn.Sequential(Conv(x, c3, 3), Conv(c3, c3, 3), nn.Conv2d(c3, embed, 1)) for x in ch)
        self.cv4 = nn.ModuleList(BNContrastiveHead(embed) if with_bn else ContrastiveHead() for _ in ch)

    def forward(self, x, text):
        """Concatenates and returns predicted bounding boxes and class probabilities."""
        for i in range(self.nl):
            x[i] = torch.cat((self.cv2[i](x[i]), self.cv4[i](self.cv3[i](x[i]), text)), 1)
        if self.training:
            return x

        # Inference path
        shape = x[0].shape  # BCHW
        x_cat = torch.cat([xi.view(shape[0], self.nc + self.reg_max * 4, -1) for xi in x], 2)
        if self.dynamic or self.shape != shape:
            self.anchors, self.strides = (x.transpose(0, 1) for x in make_anchors(x, self.stride, 0.5))
            self.shape = shape

        if self.export and self.format in {"saved_model", "pb", "tflite", "edgetpu", "tfjs"}:  # avoid TF FlexSplitV ops
            box = x_cat[:, : self.reg_max * 4]
            cls = x_cat[:, self.reg_max * 4 :]
        else:
            box, cls = x_cat.split((self.reg_max * 4, self.nc), 1)

        if self.export and self.format in {"tflite", "edgetpu"}:
            # Precompute normalization factor to increase numerical stability
            # See https://github.com/ultralytics/ultralytics/issues/7371
            grid_h = shape[2]
            grid_w = shape[3]
            grid_size = torch.tensor([grid_w, grid_h, grid_w, grid_h], device=box.device).reshape(1, 4, 1)
            norm = self.strides / (self.stride[0] * grid_size)
            dbox = self.decode_bboxes(self.dfl(box) * norm, self.anchors.unsqueeze(0) * norm[:, :2])
        else:
            dbox = self.decode_bboxes(self.dfl(box), self.anchors.unsqueeze(0)) * self.strides

        y = torch.cat((dbox, cls.sigmoid()), 1)
        return y if self.export else (y, x)

    def bias_init(self):
        """Initialize Detect() biases, WARNING: requires stride availability."""
        m = self  # self.model[-1]  # Detect() module
        # cf = torch.bincount(torch.tensor(np.concatenate(dataset.labels, 0)[:, 0]).long(), minlength=nc) + 1
        # ncf = math.log(0.6 / (m.nc - 0.999999)) if cf is None else torch.log(cf / cf.sum())  # nominal class frequency
        for a, b, s in zip(m.cv2, m.cv3, m.stride):  # from
            a[-1].bias.data[:] = 1.0  # box
            # b[-1].bias.data[:] = math.log(5 / m.nc / (640 / s) ** 2)  # cls (.01 objects, 80 classes, 640 img)


class RTDETRDecoder(nn.Module):
    """
    Real-Time Deformable Transformer Decoder (RTDETRDecoder) module for object detection.

    This decoder module utilizes Transformer architecture along with deformable convolutions to predict bounding boxes
    and class labels for objects in an image. It integrates features from multiple layers and runs through a series of
    Transformer decoder layers to output the final predictions.
    """

    export = False  # export mode

    def __init__(
        self,
        nc=80,
        ch=(512, 1024, 2048),
        hd=256,  # hidden dim
        nq=300,  # num queries
        ndp=4,  # num decoder points
        nh=8,  # num head
        ndl=6,  # num decoder layers
        d_ffn=1024,  # dim of feedforward
        dropout=0.0,
        act=nn.ReLU(),
        eval_idx=-1,
        # Training args
        nd=100,  # num denoising
        label_noise_ratio=0.5,
        box_noise_scale=1.0,
        learnt_init_query=False,
    ):
        """
        Initializes the RTDETRDecoder module with the given parameters.

        Args:
            nc (int): Number of classes. Default is 80.
            ch (tuple): Channels in the backbone feature maps. Default is (512, 1024, 2048).
            hd (int): Dimension of hidden layers. Default is 256.
            nq (int): Number of query points. Default is 300.
            ndp (int): Number of decoder points. Default is 4.
            nh (int): Number of heads in multi-head attention. Default is 8.
            ndl (int): Number of decoder layers. Default is 6.
            d_ffn (int): Dimension of the feed-forward networks. Default is 1024.
            dropout (float): Dropout rate. Default is 0.
            act (nn.Module): Activation function. Default is nn.ReLU.
            eval_idx (int): Evaluation index. Default is -1.
            nd (int): Number of denoising. Default is 100.
            label_noise_ratio (float): Label noise ratio. Default is 0.5.
            box_noise_scale (float): Box noise scale. Default is 1.0.
            learnt_init_query (bool): Whether to learn initial query embeddings. Default is False.
        """
        super().__init__()
        self.hidden_dim = hd
        self.nhead = nh
        self.nl = len(ch)  # num level
        self.nc = nc
        self.num_queries = nq
        self.num_decoder_layers = ndl

        # Backbone feature projection
        self.input_proj = nn.ModuleList(nn.Sequential(nn.Conv2d(x, hd, 1, bias=False), nn.BatchNorm2d(hd)) for x in ch)
        # NOTE: simplified version but it's not consistent with .pt weights.
        # self.input_proj = nn.ModuleList(Conv(x, hd, act=False) for x in ch)

        # Transformer module
        decoder_layer = DeformableTransformerDecoderLayer(hd, nh, d_ffn, dropout, act, self.nl, ndp)
        self.decoder = DeformableTransformerDecoder(hd, decoder_layer, ndl, eval_idx)

        # Denoising part
        self.denoising_class_embed = nn.Embedding(nc, hd)
        self.num_denoising = nd
        self.label_noise_ratio = label_noise_ratio
        self.box_noise_scale = box_noise_scale

        # Decoder embedding
        self.learnt_init_query = learnt_init_query
        if learnt_init_query:
            self.tgt_embed = nn.Embedding(nq, hd)
        self.query_pos_head = MLP(4, 2 * hd, hd, num_layers=2)

        # Encoder head
        self.enc_output = nn.Sequential(nn.Linear(hd, hd), nn.LayerNorm(hd))
        self.enc_score_head = nn.Linear(hd, nc)
        self.enc_bbox_head = MLP(hd, hd, 4, num_layers=3)

        # Decoder head
        self.dec_score_head = nn.ModuleList([nn.Linear(hd, nc) for _ in range(ndl)])
        self.dec_bbox_head = nn.ModuleList([MLP(hd, hd, 4, num_layers=3) for _ in range(ndl)])

        self._reset_parameters()

    def forward(self, x, batch=None):
        """Runs the forward pass of the module, returning bounding box and classification scores for the input."""
        from ultralytics.models.utils.ops import get_cdn_group

        # Input projection and embedding
        feats, shapes = self._get_encoder_input(x)

        # Prepare denoising training
        dn_embed, dn_bbox, attn_mask, dn_meta = get_cdn_group(
            batch,
            self.nc,
            self.num_queries,
            self.denoising_class_embed.weight,
            self.num_denoising,
            self.label_noise_ratio,
            self.box_noise_scale,
            self.training,
        )

        embed, refer_bbox, enc_bboxes, enc_scores = self._get_decoder_input(feats, shapes, dn_embed, dn_bbox)

        # Decoder
        dec_bboxes, dec_scores = self.decoder(
            embed,
            refer_bbox,
            feats,
            shapes,
            self.dec_bbox_head,
            self.dec_score_head,
            self.query_pos_head,
            attn_mask=attn_mask,
        )
        x = dec_bboxes, dec_scores, enc_bboxes, enc_scores, dn_meta
        if self.training:
            return x
        # (bs, 300, 4+nc)
        y = torch.cat((dec_bboxes.squeeze(0), dec_scores.squeeze(0).sigmoid()), -1)
        return y if self.export else (y, x)

    def _generate_anchors(self, shapes, grid_size=0.05, dtype=torch.float32, device="cpu", eps=1e-2):
        """Generates anchor bounding boxes for given shapes with specific grid size and validates them."""
        anchors = []
        for i, (h, w) in enumerate(shapes):
            sy = torch.arange(end=h, dtype=dtype, device=device)
            sx = torch.arange(end=w, dtype=dtype, device=device)
            grid_y, grid_x = torch.meshgrid(sy, sx, indexing="ij") if TORCH_1_10 else torch.meshgrid(sy, sx)
            grid_xy = torch.stack([grid_x, grid_y], -1)  # (h, w, 2)

            valid_WH = torch.tensor([w, h], dtype=dtype, device=device)
            grid_xy = (grid_xy.unsqueeze(0) + 0.5) / valid_WH  # (1, h, w, 2)
            wh = torch.ones_like(grid_xy, dtype=dtype, device=device) * grid_size * (2.0**i)
            anchors.append(torch.cat([grid_xy, wh], -1).view(-1, h * w, 4))  # (1, h*w, 4)

        anchors = torch.cat(anchors, 1)  # (1, h*w*nl, 4)
        valid_mask = ((anchors > eps) & (anchors < 1 - eps)).all(-1, keepdim=True)  # 1, h*w*nl, 1
        anchors = torch.log(anchors / (1 - anchors))
        anchors = anchors.masked_fill(~valid_mask, float("inf"))
        return anchors, valid_mask

    def _get_encoder_input(self, x):
        """Processes and returns encoder inputs by getting projection features from input and concatenating them."""
        # Get projection features
        x = [self.input_proj[i](feat) for i, feat in enumerate(x)]
        # Get encoder inputs
        feats = []
        shapes = []
        for feat in x:
            h, w = feat.shape[2:]
            # [b, c, h, w] -> [b, h*w, c]
            feats.append(feat.flatten(2).permute(0, 2, 1))
            # [nl, 2]
            shapes.append([h, w])

        # [b, h*w, c]
        feats = torch.cat(feats, 1)
        return feats, shapes

    def _get_decoder_input(self, feats, shapes, dn_embed=None, dn_bbox=None):
        """Generates and prepares the input required for the decoder from the provided features and shapes."""
        bs = feats.shape[0]
        # Prepare input for decoder
        anchors, valid_mask = self._generate_anchors(shapes, dtype=feats.dtype, device=feats.device)
        features = self.enc_output(valid_mask * feats)  # bs, h*w, 256

        enc_outputs_scores = self.enc_score_head(features)  # (bs, h*w, nc)

        # Query selection
        # (bs, num_queries)
        topk_ind = torch.topk(enc_outputs_scores.max(-1).values, self.num_queries, dim=1).indices.view(-1)
        # (bs, num_queries)
        batch_ind = torch.arange(end=bs, dtype=topk_ind.dtype).unsqueeze(-1).repeat(1, self.num_queries).view(-1)

        # (bs, num_queries, 256)
        top_k_features = features[batch_ind, topk_ind].view(bs, self.num_queries, -1)
        # (bs, num_queries, 4)
        top_k_anchors = anchors[:, topk_ind].view(bs, self.num_queries, -1)

        # Dynamic anchors + static content
        refer_bbox = self.enc_bbox_head(top_k_features) + top_k_anchors

        enc_bboxes = refer_bbox.sigmoid()
        if dn_bbox is not None:
            refer_bbox = torch.cat([dn_bbox, refer_bbox], 1)
        enc_scores = enc_outputs_scores[batch_ind, topk_ind].view(bs, self.num_queries, -1)

        embeddings = self.tgt_embed.weight.unsqueeze(0).repeat(bs, 1, 1) if self.learnt_init_query else top_k_features
        if self.training:
            refer_bbox = refer_bbox.detach()
            if not self.learnt_init_query:
                embeddings = embeddings.detach()
        if dn_embed is not None:
            embeddings = torch.cat([dn_embed, embeddings], 1)

        return embeddings, refer_bbox, enc_bboxes, enc_scores

    # TODO
    def _reset_parameters(self):
        """Initializes or resets the parameters of the model's various components with predefined weights and biases."""
        # Class and bbox head init
        bias_cls = bias_init_with_prob(0.01) / 80 * self.nc
        # NOTE: the weight initialization in `linear_init` would cause NaN when training with custom datasets.
        # linear_init(self.enc_score_head)
        constant_(self.enc_score_head.bias, bias_cls)
        constant_(self.enc_bbox_head.layers[-1].weight, 0.0)
        constant_(self.enc_bbox_head.layers[-1].bias, 0.0)
        for cls_, reg_ in zip(self.dec_score_head, self.dec_bbox_head):
            # linear_init(cls_)
            constant_(cls_.bias, bias_cls)
            constant_(reg_.layers[-1].weight, 0.0)
            constant_(reg_.layers[-1].bias, 0.0)

        linear_init(self.enc_output[0])
        xavier_uniform_(self.enc_output[0].weight)
        if self.learnt_init_query:
            xavier_uniform_(self.tgt_embed.weight)
        xavier_uniform_(self.query_pos_head.layers[0].weight)
        xavier_uniform_(self.query_pos_head.layers[1].weight)
        for layer in self.input_proj:
            xavier_uniform_(layer[0].weight)<|MERGE_RESOLUTION|>--- conflicted
+++ resolved
@@ -121,15 +121,11 @@
         bs = p.shape[0]  # batch size
 
         mc = torch.cat([self.cv4[i](x[i]).view(bs, self.nm, -1) for i in range(self.nl)], 2)  # mask coefficients
-<<<<<<< HEAD
         if self.separate_outputs and self.export:
             mc = torch.cat(
                 [torch.permute(self.cv4[i](x[i]), (0, 2, 3, 1)).reshape(bs, -1, self.nm) for i in range(self.nl)],
                 1)  # mask coefficients
-        x = self.detect(self, x)
-=======
         x = Detect.forward(self, x)
->>>>>>> 22327932
         if self.training:
             return x, mc, p
         if self.separate_outputs and self.export:
@@ -182,18 +178,12 @@
     def forward(self, x):
         """Perform forward pass through YOLO model and return predictions."""
         bs = x[0].shape[0]  # batch size
-<<<<<<< HEAD
         if self.export:
             kpt = torch.cat([torch.permute(self.cv4[i](x[i]), (0, 2, 3, 1)).reshape(bs, -1, self.nk) for i in range(self.nl)], 1)
         else:
             kpt = torch.cat([self.cv4[i](x[i]).view(bs, self.nk, -1) for i in range(self.nl)], -1)  # (bs, 17*3, h*w)
-        x = self.detect(self, x)
+        x = Detect.forward(self, x)
         if self.training or (self.separate_outputs and self.export):
-=======
-        kpt = torch.cat([self.cv4[i](x[i]).view(bs, self.nk, -1) for i in range(self.nl)], -1)  # (bs, 17*3, h*w)
-        x = Detect.forward(self, x)
-        if self.training:
->>>>>>> 22327932
             return x, kpt
         pred_kpt = self.kpts_decode(bs, kpt)
         return torch.cat([x, pred_kpt], 1) if self.export else (torch.cat([x[0], pred_kpt], 1), (x[1], kpt))
