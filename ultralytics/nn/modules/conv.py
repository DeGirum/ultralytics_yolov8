# Ultralytics 🚀 AGPL-3.0 License - https://ultralytics.com/license
"""Convolution modules."""

import math

import numpy as np
import torch
import torch.nn as nn

__all__ = (
    "Conv",
    "Conv2",
    "LightConv",
    "DWConv",
    "DWConvTranspose2d",
    "ConvTranspose",
    "Focus",
    "GhostConv",
    "ChannelAttention",
    "SpatialAttention",
    "CBAM",
    "Concat",
    "RepConv",
    "Index",
)


def autopad(k, p=None, d=1):  # kernel, padding, dilation
    """Pad to 'same' shape outputs."""
    if d > 1:
        k = d * (k - 1) + 1 if isinstance(k, int) else [d * (x - 1) + 1 for x in k]  # actual kernel-size
    if p is None:
        p = k // 2 if isinstance(k, int) else [x // 2 for x in k]  # auto-pad
    return p


class Conv(nn.Module):
    """
    Standard convolution module with batch normalization and activation.

    Attributes:
        conv (nn.Conv2d): Convolutional layer.
        bn (nn.BatchNorm2d): Batch normalization layer.
        act (nn.Module): Activation function layer.
        default_act (nn.Module): Default activation function (SiLU).
    """

    default_act = nn.SiLU()  # default activation

    def __init__(self, c1, c2, k=1, s=1, p=None, g=1, d=1, act=True):
        """
        Initialize Conv layer with given parameters.

        Args:
            c1 (int): Number of input channels.
            c2 (int): Number of output channels.
            k (int): Kernel size.
            s (int): Stride.
            p (int, optional): Padding.
            g (int): Groups.
            d (int): Dilation.
            act (bool | nn.Module): Activation function.
        """
        super().__init__()
        self.conv = nn.Conv2d(c1, c2, k, s, autopad(k, p, d), groups=g, dilation=d, bias=False)
        self.bn = nn.BatchNorm2d(c2)
        self.act = self.default_act if act is True else act if isinstance(act, nn.Module) else nn.Identity()

    def forward(self, x):
        """
        Apply convolution, batch normalization and activation to input tensor.

        Args:
            x (torch.Tensor): Input tensor.

        Returns:
            (torch.Tensor): Output tensor.
        """
        return self.act(self.bn(self.conv(x)))

    def forward_fuse(self, x):
<<<<<<< HEAD
        """Apply convolution and activation without batch normalization."""
=======
        """
        Apply convolution and activation without batch normalization.

        Args:
            x (torch.Tensor): Input tensor.

        Returns:
            (torch.Tensor): Output tensor.
        """
>>>>>>> 242d332c
        return self.act(self.conv(x))


class Conv2(Conv):
    """
    Simplified RepConv module with Conv fusing.

    Attributes:
        conv (nn.Conv2d): Main 3x3 convolutional layer.
        cv2 (nn.Conv2d): Additional 1x1 convolutional layer.
        bn (nn.BatchNorm2d): Batch normalization layer.
        act (nn.Module): Activation function layer.
    """

    def __init__(self, c1, c2, k=3, s=1, p=None, g=1, d=1, act=True):
        """
        Initialize Conv2 layer with given parameters.

        Args:
            c1 (int): Number of input channels.
            c2 (int): Number of output channels.
            k (int): Kernel size.
            s (int): Stride.
            p (int, optional): Padding.
            g (int): Groups.
            d (int): Dilation.
            act (bool | nn.Module): Activation function.
        """
        super().__init__(c1, c2, k, s, p, g=g, d=d, act=act)
        self.cv2 = nn.Conv2d(c1, c2, 1, s, autopad(1, p, d), groups=g, dilation=d, bias=False)  # add 1x1 conv

    def forward(self, x):
        """
        Apply convolution, batch normalization and activation to input tensor.

        Args:
            x (torch.Tensor): Input tensor.

        Returns:
            (torch.Tensor): Output tensor.
        """
        return self.act(self.bn(self.conv(x) + self.cv2(x)))

    def forward_fuse(self, x):
        """
        Apply fused convolution, batch normalization and activation to input tensor.

        Args:
            x (torch.Tensor): Input tensor.

        Returns:
            (torch.Tensor): Output tensor.
        """
        return self.act(self.bn(self.conv(x)))

    def fuse_convs(self):
        """Fuse parallel convolutions."""
        w = torch.zeros_like(self.conv.weight.data)
        i = [x // 2 for x in w.shape[2:]]
        w[:, :, i[0] : i[0] + 1, i[1] : i[1] + 1] = self.cv2.weight.data.clone()
        self.conv.weight.data += w
        self.__delattr__("cv2")
        self.forward = self.forward_fuse


class LightConv(nn.Module):
    """
    Light convolution module with 1x1 and depthwise convolutions.

    This implementation is based on the PaddleDetection HGNetV2 backbone.

    Attributes:
        conv1 (Conv): 1x1 convolution layer.
        conv2 (DWConv): Depthwise convolution layer.
    """

    def __init__(self, c1, c2, k=1, act=nn.ReLU()):
        """
        Initialize LightConv layer with given parameters.

        Args:
            c1 (int): Number of input channels.
            c2 (int): Number of output channels.
            k (int): Kernel size for depthwise convolution.
            act (nn.Module): Activation function.
        """
        super().__init__()
        self.conv1 = Conv(c1, c2, 1, act=False)
        self.conv2 = DWConv(c2, c2, k, act=act)

    def forward(self, x):
        """
        Apply 2 convolutions to input tensor.

        Args:
            x (torch.Tensor): Input tensor.

        Returns:
            (torch.Tensor): Output tensor.
        """
        return self.conv2(self.conv1(x))


class DWConv(Conv):
    """Depth-wise convolution module."""

    def __init__(self, c1, c2, k=1, s=1, d=1, act=True):
        """
        Initialize depth-wise convolution with given parameters.

        Args:
            c1 (int): Number of input channels.
            c2 (int): Number of output channels.
            k (int): Kernel size.
            s (int): Stride.
            d (int): Dilation.
            act (bool | nn.Module): Activation function.
        """
        super().__init__(c1, c2, k, s, g=math.gcd(c1, c2), d=d, act=act)


class DWConvTranspose2d(nn.ConvTranspose2d):
    """Depth-wise transpose convolution module."""

    def __init__(self, c1, c2, k=1, s=1, p1=0, p2=0):
        """
        Initialize depth-wise transpose convolution with given parameters.

        Args:
            c1 (int): Number of input channels.
            c2 (int): Number of output channels.
            k (int): Kernel size.
            s (int): Stride.
            p1 (int): Padding.
            p2 (int): Output padding.
        """
        super().__init__(c1, c2, k, s, p1, p2, groups=math.gcd(c1, c2))


class ConvTranspose(nn.Module):
    """
    Convolution transpose module with optional batch normalization and activation.

    Attributes:
        conv_transpose (nn.ConvTranspose2d): Transposed convolution layer.
        bn (nn.BatchNorm2d | nn.Identity): Batch normalization layer.
        act (nn.Module): Activation function layer.
        default_act (nn.Module): Default activation function (SiLU).
    """

    default_act = nn.SiLU()  # default activation

    def __init__(self, c1, c2, k=2, s=2, p=0, bn=True, act=True):
        """
        Initialize ConvTranspose layer with given parameters.

        Args:
            c1 (int): Number of input channels.
            c2 (int): Number of output channels.
            k (int): Kernel size.
            s (int): Stride.
            p (int): Padding.
            bn (bool): Use batch normalization.
            act (bool | nn.Module): Activation function.
        """
        super().__init__()
        self.conv_transpose = nn.ConvTranspose2d(c1, c2, k, s, p, bias=not bn)
        self.bn = nn.BatchNorm2d(c2) if bn else nn.Identity()
        self.act = self.default_act if act is True else act if isinstance(act, nn.Module) else nn.Identity()

    def forward(self, x):
        """
        Apply transposed convolution, batch normalization and activation to input.

        Args:
            x (torch.Tensor): Input tensor.

        Returns:
            (torch.Tensor): Output tensor.
        """
        return self.act(self.bn(self.conv_transpose(x)))

    def forward_fuse(self, x):
        """
        Apply activation and convolution transpose operation to input.

        Args:
            x (torch.Tensor): Input tensor.

        Returns:
            (torch.Tensor): Output tensor.
        """
        return self.act(self.conv_transpose(x))


class Focus(nn.Module):
    """
    Focus module for concentrating feature information.

    Slices input tensor into 4 parts and concatenates them in the channel dimension.

    Attributes:
        conv (Conv): Convolution layer.
    """

    def __init__(self, c1, c2, k=1, s=1, p=None, g=1, act=True):
        """
        Initialize Focus module with given parameters.

        Args:
            c1 (int): Number of input channels.
            c2 (int): Number of output channels.
            k (int): Kernel size.
            s (int): Stride.
            p (int, optional): Padding.
            g (int): Groups.
            act (bool | nn.Module): Activation function.
        """
        super().__init__()
        self.conv = Conv(c1 * 4, c2, k, s, p, g, act=act)
        # self.contract = Contract(gain=2)

    def forward(self, x):
        """
        Apply Focus operation and convolution to input tensor.

        Input shape is (b,c,w,h) and output shape is (b,4c,w/2,h/2).

        Args:
            x (torch.Tensor): Input tensor.

        Returns:
            (torch.Tensor): Output tensor.
        """
        return self.conv(torch.cat((x[..., ::2, ::2], x[..., 1::2, ::2], x[..., ::2, 1::2], x[..., 1::2, 1::2]), 1))
        # return self.conv(self.contract(x))


class GhostConv(nn.Module):
    """
    Ghost Convolution module.

    Generates more features with fewer parameters by using cheap operations.

    Attributes:
        cv1 (Conv): Primary convolution.
        cv2 (Conv): Cheap operation convolution.

    References:
        https://github.com/huawei-noah/Efficient-AI-Backbones
    """

    def __init__(self, c1, c2, k=1, s=1, g=1, act=True):
        """
        Initialize Ghost Convolution module with given parameters.

        Args:
            c1 (int): Number of input channels.
            c2 (int): Number of output channels.
            k (int): Kernel size.
            s (int): Stride.
            g (int): Groups.
            act (bool | nn.Module): Activation function.
        """
        super().__init__()
        c_ = c2 // 2  # hidden channels
        self.cv1 = Conv(c1, c_, k, s, None, g, act=act)
        self.cv2 = Conv(c_, c_, 5, 1, None, c_, act=act)

    def forward(self, x):
        """
        Apply Ghost Convolution to input tensor.

        Args:
            x (torch.Tensor): Input tensor.

        Returns:
            (torch.Tensor): Output tensor with concatenated features.
        """
        y = self.cv1(x)
        return torch.cat((y, self.cv2(y)), 1)


class RepConv(nn.Module):
    """
    RepConv module with training and deploy modes.

    This module is used in RT-DETR and can fuse convolutions during inference for efficiency.

    Attributes:
        conv1 (Conv): 3x3 convolution.
        conv2 (Conv): 1x1 convolution.
        bn (nn.BatchNorm2d, optional): Batch normalization for identity branch.
        act (nn.Module): Activation function.
        default_act (nn.Module): Default activation function (SiLU).

    References:
        https://github.com/DingXiaoH/RepVGG/blob/main/repvgg.py
    """

    default_act = nn.SiLU()  # default activation

    def __init__(self, c1, c2, k=3, s=1, p=1, g=1, d=1, act=True, bn=False, deploy=False):
        """
        Initialize RepConv module with given parameters.

        Args:
            c1 (int): Number of input channels.
            c2 (int): Number of output channels.
            k (int): Kernel size.
            s (int): Stride.
            p (int): Padding.
            g (int): Groups.
            d (int): Dilation.
            act (bool | nn.Module): Activation function.
            bn (bool): Use batch normalization for identity branch.
            deploy (bool): Deploy mode for inference.
        """
        super().__init__()
        assert k == 3 and p == 1
        self.g = g
        self.c1 = c1
        self.c2 = c2
        self.act = self.default_act if act is True else act if isinstance(act, nn.Module) else nn.Identity()

        self.bn = nn.BatchNorm2d(num_features=c1) if bn and c2 == c1 and s == 1 else None
        self.conv1 = Conv(c1, c2, k, s, p=p, g=g, act=False)
        self.conv2 = Conv(c1, c2, 1, s, p=(p - k // 2), g=g, act=False)

    def forward_fuse(self, x):
        """
        Forward pass for deploy mode.

        Args:
            x (torch.Tensor): Input tensor.

        Returns:
            (torch.Tensor): Output tensor.
        """
        return self.act(self.conv(x))

    def forward(self, x):
        """
        Forward pass for training mode.

        Args:
            x (torch.Tensor): Input tensor.

        Returns:
            (torch.Tensor): Output tensor.
        """
        id_out = 0 if self.bn is None else self.bn(x)
        return self.act(self.conv1(x) + self.conv2(x) + id_out)

    def get_equivalent_kernel_bias(self):
        """
        Calculate equivalent kernel and bias by fusing convolutions.

        Returns:
            (torch.Tensor): Equivalent kernel
            (torch.Tensor): Equivalent bias
        """
        kernel3x3, bias3x3 = self._fuse_bn_tensor(self.conv1)
        kernel1x1, bias1x1 = self._fuse_bn_tensor(self.conv2)
        kernelid, biasid = self._fuse_bn_tensor(self.bn)
        return kernel3x3 + self._pad_1x1_to_3x3_tensor(kernel1x1) + kernelid, bias3x3 + bias1x1 + biasid

    @staticmethod
    def _pad_1x1_to_3x3_tensor(kernel1x1):
        """
        Pad a 1x1 kernel to 3x3 size.

        Args:
            kernel1x1 (torch.Tensor): 1x1 convolution kernel.

        Returns:
            (torch.Tensor): Padded 3x3 kernel.
        """
        if kernel1x1 is None:
            return 0
        else:
            return torch.nn.functional.pad(kernel1x1, [1, 1, 1, 1])

    def _fuse_bn_tensor(self, branch):
        """
        Fuse batch normalization with convolution weights.

        Args:
            branch (Conv | nn.BatchNorm2d | None): Branch to fuse.

        Returns:
            (torch.Tensor): Fused kernel
            (torch.Tensor): Fused bias
        """
        if branch is None:
            return 0, 0
        if isinstance(branch, Conv):
            kernel = branch.conv.weight
            running_mean = branch.bn.running_mean
            running_var = branch.bn.running_var
            gamma = branch.bn.weight
            beta = branch.bn.bias
            eps = branch.bn.eps
        elif isinstance(branch, nn.BatchNorm2d):
            if not hasattr(self, "id_tensor"):
                input_dim = self.c1 // self.g
                kernel_value = np.zeros((self.c1, input_dim, 3, 3), dtype=np.float32)
                for i in range(self.c1):
                    kernel_value[i, i % input_dim, 1, 1] = 1
                self.id_tensor = torch.from_numpy(kernel_value).to(branch.weight.device)
            kernel = self.id_tensor
            running_mean = branch.running_mean
            running_var = branch.running_var
            gamma = branch.weight
            beta = branch.bias
            eps = branch.eps
        std = (running_var + eps).sqrt()
        t = (gamma / std).reshape(-1, 1, 1, 1)
        return kernel * t, beta - running_mean * gamma / std

    def fuse_convs(self):
        """Fuse convolutions for inference by creating a single equivalent convolution."""
        if hasattr(self, "conv"):
            return
        kernel, bias = self.get_equivalent_kernel_bias()
        self.conv = nn.Conv2d(
            in_channels=self.conv1.conv.in_channels,
            out_channels=self.conv1.conv.out_channels,
            kernel_size=self.conv1.conv.kernel_size,
            stride=self.conv1.conv.stride,
            padding=self.conv1.conv.padding,
            dilation=self.conv1.conv.dilation,
            groups=self.conv1.conv.groups,
            bias=True,
        ).requires_grad_(False)
        self.conv.weight.data = kernel
        self.conv.bias.data = bias
        for para in self.parameters():
            para.detach_()
        self.__delattr__("conv1")
        self.__delattr__("conv2")
        if hasattr(self, "nm"):
            self.__delattr__("nm")
        if hasattr(self, "bn"):
            self.__delattr__("bn")
        if hasattr(self, "id_tensor"):
            self.__delattr__("id_tensor")


class ChannelAttention(nn.Module):
    """
    Channel-attention module for feature recalibration.

    Applies attention weights to channels based on global average pooling.

    Attributes:
        pool (nn.AdaptiveAvgPool2d): Global average pooling.
        fc (nn.Conv2d): Fully connected layer implemented as 1x1 convolution.
        act (nn.Sigmoid): Sigmoid activation for attention weights.

    References:
        https://github.com/open-mmlab/mmdetection/tree/v3.0.0rc1/configs/rtmdet
    """

    def __init__(self, channels: int) -> None:
        """
        Initialize Channel-attention module.

        Args:
            channels (int): Number of input channels.
        """
        super().__init__()
        self.pool = nn.AdaptiveAvgPool2d(1)
        self.fc = nn.Conv2d(channels, channels, 1, 1, 0, bias=True)
        self.act = nn.Sigmoid()

    def forward(self, x: torch.Tensor) -> torch.Tensor:
        """
        Apply channel attention to input tensor.

        Args:
            x (torch.Tensor): Input tensor.

        Returns:
            (torch.Tensor): Channel-attended output tensor.
        """
        return x * self.act(self.fc(self.pool(x)))


class SpatialAttention(nn.Module):
    """
    Spatial-attention module for feature recalibration.

    Applies attention weights to spatial dimensions based on channel statistics.

    Attributes:
        cv1 (nn.Conv2d): Convolution layer for spatial attention.
        act (nn.Sigmoid): Sigmoid activation for attention weights.
    """

    def __init__(self, kernel_size=7):
        """
        Initialize Spatial-attention module.

        Args:
            kernel_size (int): Size of the convolutional kernel (3 or 7).
        """
        super().__init__()
        assert kernel_size in {3, 7}, "kernel size must be 3 or 7"
        padding = 3 if kernel_size == 7 else 1
        self.cv1 = nn.Conv2d(2, 1, kernel_size, padding=padding, bias=False)
        self.act = nn.Sigmoid()

    def forward(self, x):
        """
        Apply spatial attention to input tensor.

        Args:
            x (torch.Tensor): Input tensor.

        Returns:
            (torch.Tensor): Spatial-attended output tensor.
        """
        return x * self.act(self.cv1(torch.cat([torch.mean(x, 1, keepdim=True), torch.max(x, 1, keepdim=True)[0]], 1)))


class CBAM(nn.Module):
    """
    Convolutional Block Attention Module.

    Combines channel and spatial attention mechanisms for comprehensive feature refinement.

    Attributes:
        channel_attention (ChannelAttention): Channel attention module.
        spatial_attention (SpatialAttention): Spatial attention module.
    """

    def __init__(self, c1, kernel_size=7):
        """
        Initialize CBAM with given parameters.

        Args:
            c1 (int): Number of input channels.
            kernel_size (int): Size of the convolutional kernel for spatial attention.
        """
        super().__init__()
        self.channel_attention = ChannelAttention(c1)
        self.spatial_attention = SpatialAttention(kernel_size)

    def forward(self, x):
        """
        Apply channel and spatial attention sequentially to input tensor.

        Args:
            x (torch.Tensor): Input tensor.

        Returns:
            (torch.Tensor): Attended output tensor.
        """
        return self.spatial_attention(self.channel_attention(x))


class Concat(nn.Module):
    """
    Concatenate a list of tensors along specified dimension.

    Attributes:
        d (int): Dimension along which to concatenate tensors.
    """

    def __init__(self, dimension=1):
        """
        Initialize Concat module.

        Args:
            dimension (int): Dimension along which to concatenate tensors.
        """
        super().__init__()
        self.d = dimension

    def forward(self, x):
<<<<<<< HEAD
        """Forward pass for the YOLOv8 mask Proto module."""
=======
        """
        Concatenate input tensors along specified dimension.

        Args:
            x (List[torch.Tensor]): List of input tensors.

        Returns:
            (torch.Tensor): Concatenated tensor.
        """
>>>>>>> 242d332c
        return torch.cat(x, self.d)


class Index(nn.Module):
<<<<<<< HEAD
    """Returns a particular index of the input."""

    def __init__(self, index=0):
        """Returns a particular index of the input."""
=======
    """
    Returns a particular index of the input.

    Attributes:
        index (int): Index to select from input.
    """

    def __init__(self, index=0):
        """
        Initialize Index module.

        Args:
            index (int): Index to select from input.
        """
>>>>>>> 242d332c
        super().__init__()
        self.index = index

    def forward(self, x):
        """
<<<<<<< HEAD
        Forward pass.

        Expects a list of tensors as input.
=======
        Select and return a particular index from input.

        Args:
            x (List[torch.Tensor]): List of input tensors.

        Returns:
            (torch.Tensor): Selected tensor.
>>>>>>> 242d332c
        """
        return x[self.index]<|MERGE_RESOLUTION|>--- conflicted
+++ resolved
@@ -79,9 +79,6 @@
         return self.act(self.bn(self.conv(x)))
 
     def forward_fuse(self, x):
-<<<<<<< HEAD
-        """Apply convolution and activation without batch normalization."""
-=======
         """
         Apply convolution and activation without batch normalization.
 
@@ -91,7 +88,6 @@
         Returns:
             (torch.Tensor): Output tensor.
         """
->>>>>>> 242d332c
         return self.act(self.conv(x))
 
 
@@ -673,9 +669,6 @@
         self.d = dimension
 
     def forward(self, x):
-<<<<<<< HEAD
-        """Forward pass for the YOLOv8 mask Proto module."""
-=======
         """
         Concatenate input tensors along specified dimension.
 
@@ -685,42 +678,29 @@
         Returns:
             (torch.Tensor): Concatenated tensor.
         """
->>>>>>> 242d332c
         return torch.cat(x, self.d)
 
 
 class Index(nn.Module):
-<<<<<<< HEAD
-    """Returns a particular index of the input."""
+    """
+    Returns a particular index of the input.
+
+    Attributes:
+        index (int): Index to select from input.
+    """
 
     def __init__(self, index=0):
-        """Returns a particular index of the input."""
-=======
-    """
-    Returns a particular index of the input.
-
-    Attributes:
-        index (int): Index to select from input.
-    """
-
-    def __init__(self, index=0):
         """
         Initialize Index module.
 
         Args:
             index (int): Index to select from input.
         """
->>>>>>> 242d332c
         super().__init__()
         self.index = index
 
     def forward(self, x):
         """
-<<<<<<< HEAD
-        Forward pass.
-
-        Expects a list of tensors as input.
-=======
         Select and return a particular index from input.
 
         Args:
@@ -728,6 +708,5 @@
 
         Returns:
             (torch.Tensor): Selected tensor.
->>>>>>> 242d332c
         """
         return x[self.index]