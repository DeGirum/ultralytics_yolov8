--- conflicted
+++ resolved
@@ -56,11 +56,7 @@
     RepConv,
     SpatialAttention,
 )
-<<<<<<< HEAD
-from .head import OBB, Classify, Detect, Pose, RTDETRDecoder, Segment, Regress, Regress6
-=======
-from .head import OBB, Classify, Detect, Pose, RTDETRDecoder, Segment, WorldDetect
->>>>>>> aa592efd
+from .head import OBB, Classify, Detect, Pose, RTDETRDecoder, Segment, WorldDetect, Regress, Regress6
 from .transformer import (
     AIFI,
     MLP,
