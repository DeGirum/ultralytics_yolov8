--- conflicted
+++ resolved
@@ -1,8 +1,4 @@
 # Ultralytics 🚀 AGPL-3.0 License - https://ultralytics.com/license
-<<<<<<< HEAD
-"""Module utils."""
-=======
->>>>>>> 242d332c
 
 import copy
 import math
