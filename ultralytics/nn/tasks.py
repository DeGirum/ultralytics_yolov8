# Ultralytics 🚀 AGPL-3.0 License - https://ultralytics.com/license

import contextlib
import pickle
import re
import types
from copy import deepcopy
from pathlib import Path

import thop
import torch

from ultralytics.nn.autobackend import check_class_names
from ultralytics.nn.modules import (
    AIFI,
    C1,
    C2,
    C2PSA,
    C3,
    C3TR,
    ELAN1,
    OBB,
    PSA,
    SPP,
    SPPELAN,
    SPPF,
    A2C2f,
    AConv,
    ADown,
    Bottleneck,
    BottleneckCSP,
    C2f,
    C2fAttn,
    C2fCIB,
    C2fPSA,
    C3Ghost,
    C3k2,
    C3x,
    CBFuse,
    CBLinear,
    Classify,
    Concat,
    Conv,
    Conv2,
    ConvTranspose,
    Detect,
    DWConv,
    DWConvTranspose2d,
    Focus,
    GhostBottleneck,
    GhostConv,
    HGBlock,
    HGStem,
    ImagePoolingAttn,
    Index,
<<<<<<< HEAD
=======
    LRPCHead,
>>>>>>> 242d332c
    Pose,
    Regress,
    Regress6,
    RepC3,
    RepConv,
    RepNCSPELAN4,
    RepVGGDW,
    ResNetLayer,
    RTDETRDecoder,
    SCDown,
    Segment,
    TorchVision,
    WorldDetect,
    YOLOEDetect,
    YOLOESegment,
    v10Detect,
)
from ultralytics.utils import DEFAULT_CFG_DICT, DEFAULT_CFG_KEYS, LOGGER, colorstr, emojis, yaml_load
from ultralytics.utils.checks import check_requirements, check_suffix, check_yaml
from ultralytics.utils.loss import v8RegressionLoss
from ultralytics.utils.loss import (
    E2EDetectLoss,
    v8ClassificationLoss,
    v8DetectionLoss,
    v8OBBLoss,
    v8PoseLoss,
    v8SegmentationLoss,
)
from ultralytics.utils.ops import make_divisible
from ultralytics.utils.plotting import feature_visualization
from ultralytics.utils.torch_utils import (
    fuse_conv_and_bn,
    fuse_deconv_and_bn,
    initialize_weights,
    intersect_dicts,
    model_info,
    scale_img,
    smart_inference_mode,
    time_sync,
)


class BaseModel(torch.nn.Module):
    """The BaseModel class serves as a base class for all the models in the Ultralytics YOLO family."""

    def forward(self, x, *args, **kwargs):
        """
        Perform forward pass of the model for either training or inference.

        If x is a dict, calculates and returns the loss for training. Otherwise, returns predictions for inference.

        Args:
            x (torch.Tensor | dict): Input tensor for inference, or dict with image tensor and labels for training.
            *args (Any): Variable length argument list.
            **kwargs (Any): Arbitrary keyword arguments.

        Returns:
            (torch.Tensor): Loss if x is a dict (training), or network predictions (inference).
        """
        if isinstance(x, dict):  # for cases of training and validating while training.
            return self.loss(x, *args, **kwargs)
        return self.predict(x, *args, **kwargs)

    def predict(self, x, profile=False, visualize=False, augment=False, embed=None):
        """
        Perform a forward pass through the network.

        Args:
            x (torch.Tensor): The input tensor to the model.
            profile (bool): Print the computation time of each layer if True.
            visualize (bool): Save the feature maps of the model if True.
            augment (bool): Augment image during prediction.
            embed (list, optional): A list of feature vectors/embeddings to return.

        Returns:
            (torch.Tensor): The last output of the model.
        """
        if augment:
            return self._predict_augment(x)
        return self._predict_once(x, profile, visualize, embed)

    def _predict_once(self, x, profile=False, visualize=False, embed=None):
        """
        Perform a forward pass through the network.

        Args:
            x (torch.Tensor): The input tensor to the model.
            profile (bool): Print the computation time of each layer if True.
            visualize (bool): Save the feature maps of the model if True.
            embed (list, optional): A list of feature vectors/embeddings to return.

        Returns:
            (torch.Tensor): The last output of the model.
        """
        y, dt, embeddings = [], [], []  # outputs
        for m in self.model:
            if m.f != -1:  # if not from previous layer
                x = y[m.f] if isinstance(m.f, int) else [x if j == -1 else y[j] for j in m.f]  # from earlier layers
            if profile:
                self._profile_one_layer(m, x, dt)
            x = m(x)  # run
            y.append(x if m.i in self.save else None)  # save output
            if visualize:
                feature_visualization(x, m.type, m.i, save_dir=visualize)
            if embed and m.i in embed:
                embeddings.append(torch.nn.functional.adaptive_avg_pool2d(x, (1, 1)).squeeze(-1).squeeze(-1))  # flatten
                if m.i == max(embed):
                    return torch.unbind(torch.cat(embeddings, 1), dim=0)
        return x

    def _predict_augment(self, x):
        """Perform augmentations on input image x and return augmented inference."""
        LOGGER.warning(
            f"{self.__class__.__name__} does not support 'augment=True' prediction. "
            f"Reverting to single-scale prediction."
        )
        return self._predict_once(x)

    def _profile_one_layer(self, m, x, dt):
        """
        Profile the computation time and FLOPs of a single layer of the model on a given input.

        Args:
            m (torch.nn.Module): The layer to be profiled.
            x (torch.Tensor): The input data to the layer.
            dt (list): A list to store the computation time of the layer.
        """
        try:
            import thop
        except ImportError:
            thop = None  # conda support without 'ultralytics-thop' installed

        c = m == self.model[-1] and isinstance(x, list)  # is final layer list, copy input as inplace fix
        flops = thop.profile(m, inputs=[x.copy() if c else x], verbose=False)[0] / 1e9 * 2 if thop else 0  # GFLOPs
        t = time_sync()
        for _ in range(10):
            m(x.copy() if c else x)
        dt.append((time_sync() - t) * 100)
        if m == self.model[0]:
            LOGGER.info(f"{'time (ms)':>10s} {'GFLOPs':>10s} {'params':>10s}  module")
        LOGGER.info(f"{dt[-1]:10.2f} {flops:10.2f} {m.np:10.0f}  {m.type}")
        if c:
            LOGGER.info(f"{sum(dt):10.2f} {'-':>10s} {'-':>10s}  Total")

    def fuse(self, verbose=True):
        """
        Fuse the `Conv2d()` and `BatchNorm2d()` layers of the model into a single layer for improved computation
        efficiency.

        Returns:
            (torch.nn.Module): The fused model is returned.
        """
        if not self.is_fused():
            for m in self.model.modules():
                if isinstance(m, (Conv, Conv2, DWConv)) and hasattr(m, "bn"):
                    if isinstance(m, Conv2):
                        m.fuse_convs()
                    m.conv = fuse_conv_and_bn(m.conv, m.bn)  # update conv
                    delattr(m, "bn")  # remove batchnorm
                    m.forward = m.forward_fuse  # update forward
                if isinstance(m, ConvTranspose) and hasattr(m, "bn"):
                    m.conv_transpose = fuse_deconv_and_bn(m.conv_transpose, m.bn)
                    delattr(m, "bn")  # remove batchnorm
                    m.forward = m.forward_fuse  # update forward
                if isinstance(m, RepConv):
                    m.fuse_convs()
                    m.forward = m.forward_fuse  # update forward
                if isinstance(m, RepVGGDW):
                    m.fuse()
                    m.forward = m.forward_fuse
                if isinstance(m, v10Detect):
                    m.fuse()  # remove one2many head
            self.info(verbose=verbose)

        return self

    def is_fused(self, thresh=10):
        """
        Check if the model has less than a certain threshold of BatchNorm layers.

        Args:
            thresh (int, optional): The threshold number of BatchNorm layers.

        Returns:
            (bool): True if the number of BatchNorm layers in the model is less than the threshold, False otherwise.
        """
        bn = tuple(v for k, v in torch.nn.__dict__.items() if "Norm" in k)  # normalization layers, i.e. BatchNorm2d()
        return sum(isinstance(v, bn) for v in self.modules()) < thresh  # True if < 'thresh' BatchNorm layers in model

    def info(self, detailed=False, verbose=True, imgsz=640):
        """
        Print model information.

        Args:
            detailed (bool): If True, prints out detailed information about the model.
            verbose (bool): If True, prints out the model information.
            imgsz (int): The size of the image that the model will be trained on.
        """
        return model_info(self, detailed=detailed, verbose=verbose, imgsz=imgsz)

    def _apply(self, fn):
        """
        Apply a function to all tensors in the model that are not parameters or registered buffers.

        Args:
            fn (function): The function to apply to the model.

        Returns:
            (BaseModel): An updated BaseModel object.
        """
        self = super()._apply(fn)
        m = self.model[-1]  # Detect()
        if isinstance(
            m, Detect
        ):  # includes all Detect subclasses like Segment, Pose, OBB, WorldDetect, YOLOEDetect, YOLOESegment
            m.stride = fn(m.stride)
            m.anchors = fn(m.anchors)
            m.strides = fn(m.strides)
        return self

    def load(self, weights, verbose=True):
        """
        Load weights into the model.

        Args:
            weights (dict | torch.nn.Module): The pre-trained weights to be loaded.
            verbose (bool, optional): Whether to log the transfer progress.
        """
        model = weights["model"] if isinstance(weights, dict) else weights  # torchvision models are not dicts
        csd = model.float().state_dict()  # checkpoint state_dict as FP32
        csd = intersect_dicts(csd, self.state_dict())  # intersect
        self.load_state_dict(csd, strict=False)  # load
        if verbose:
            LOGGER.info(f"Transferred {len(csd)}/{len(self.model.state_dict())} items from pretrained weights")

    def loss(self, batch, preds=None):
        """
        Compute loss.

        Args:
            batch (dict): Batch to compute loss on.
            preds (torch.Tensor | List[torch.Tensor], optional): Predictions.
        """
        if getattr(self, "criterion", None) is None:
            self.criterion = self.init_criterion()

        preds = self.forward(batch["img"]) if preds is None else preds
        return self.criterion(preds, batch)

    def init_criterion(self):
        """Initialize the loss criterion for the BaseModel."""
        raise NotImplementedError("compute_loss() needs to be implemented by task heads")


class DetectionModel(BaseModel):
    """YOLO detection model."""
<<<<<<< HEAD

    def __init__(self, cfg="yolo11n.yaml", ch=3, nc=None, verbose=True):  # model, input channels, number of classes
        """Initialize the YOLO detection model with the given config and parameters."""
=======

    def __init__(self, cfg="yolo11n.yaml", ch=3, nc=None, verbose=True):
        """
        Initialize the YOLO detection model with the given config and parameters.

        Args:
            cfg (str | dict): Model configuration file path or dictionary.
            ch (int): Number of input channels.
            nc (int, optional): Number of classes.
            verbose (bool): Whether to display model information.
        """
>>>>>>> 242d332c
        super().__init__()
        self.yaml = cfg if isinstance(cfg, dict) else yaml_model_load(cfg)  # cfg dict
        if self.yaml["backbone"][0][2] == "Silence":
            LOGGER.warning(
<<<<<<< HEAD
                "WARNING ⚠️ YOLOv9 `Silence` module is deprecated in favor of torch.nn.Identity. "
=======
                "YOLOv9 `Silence` module is deprecated in favor of torch.nn.Identity. "
>>>>>>> 242d332c
                "Please delete local *.pt file and re-download the latest model checkpoint."
            )
            self.yaml["backbone"][0][2] = "nn.Identity"

        # Define model
        self.yaml["channels"] = ch  # save channels
        if nc and nc != self.yaml["nc"]:
            LOGGER.info(f"Overriding model.yaml nc={self.yaml['nc']} with nc={nc}")
            self.yaml["nc"] = nc  # override YAML value
        self.model, self.save = parse_model(deepcopy(self.yaml), ch=ch, verbose=verbose)  # model, savelist
        self.names = {i: f"{i}" for i in range(self.yaml["nc"])}  # default names dict
        self.inplace = self.yaml.get("inplace", True)
        self.end2end = getattr(self.model[-1], "end2end", False)

        # Build strides
        m = self.model[-1]  # Detect()
        if isinstance(m, Detect):  # includes all Detect subclasses like Segment, Pose, OBB, YOLOEDetect, YOLOESegment
            s = 256  # 2x min stride
            m.inplace = self.inplace

            def _forward(x):
                """Perform a forward pass through the model, handling different Detect subclass types accordingly."""
                if self.end2end:
                    return self.forward(x)["one2many"]
                return self.forward(x)[0] if isinstance(m, (Segment, YOLOESegment, Pose, OBB)) else self.forward(x)

            m.stride = torch.tensor([s / x.shape[-2] for x in _forward(torch.zeros(1, ch, s, s))])  # forward
            self.stride = m.stride
            m.bias_init()  # only run once
        else:
            self.stride = torch.Tensor([32])  # default stride for i.e. RTDETR

        # Init weights, biases
        initialize_weights(self)
        if verbose:
            self.info()
            LOGGER.info("")

    def _predict_augment(self, x):
        """
        Perform augmentations on input image x and return augmented inference and train outputs.

        Args:
            x (torch.Tensor): Input image tensor.

        Returns:
            (torch.Tensor): Augmented inference output.
        """
        if getattr(self, "end2end", False) or self.__class__.__name__ != "DetectionModel":
            LOGGER.warning("Model does not support 'augment=True', reverting to single-scale prediction.")
            return self._predict_once(x)
        img_size = x.shape[-2:]  # height, width
        s = [1, 0.83, 0.67]  # scales
        f = [None, 3, None]  # flips (2-ud, 3-lr)
        y = []  # outputs
        for si, fi in zip(s, f):
            xi = scale_img(x.flip(fi) if fi else x, si, gs=int(self.stride.max()))
            yi = super().predict(xi)[0]  # forward
            yi = self._descale_pred(yi, fi, si, img_size)
            y.append(yi)
        y = self._clip_augmented(y)  # clip augmented tails
        return torch.cat(y, -1), None  # augmented inference, train

    @staticmethod
    def _descale_pred(p, flips, scale, img_size, dim=1):
        """
        De-scale predictions following augmented inference (inverse operation).

        Args:
            p (torch.Tensor): Predictions tensor.
            flips (int): Flip type (0=none, 2=ud, 3=lr).
            scale (float): Scale factor.
            img_size (tuple): Original image size (height, width).
            dim (int): Dimension to split at.

        Returns:
            (torch.Tensor): De-scaled predictions.
        """
        p[:, :4] /= scale  # de-scale
        x, y, wh, cls = p.split((1, 1, 2, p.shape[dim] - 4), dim)
        if flips == 2:
            y = img_size[0] - y  # de-flip ud
        elif flips == 3:
            x = img_size[1] - x  # de-flip lr
        return torch.cat((x, y, wh, cls), dim)

    def _clip_augmented(self, y):
        """
        Clip YOLO augmented inference tails.

        Args:
            y (List[torch.Tensor]): List of detection tensors.

        Returns:
            (List[torch.Tensor]): Clipped detection tensors.
        """
        nl = self.model[-1].nl  # number of detection layers (P3-P5)
        g = sum(4**x for x in range(nl))  # grid points
        e = 1  # exclude layer count
        i = (y[0].shape[-1] // g) * sum(4**x for x in range(e))  # indices
        y[0] = y[0][..., :-i]  # large
        i = (y[-1].shape[-1] // g) * sum(4 ** (nl - 1 - x) for x in range(e))  # indices
        y[-1] = y[-1][..., i:]  # small
        return y

    def init_criterion(self):
        """Initialize the loss criterion for the DetectionModel."""
        return E2EDetectLoss(self) if getattr(self, "end2end", False) else v8DetectionLoss(self)


class OBBModel(DetectionModel):
    """YOLO Oriented Bounding Box (OBB) model."""

    def __init__(self, cfg="yolo11n-obb.yaml", ch=3, nc=None, verbose=True):
<<<<<<< HEAD
        """Initialize YOLO OBB model with given config and parameters."""
=======
        """
        Initialize YOLO OBB model with given config and parameters.

        Args:
            cfg (str | dict): Model configuration file path or dictionary.
            ch (int): Number of input channels.
            nc (int, optional): Number of classes.
            verbose (bool): Whether to display model information.
        """
>>>>>>> 242d332c
        super().__init__(cfg=cfg, ch=ch, nc=nc, verbose=verbose)

    def init_criterion(self):
        """Initialize the loss criterion for the model."""
        return v8OBBLoss(self)


class SegmentationModel(DetectionModel):
    """YOLO segmentation model."""
<<<<<<< HEAD

    def __init__(self, cfg="yolo11n-seg.yaml", ch=3, nc=None, verbose=True):
        """Initialize YOLOv8 segmentation model with given config and parameters."""
=======

    def __init__(self, cfg="yolo11n-seg.yaml", ch=3, nc=None, verbose=True):
        """
        Initialize YOLOv8 segmentation model with given config and parameters.

        Args:
            cfg (str | dict): Model configuration file path or dictionary.
            ch (int): Number of input channels.
            nc (int, optional): Number of classes.
            verbose (bool): Whether to display model information.
        """
>>>>>>> 242d332c
        super().__init__(cfg=cfg, ch=ch, nc=nc, verbose=verbose)

    def init_criterion(self):
        """Initialize the loss criterion for the SegmentationModel."""
        return v8SegmentationLoss(self)


class PoseModel(DetectionModel):
    """YOLO pose model."""
<<<<<<< HEAD

    def __init__(self, cfg="yolo11n-pose.yaml", ch=3, nc=None, data_kpt_shape=(None, None), verbose=True):
        """Initialize YOLOv8 Pose model."""
=======

    def __init__(self, cfg="yolo11n-pose.yaml", ch=3, nc=None, data_kpt_shape=(None, None), verbose=True):
        """
        Initialize YOLOv8 Pose model.

        Args:
            cfg (str | dict): Model configuration file path or dictionary.
            ch (int): Number of input channels.
            nc (int, optional): Number of classes.
            data_kpt_shape (tuple): Shape of keypoints data.
            verbose (bool): Whether to display model information.
        """
>>>>>>> 242d332c
        if not isinstance(cfg, dict):
            cfg = yaml_model_load(cfg)  # load model YAML
        if any(data_kpt_shape) and list(data_kpt_shape) != list(cfg["kpt_shape"]):
            LOGGER.info(f"Overriding model.yaml kpt_shape={cfg['kpt_shape']} with kpt_shape={data_kpt_shape}")
            cfg["kpt_shape"] = data_kpt_shape
        super().__init__(cfg=cfg, ch=ch, nc=nc, verbose=verbose)

    def init_criterion(self):
        """Initialize the loss criterion for the PoseModel."""
        return v8PoseLoss(self)


class ClassificationModel(BaseModel):
    """YOLO classification model."""
<<<<<<< HEAD

    def __init__(self, cfg="yolo11n-cls.yaml", ch=3, nc=None, verbose=True):
        """Init ClassificationModel with YAML, channels, number of classes, verbose flag."""
=======

    def __init__(self, cfg="yolo11n-cls.yaml", ch=3, nc=None, verbose=True):
        """
        Initialize ClassificationModel with YAML, channels, number of classes, verbose flag.

        Args:
            cfg (str | dict): Model configuration file path or dictionary.
            ch (int): Number of input channels.
            nc (int, optional): Number of classes.
            verbose (bool): Whether to display model information.
        """
>>>>>>> 242d332c
        super().__init__()
        self._from_yaml(cfg, ch, nc, verbose)

    def _from_yaml(self, cfg, ch, nc, verbose):
        """
        Set YOLOv8 model configurations and define the model architecture.

        Args:
            cfg (str | dict): Model configuration file path or dictionary.
            ch (int): Number of input channels.
            nc (int, optional): Number of classes.
            verbose (bool): Whether to display model information.
        """
        self.yaml = cfg if isinstance(cfg, dict) else yaml_model_load(cfg)  # cfg dict

        # Define model
        ch = self.yaml["channels"] = self.yaml.get("channels", ch)  # input channels
        if nc and nc != self.yaml["nc"]:
            LOGGER.info(f"Overriding model.yaml nc={self.yaml['nc']} with nc={nc}")
            self.yaml["nc"] = nc  # override YAML value
        elif not nc and not self.yaml.get("nc", None):
            raise ValueError("nc not specified. Must specify nc in model.yaml or function arguments.")
        self.model, self.save = parse_model(deepcopy(self.yaml), ch=ch, verbose=verbose)  # model, savelist
        self.stride = torch.Tensor([1])  # no stride constraints
        self.names = {i: f"{i}" for i in range(self.yaml["nc"])}  # default names dict
        self.info()

    @staticmethod
    def reshape_outputs(model, nc):
        """
        Update a TorchVision classification model to class count 'n' if required.

        Args:
            model (torch.nn.Module): Model to update.
            nc (int): New number of classes.
        """
        name, m = list((model.model if hasattr(model, "model") else model).named_children())[-1]  # last module
        if isinstance(m, Classify):  # YOLO Classify() head
            if m.linear.out_features != nc:
                m.linear = torch.nn.Linear(m.linear.in_features, nc)
        elif isinstance(m, torch.nn.Linear):  # ResNet, EfficientNet
            if m.out_features != nc:
                setattr(model, name, torch.nn.Linear(m.in_features, nc))
        elif isinstance(m, torch.nn.Sequential):
            types = [type(x) for x in m]
            if torch.nn.Linear in types:
                i = len(types) - 1 - types[::-1].index(torch.nn.Linear)  # last torch.nn.Linear index
                if m[i].out_features != nc:
                    m[i] = torch.nn.Linear(m[i].in_features, nc)
            elif torch.nn.Conv2d in types:
                i = len(types) - 1 - types[::-1].index(torch.nn.Conv2d)  # last torch.nn.Conv2d index
                if m[i].out_channels != nc:
                    m[i] = torch.nn.Conv2d(
                        m[i].in_channels, nc, m[i].kernel_size, m[i].stride, bias=m[i].bias is not None
                    )

    def init_criterion(self):
        """Initialize the loss criterion for the ClassificationModel."""
        return v8ClassificationLoss()

class RegressionModel(BaseModel):
    """YOLOv8 regression model."""

    def __init__(self, cfg="yolov8n-regress.yaml", ch=3, nc=None, verbose=True):
        """Init RegressionModel with YAML, channels, number of classes, verbose flag."""
        super().__init__()
        self._from_yaml(cfg, ch, nc, verbose)

    def _from_yaml(self, cfg, ch, nc, verbose):
        """Set YOLOv8 model configurations and define the model architecture."""
        self.yaml = cfg if isinstance(cfg, dict) else yaml_model_load(cfg)  # cfg dict

        # Define model
        ch = self.yaml["ch"] = self.yaml.get("ch", ch)  # input channels
        self.model, self.save = parse_model(deepcopy(self.yaml), ch=ch, verbose=verbose)  # model, savelist
        self.names = {i: f"{i}" for i in range(self.yaml["nc"])}  # default names dict
        self.stride = torch.Tensor([1])  # no stride constraints
        self.info()

    def init_criterion(self):
        """Initialize the loss criterion for the RegressionModel."""
        return v8RegressionLoss()

class RTDETRDetectionModel(DetectionModel):
    """
    RTDETR (Real-time DEtection and Tracking using Transformers) Detection Model class.

    This class is responsible for constructing the RTDETR architecture, defining loss functions, and facilitating both
    the training and inference processes. RTDETR is an object detection and tracking model that extends from the
    DetectionModel base class.

    Methods:
        init_criterion: Initializes the criterion used for loss calculation.
        loss: Computes and returns the loss during training.
        predict: Performs a forward pass through the network and returns the output.
    """

    def __init__(self, cfg="rtdetr-l.yaml", ch=3, nc=None, verbose=True):
        """
        Initialize the RTDETRDetectionModel.

        Args:
            cfg (str | dict): Configuration file name or path.
            ch (int): Number of input channels.
            nc (int, optional): Number of classes.
            verbose (bool): Print additional information during initialization.
        """
        super().__init__(cfg=cfg, ch=ch, nc=nc, verbose=verbose)

    def init_criterion(self):
        """Initialize the loss criterion for the RTDETRDetectionModel."""
        from ultralytics.models.utils.loss import RTDETRDetectionLoss

        return RTDETRDetectionLoss(nc=self.nc, use_vfl=True)

    def loss(self, batch, preds=None):
        """
        Compute the loss for the given batch of data.

        Args:
            batch (dict): Dictionary containing image and label data.
            preds (torch.Tensor, optional): Precomputed model predictions.

        Returns:
            (tuple): A tuple containing the total loss and main three losses in a tensor.
        """
        if not hasattr(self, "criterion"):
            self.criterion = self.init_criterion()

        img = batch["img"]
        # NOTE: preprocess gt_bbox and gt_labels to list.
        bs = len(img)
        batch_idx = batch["batch_idx"]
        gt_groups = [(batch_idx == i).sum().item() for i in range(bs)]
        targets = {
            "cls": batch["cls"].to(img.device, dtype=torch.long).view(-1),
            "bboxes": batch["bboxes"].to(device=img.device),
            "batch_idx": batch_idx.to(img.device, dtype=torch.long).view(-1),
            "gt_groups": gt_groups,
        }

        preds = self.predict(img, batch=targets) if preds is None else preds
        dec_bboxes, dec_scores, enc_bboxes, enc_scores, dn_meta = preds if self.training else preds[1]
        if dn_meta is None:
            dn_bboxes, dn_scores = None, None
        else:
            dn_bboxes, dec_bboxes = torch.split(dec_bboxes, dn_meta["dn_num_split"], dim=2)
            dn_scores, dec_scores = torch.split(dec_scores, dn_meta["dn_num_split"], dim=2)

        dec_bboxes = torch.cat([enc_bboxes.unsqueeze(0), dec_bboxes])  # (7, bs, 300, 4)
        dec_scores = torch.cat([enc_scores.unsqueeze(0), dec_scores])

        loss = self.criterion(
            (dec_bboxes, dec_scores), targets, dn_bboxes=dn_bboxes, dn_scores=dn_scores, dn_meta=dn_meta
        )
        # NOTE: There are like 12 losses in RTDETR, backward with all losses but only show the main three losses.
        return sum(loss.values()), torch.as_tensor(
            [loss[k].detach() for k in ["loss_giou", "loss_class", "loss_bbox"]], device=img.device
        )

    def predict(self, x, profile=False, visualize=False, batch=None, augment=False, embed=None):
        """
        Perform a forward pass through the model.

        Args:
            x (torch.Tensor): The input tensor.
            profile (bool): If True, profile the computation time for each layer.
            visualize (bool): If True, save feature maps for visualization.
            batch (dict, optional): Ground truth data for evaluation.
            augment (bool): If True, perform data augmentation during inference.
            embed (list, optional): A list of feature vectors/embeddings to return.

        Returns:
            (torch.Tensor): Model's output tensor.
        """
        y, dt, embeddings = [], [], []  # outputs
        for m in self.model[:-1]:  # except the head part
            if m.f != -1:  # if not from previous layer
                x = y[m.f] if isinstance(m.f, int) else [x if j == -1 else y[j] for j in m.f]  # from earlier layers
            if profile:
                self._profile_one_layer(m, x, dt)
            x = m(x)  # run
            y.append(x if m.i in self.save else None)  # save output
            if visualize:
                feature_visualization(x, m.type, m.i, save_dir=visualize)
            if embed and m.i in embed:
                embeddings.append(torch.nn.functional.adaptive_avg_pool2d(x, (1, 1)).squeeze(-1).squeeze(-1))  # flatten
                if m.i == max(embed):
                    return torch.unbind(torch.cat(embeddings, 1), dim=0)
        head = self.model[-1]
        x = head([y[j] for j in head.f], batch)  # head inference
        return x


class WorldModel(DetectionModel):
    """YOLOv8 World Model."""

    def __init__(self, cfg="yolov8s-world.yaml", ch=3, nc=None, verbose=True):
        """
        Initialize YOLOv8 world model with given config and parameters.

        Args:
            cfg (str | dict): Model configuration file path or dictionary.
            ch (int): Number of input channels.
            nc (int, optional): Number of classes.
            verbose (bool): Whether to display model information.
        """
        self.txt_feats = torch.randn(1, nc or 80, 512)  # features placeholder
        self.clip_model = None  # CLIP model placeholder
        super().__init__(cfg=cfg, ch=ch, nc=nc, verbose=verbose)

    def set_classes(self, text, batch=80, cache_clip_model=True):
        """
        Set classes in advance so that model could do offline-inference without clip model.

        Args:
            text (List[str]): List of class names.
            batch (int): Batch size for processing text tokens.
            cache_clip_model (bool): Whether to cache the CLIP model.
        """
        try:
            import clip
        except ImportError:
            check_requirements("git+https://github.com/ultralytics/CLIP.git")
            import clip

        if (
            not getattr(self, "clip_model", None) and cache_clip_model
        ):  # for backwards compatibility of models lacking clip_model attribute
            self.clip_model = clip.load("ViT-B/32")[0]
        model = self.clip_model if cache_clip_model else clip.load("ViT-B/32")[0]
        device = next(model.parameters()).device
        text_token = clip.tokenize(text).to(device)
        txt_feats = [model.encode_text(token).detach() for token in text_token.split(batch)]
        txt_feats = txt_feats[0] if len(txt_feats) == 1 else torch.cat(txt_feats, dim=0)
        txt_feats = txt_feats / txt_feats.norm(p=2, dim=-1, keepdim=True)
        self.txt_feats = txt_feats.reshape(-1, len(text), txt_feats.shape[-1])
        self.model[-1].nc = len(text)

    def predict(self, x, profile=False, visualize=False, txt_feats=None, augment=False, embed=None):
        """
        Perform a forward pass through the model.

        Args:
            x (torch.Tensor): The input tensor.
            profile (bool): If True, profile the computation time for each layer.
            visualize (bool): If True, save feature maps for visualization.
            txt_feats (torch.Tensor, optional): The text features, use it if it's given.
            augment (bool): If True, perform data augmentation during inference.
            embed (list, optional): A list of feature vectors/embeddings to return.

        Returns:
            (torch.Tensor): Model's output tensor.
        """
        txt_feats = (self.txt_feats if txt_feats is None else txt_feats).to(device=x.device, dtype=x.dtype)
        if len(txt_feats) != len(x) or self.model[-1].export:
            txt_feats = txt_feats.expand(x.shape[0], -1, -1)
        ori_txt_feats = txt_feats.clone()
        y, dt, embeddings = [], [], []  # outputs
        for m in self.model:  # except the head part
            if m.f != -1:  # if not from previous layer
                x = y[m.f] if isinstance(m.f, int) else [x if j == -1 else y[j] for j in m.f]  # from earlier layers
            if profile:
                self._profile_one_layer(m, x, dt)
            if isinstance(m, C2fAttn):
                x = m(x, txt_feats)
            elif isinstance(m, WorldDetect):
                x = m(x, ori_txt_feats)
            elif isinstance(m, ImagePoolingAttn):
                txt_feats = m(x, txt_feats)
            else:
                x = m(x)  # run

            y.append(x if m.i in self.save else None)  # save output
            if visualize:
                feature_visualization(x, m.type, m.i, save_dir=visualize)
            if embed and m.i in embed:
                embeddings.append(torch.nn.functional.adaptive_avg_pool2d(x, (1, 1)).squeeze(-1).squeeze(-1))  # flatten
                if m.i == max(embed):
                    return torch.unbind(torch.cat(embeddings, 1), dim=0)
        return x

    def loss(self, batch, preds=None):
        """
        Compute loss.

        Args:
            batch (dict): Batch to compute loss on.
            preds (torch.Tensor | List[torch.Tensor], optional): Predictions.
        """
        if not hasattr(self, "criterion"):
            self.criterion = self.init_criterion()

        if preds is None:
            preds = self.forward(batch["img"], txt_feats=batch["txt_feats"])
        return self.criterion(preds, batch)


<<<<<<< HEAD
=======
class YOLOEModel(DetectionModel):
    """YOLOE detection model."""

    def __init__(self, cfg="yoloe-v8s.yaml", ch=3, nc=None, verbose=True):
        """
        Initialize YOLOE model with given config and parameters.

        Args:
            cfg (str | dict): Model configuration file path or dictionary.
            ch (int): Number of input channels.
            nc (int, optional): Number of classes.
            verbose (bool): Whether to display model information.
        """
        super().__init__(cfg=cfg, ch=ch, nc=nc, verbose=verbose)

    @smart_inference_mode()
    def get_text_pe(self, text, batch=80, cache_clip_model=False, without_reprta=False):
        """
        Set classes in advance so that model could do offline-inference without clip model.

        Args:
            text (List[str]): List of class names.
            batch (int): Batch size for processing text tokens.
            cache_clip_model (bool): Whether to cache the CLIP model.
            without_reprta (bool): Whether to return text embeddings cooperated with reprta module.

        Returns:
            (torch.Tensor): Text positional embeddings.
        """
        from ultralytics.nn.text_model import build_text_model

        device = next(self.model.parameters()).device
        if not getattr(self, "clip_model", None) and cache_clip_model:
            # For backwards compatibility of models lacking clip_model attribute
            self.clip_model = build_text_model("mobileclip:blt", device=device)

        model = self.clip_model if cache_clip_model else build_text_model("mobileclip:blt", device=device)
        text_token = model.tokenize(text)
        txt_feats = [model.encode_text(token).detach() for token in text_token.split(batch)]
        txt_feats = txt_feats[0] if len(txt_feats) == 1 else torch.cat(txt_feats, dim=0)
        txt_feats = txt_feats.reshape(-1, len(text), txt_feats.shape[-1])
        if without_reprta:
            return txt_feats

        assert not self.training
        head = self.model[-1]
        assert isinstance(head, YOLOEDetect)
        return head.get_tpe(txt_feats)  # run axuiliary text head

    @smart_inference_mode()
    def get_visual_pe(self, img, visual):
        """
        Get visual embeddings.

        Args:
            img (torch.Tensor): Input image tensor.
            visual (torch.Tensor): Visual features.

        Returns:
            (torch.Tensor): Visual positional embeddings.
        """
        return self(img, vpe=visual, return_vpe=True)

    def set_vocab(self, vocab, names):
        """
        Set vocabulary for the prompt-free model.

        Args:
            vocab (nn.ModuleList): List of vocabulary items.
            names (List[str]): List of class names.
        """
        assert not self.training
        head = self.model[-1]
        assert isinstance(head, YOLOEDetect)

        # Cache anchors for head
        device = next(self.parameters()).device
        self(torch.empty(1, 3, self.args["imgsz"], self.args["imgsz"]).to(device))  # warmup

        # re-parameterization for prompt-free model
        self.model[-1].lrpc = nn.ModuleList(
            LRPCHead(cls, pf[-1], loc[-1], enabled=i != 2)
            for i, (cls, pf, loc) in enumerate(zip(vocab, head.cv3, head.cv2))
        )
        for loc_head, cls_head in zip(head.cv2, head.cv3):
            assert isinstance(loc_head, nn.Sequential)
            assert isinstance(cls_head, nn.Sequential)
            del loc_head[-1]
            del cls_head[-1]
        self.model[-1].nc = len(names)
        self.names = check_class_names(names)

    def get_vocab(self, names):
        """
        Get fused vocabulary layer from the model.

        Args:
            names (list): List of class names.

        Returns:
            (nn.ModuleList): List of vocabulary modules.
        """
        assert not self.training
        head = self.model[-1]
        assert isinstance(head, YOLOEDetect)
        assert not head.is_fused

        tpe = self.get_text_pe(names)
        self.set_classes(names, tpe)
        device = next(self.model.parameters()).device
        head.fuse(self.pe.to(device))  # fuse prompt embeddings to classify head

        vocab = nn.ModuleList()
        for cls_head in head.cv3:
            assert isinstance(cls_head, nn.Sequential)
            vocab.append(cls_head[-1])
        return vocab

    def set_classes(self, names, embeddings):
        """
        Set classes in advance so that model could do offline-inference without clip model.

        Args:
            names (List[str]): List of class names.
            embeddings (torch.Tensor): Embeddings tensor.
        """
        assert not hasattr(self.model[-1], "lrpc"), (
            "Prompt-free model does not support setting classes. Please try with Text/Visual prompt models."
        )
        assert embeddings.ndim == 3
        self.pe = embeddings
        self.model[-1].nc = len(names)
        self.names = check_class_names(names)

    def get_cls_pe(self, tpe, vpe):
        """
        Get class positional embeddings.

        Args:
            tpe (torch.Tensor, optional): Text positional embeddings.
            vpe (torch.Tensor, optional): Visual positional embeddings.

        Returns:
            (torch.Tensor): Class positional embeddings.
        """
        all_pe = []
        if tpe is not None:
            assert tpe.ndim == 3
            all_pe.append(tpe)
        if vpe is not None:
            assert vpe.ndim == 3
            all_pe.append(vpe)
        if not all_pe:
            all_pe.append(getattr(self, "pe", torch.zeros(1, 80, 512)))
        return torch.cat(all_pe, dim=1)

    def predict(
        self, x, profile=False, visualize=False, tpe=None, augment=False, embed=None, vpe=None, return_vpe=False
    ):
        """
        Perform a forward pass through the model.

        Args:
            x (torch.Tensor): The input tensor.
            profile (bool): If True, profile the computation time for each layer.
            visualize (bool): If True, save feature maps for visualization.
            tpe (torch.Tensor, optional): Text positional embeddings.
            augment (bool): If True, perform data augmentation during inference.
            embed (list, optional): A list of feature vectors/embeddings to return.
            vpe (torch.Tensor, optional): Visual positional embeddings.
            return_vpe (bool): If True, return visual positional embeddings.

        Returns:
            (torch.Tensor): Model's output tensor.
        """
        y, dt, embeddings = [], [], []  # outputs
        b = x.shape[0]
        for m in self.model:  # except the head part
            if m.f != -1:  # if not from previous layer
                x = y[m.f] if isinstance(m.f, int) else [x if j == -1 else y[j] for j in m.f]  # from earlier layers
            if profile:
                self._profile_one_layer(m, x, dt)
            if isinstance(m, YOLOEDetect):
                vpe = m.get_vpe(x, vpe) if vpe is not None else None
                if return_vpe:
                    assert vpe is not None
                    assert not self.training
                    return vpe
                cls_pe = self.get_cls_pe(m.get_tpe(tpe), vpe).to(device=x[0].device, dtype=x[0].dtype)
                if cls_pe.shape[0] != b or m.export:
                    cls_pe = cls_pe.expand(b, -1, -1)
                x = m(x, cls_pe)
            else:
                x = m(x)  # run

            y.append(x if m.i in self.save else None)  # save output
            if visualize:
                feature_visualization(x, m.type, m.i, save_dir=visualize)
            if embed and m.i in embed:
                embeddings.append(torch.nn.functional.adaptive_avg_pool2d(x, (1, 1)).squeeze(-1).squeeze(-1))  # flatten
                if m.i == max(embed):
                    return torch.unbind(torch.cat(embeddings, 1), dim=0)
        return x

    def loss(self, batch, preds=None):
        """
        Compute loss.

        Args:
            batch (dict): Batch to compute loss on.
            preds (torch.Tensor | List[torch.Tensor], optional): Predictions.
        """
        if not hasattr(self, "criterion"):
            from ultralytics.utils.loss import TVPDetectLoss

            visual_prompt = batch.get("visuals", None) is not None  # TODO
            self.criterion = TVPDetectLoss(self) if visual_prompt else self.init_criterion()

        if preds is None:
            preds = self.forward(batch["img"], tpe=batch.get("txt_feats", None), vpe=batch.get("visuals", None))
        return self.criterion(preds, batch)


class YOLOESegModel(YOLOEModel, SegmentationModel):
    """YOLOE segmentation model."""

    def __init__(self, cfg="yoloe-v8s-seg.yaml", ch=3, nc=None, verbose=True):
        """
        Initialize YOLOE segmentation model with given config and parameters.

        Args:
            cfg (str | dict): Model configuration file path or dictionary.
            ch (int): Number of input channels.
            nc (int, optional): Number of classes.
            verbose (bool): Whether to display model information.
        """
        super().__init__(cfg=cfg, ch=ch, nc=nc, verbose=verbose)

    def loss(self, batch, preds=None):
        """
        Compute loss.

        Args:
            batch (dict): Batch to compute loss on.
            preds (torch.Tensor | List[torch.Tensor], optional): Predictions.
        """
        if not hasattr(self, "criterion"):
            from ultralytics.utils.loss import TVPSegmentLoss

            visual_prompt = batch.get("visuals", None) is not None  # TODO
            self.criterion = TVPSegmentLoss(self) if visual_prompt else self.init_criterion()

        if preds is None:
            preds = self.forward(batch["img"], tpe=batch.get("txt_feats", None), vpe=batch.get("visuals", None))
        return self.criterion(preds, batch)


>>>>>>> 242d332c
class Ensemble(torch.nn.ModuleList):
    """Ensemble of models."""

    def __init__(self):
        """Initialize an ensemble of models."""
        super().__init__()

    def forward(self, x, augment=False, profile=False, visualize=False):
        """
        Generate the YOLO network's final layer.

        Args:
            x (torch.Tensor): Input tensor.
            augment (bool): Whether to augment the input.
            profile (bool): Whether to profile the model.
            visualize (bool): Whether to visualize the features.

        Returns:
            (tuple): Tuple containing the concatenated predictions and None.
        """
        y = [module(x, augment, profile, visualize)[0] for module in self]
        # y = torch.stack(y).max(0)[0]  # max ensemble
        # y = torch.stack(y).mean(0)  # mean ensemble
        y = torch.cat(y, 2)  # nms ensemble, y shape(B, HW, C)
        return y, None  # inference, train output


# Functions ------------------------------------------------------------------------------------------------------------


@contextlib.contextmanager
def temporary_modules(modules=None, attributes=None):
    """
    Context manager for temporarily adding or modifying modules in Python's module cache (`sys.modules`).

    This function can be used to change the module paths during runtime. It's useful when refactoring code,
    where you've moved a module from one location to another, but you still want to support the old import
    paths for backwards compatibility.

    Args:
        modules (dict, optional): A dictionary mapping old module paths to new module paths.
        attributes (dict, optional): A dictionary mapping old module attributes to new module attributes.

    Examples:
        >>> with temporary_modules({"old.module": "new.module"}, {"old.module.attribute": "new.module.attribute"}):
        >>> import old.module  # this will now import new.module
        >>> from old.module import attribute  # this will now import new.module.attribute

    Note:
        The changes are only in effect inside the context manager and are undone once the context manager exits.
        Be aware that directly manipulating `sys.modules` can lead to unpredictable results, especially in larger
        applications or libraries. Use this function with caution.
    """
    if modules is None:
        modules = {}
    if attributes is None:
        attributes = {}
    import sys
    from importlib import import_module

    try:
        # Set attributes in sys.modules under their old name
        for old, new in attributes.items():
            old_module, old_attr = old.rsplit(".", 1)
            new_module, new_attr = new.rsplit(".", 1)
            setattr(import_module(old_module), old_attr, getattr(import_module(new_module), new_attr))

        # Set modules in sys.modules under their old name
        for old, new in modules.items():
            sys.modules[old] = import_module(new)

        yield
    finally:
        # Remove the temporary module paths
        for old in modules:
            if old in sys.modules:
                del sys.modules[old]


class SafeClass:
    """A placeholder class to replace unknown classes during unpickling."""

    def __init__(self, *args, **kwargs):
        """Initialize SafeClass instance, ignoring all arguments."""
        pass

    def __call__(self, *args, **kwargs):
        """Run SafeClass instance, ignoring all arguments."""
        pass


class SafeUnpickler(pickle.Unpickler):
    """Custom Unpickler that replaces unknown classes with SafeClass."""

    def find_class(self, module, name):
        """
        Attempt to find a class, returning SafeClass if not among safe modules.

        Args:
            module (str): Module name.
            name (str): Class name.

        Returns:
            (type): Found class or SafeClass.
        """
        safe_modules = (
            "torch",
            "collections",
            "collections.abc",
            "builtins",
            "math",
            "numpy",
            # Add other modules considered safe
        )
        if module in safe_modules:
            return super().find_class(module, name)
        else:
            return SafeClass


def torch_safe_load(weight, safe_only=False):
    """
    Attempts to load a PyTorch model with the torch.load() function. If a ModuleNotFoundError is raised, it catches the
    error, logs a warning message, and attempts to install the missing module via the check_requirements() function.
    After installation, the function again attempts to load the model using torch.load().

    Args:
        weight (str): The file path of the PyTorch model.
        safe_only (bool): If True, replace unknown classes with SafeClass during loading.

    Returns:
        ckpt (dict): The loaded model checkpoint.
        file (str): The loaded filename.

    Examples:
        >>> from ultralytics.nn.tasks import torch_safe_load
        >>> ckpt, file = torch_safe_load("path/to/best.pt", safe_only=True)
    """
    from ultralytics.utils.downloads import attempt_download_asset

    check_suffix(file=weight, suffix=".pt")
    file = attempt_download_asset(weight)  # search online if missing locally
    try:
        with temporary_modules(
            modules={
                "ultralytics.yolo.utils": "ultralytics.utils",
                "ultralytics.yolo.v8": "ultralytics.models.yolo",
                "ultralytics.yolo.data": "ultralytics.data",
            },
            attributes={
                "ultralytics.nn.modules.block.Silence": "torch.nn.Identity",  # YOLOv9e
                "ultralytics.nn.tasks.YOLOv10DetectionModel": "ultralytics.nn.tasks.DetectionModel",  # YOLOv10
                "ultralytics.utils.loss.v10DetectLoss": "ultralytics.utils.loss.E2EDetectLoss",  # YOLOv10
            },
        ):
            if safe_only:
                # Load via custom pickle module
                safe_pickle = types.ModuleType("safe_pickle")
                safe_pickle.Unpickler = SafeUnpickler
                safe_pickle.load = lambda file_obj: SafeUnpickler(file_obj).load()
                with open(file, "rb") as f:
                    ckpt = torch.load(f, pickle_module=safe_pickle)
            else:
                ckpt = torch.load(file, map_location="cpu")

    except ModuleNotFoundError as e:  # e.name is missing module name
        if e.name == "models":
            raise TypeError(
                emojis(
                    f"ERROR ❌️ {weight} appears to be an Ultralytics YOLOv5 model originally trained "
                    f"with https://github.com/ultralytics/yolov5.\nThis model is NOT forwards compatible with "
                    f"YOLOv8 at https://github.com/ultralytics/ultralytics."
                    f"\nRecommend fixes are to train a new model using the latest 'ultralytics' package or to "
                    f"run a command with an official Ultralytics model, i.e. 'yolo predict model=yolo11n.pt'"
                )
            ) from e
        LOGGER.warning(
            f"{weight} appears to require '{e.name}', which is not in Ultralytics requirements."
            f"\nAutoInstall will run now for '{e.name}' but this feature will be removed in the future."
            f"\nRecommend fixes are to train a new model using the latest 'ultralytics' package or to "
            f"run a command with an official Ultralytics model, i.e. 'yolo predict model=yolo11n.pt'"
        )
        check_requirements(e.name)  # install missing module
        ckpt = torch.load(file, map_location="cpu")

    if not isinstance(ckpt, dict):
        # File is likely a YOLO instance saved with i.e. torch.save(model, "saved_model.pt")
        LOGGER.warning(
            f"The file '{weight}' appears to be improperly saved or formatted. "
            f"For optimal results, use model.save('filename.pt') to correctly save YOLO models."
        )
        ckpt = {"model": ckpt.model}

    return ckpt, file


def attempt_load_weights(weights, device=None, inplace=True, fuse=False):
    """
    Load an ensemble of models weights=[a,b,c] or a single model weights=[a] or weights=a.

    Args:
        weights (str | List[str]): Model weights path(s).
        device (torch.device, optional): Device to load model to.
        inplace (bool): Whether to do inplace operations.
        fuse (bool): Whether to fuse model.

    Returns:
        (torch.nn.Module): Loaded model.
    """
    ensemble = Ensemble()
    for w in weights if isinstance(weights, list) else [weights]:
        ckpt, w = torch_safe_load(w)  # load ckpt
        args = {**DEFAULT_CFG_DICT, **ckpt["train_args"]} if "train_args" in ckpt else None  # combined args
        model = (ckpt.get("ema") or ckpt["model"]).to(device).float()  # FP32 model

        # Model compatibility updates
        model.args = args  # attach args to model
        model.pt_path = w  # attach *.pt file path to model
        model.task = guess_model_task(model)
        if not hasattr(model, "stride"):
            model.stride = torch.tensor([32.0])

        # Append
        ensemble.append(model.fuse().eval() if fuse and hasattr(model, "fuse") else model.eval())  # model in eval mode

    # Module updates
    for m in ensemble.modules():
        if hasattr(m, "inplace"):
            m.inplace = inplace
        elif isinstance(m, torch.nn.Upsample) and not hasattr(m, "recompute_scale_factor"):
            m.recompute_scale_factor = None  # torch 1.11.0 compatibility

    # Return model
    if len(ensemble) == 1:
        return ensemble[-1]

    # Return ensemble
    LOGGER.info(f"Ensemble created with {weights}\n")
    for k in "names", "nc", "yaml":
        setattr(ensemble, k, getattr(ensemble[0], k))
    ensemble.stride = ensemble[int(torch.argmax(torch.tensor([m.stride.max() for m in ensemble])))].stride
    assert all(ensemble[0].nc == m.nc for m in ensemble), f"Models differ in class counts {[m.nc for m in ensemble]}"
    return ensemble


def attempt_load_one_weight(weight, device=None, inplace=True, fuse=False):
    """
    Load a single model weights.

    Args:
        weight (str): Model weight path.
        device (torch.device, optional): Device to load model to.
        inplace (bool): Whether to do inplace operations.
        fuse (bool): Whether to fuse model.

    Returns:
        (tuple): Tuple containing the model and checkpoint.
    """
    ckpt, weight = torch_safe_load(weight)  # load ckpt
    args = {**DEFAULT_CFG_DICT, **(ckpt.get("train_args", {}))}  # combine model and default args, preferring model args
    model = (ckpt.get("ema") or ckpt["model"]).to(device).float()  # FP32 model

    # Model compatibility updates
    model.args = {k: v for k, v in args.items() if k in DEFAULT_CFG_KEYS}  # attach args to model
    model.pt_path = weight  # attach *.pt file path to model
    model.task = guess_model_task(model)
    if not hasattr(model, "stride"):
        model.stride = torch.tensor([32.0])

    model = model.fuse().eval() if fuse and hasattr(model, "fuse") else model.eval()  # model in eval mode

    # Module updates
    for m in model.modules():
        if hasattr(m, "inplace"):
            m.inplace = inplace
        elif isinstance(m, torch.nn.Upsample) and not hasattr(m, "recompute_scale_factor"):
            m.recompute_scale_factor = None  # torch 1.11.0 compatibility

    # Return model and ckpt
    return model, ckpt


def parse_model(d, ch, verbose=True):  # model_dict, input_channels(3)
    """
    Parse a YOLO model.yaml dictionary into a PyTorch model.

    Args:
        d (dict): Model dictionary.
        ch (int): Input channels.
        verbose (bool): Whether to print model details.

    Returns:
        (tuple): Tuple containing the PyTorch model and sorted list of output layers.
    """
    import ast

    # Args
    legacy = True  # backward compatibility for v3/v5/v8/v9 models
    max_channels = float("inf")
    nc, act, scales = (d.get(x) for x in ("nc", "activation", "scales"))
    depth, width, kpt_shape = (d.get(x, 1.0) for x in ("depth_multiple", "width_multiple", "kpt_shape"))
    if scales:
        scale = d.get("scale")
        if not scale:
            scale = tuple(scales.keys())[0]
            LOGGER.warning(f"no model scale passed. Assuming scale='{scale}'.")
        depth, width, max_channels = scales[scale]

    if act:
        Conv.default_act = eval(act)  # redefine default activation, i.e. Conv.default_act = torch.nn.SiLU()
        if verbose:
            LOGGER.info(f"{colorstr('activation:')} {act}")  # print

    if verbose:
        LOGGER.info(f"\n{'':>3}{'from':>20}{'n':>3}{'params':>10}  {'module':<45}{'arguments':<30}")
    ch = [ch]
    layers, save, c2 = [], [], ch[-1]  # layers, savelist, ch out
    base_modules = frozenset(
        {
            Classify,
            Conv,
            ConvTranspose,
            GhostConv,
            Bottleneck,
            GhostBottleneck,
            SPP,
            SPPF,
            C2fPSA,
            C2PSA,
            DWConv,
            Focus,
            BottleneckCSP,
            C1,
            C2,
            C2f,
            C3k2,
            RepNCSPELAN4,
            ELAN1,
            ADown,
            AConv,
            SPPELAN,
            C2fAttn,
            C3,
            C3TR,
            C3Ghost,
            torch.nn.ConvTranspose2d,
            DWConvTranspose2d,
            C3x,
            RepC3,
            PSA,
            SCDown,
            C2fCIB,
<<<<<<< HEAD
=======
            A2C2f,
>>>>>>> 242d332c
        }
    )
    repeat_modules = frozenset(  # modules with 'repeat' arguments
        {
            BottleneckCSP,
            C1,
            C2,
            C2f,
            C3k2,
            C2fAttn,
            C3,
            C3TR,
            C3Ghost,
            C3x,
            RepC3,
            C2fPSA,
            C2fCIB,
            C2PSA,
<<<<<<< HEAD
=======
            A2C2f,
>>>>>>> 242d332c
        }
    )
    for i, (f, n, m, args) in enumerate(d["backbone"] + d["head"]):  # from, number, module, args
        m = (
            getattr(torch.nn, m[3:])
            if "nn." in m
            else getattr(__import__("torchvision").ops, m[16:])
            if "torchvision.ops." in m
            else globals()[m]
        )  # get module
        for j, a in enumerate(args):
            if isinstance(a, str):
                with contextlib.suppress(ValueError):
                    args[j] = locals()[a] if a in locals() else ast.literal_eval(a)
        n = n_ = max(round(n * depth), 1) if n > 1 else n  # depth gain
        if m in base_modules:
            c1, c2 = ch[f], args[0]
            if c2 != nc:  # if c2 not equal to number of classes (i.e. for Classify() output)
                c2 = make_divisible(min(c2, max_channels) * width, 8)
            if m is C2fAttn:  # set 1) embed channels and 2) num heads
                args[1] = make_divisible(min(args[1], max_channels // 2) * width, 8)
                args[2] = int(max(round(min(args[2], max_channels // 2 // 32)) * width, 1) if args[2] > 1 else args[2])

            args = [c1, c2, *args[1:]]
            if m in repeat_modules:
                args.insert(2, n)  # number of repeats
                n = 1
            if m is C3k2:  # for M/L/X sizes
                legacy = False
                if scale in "mlx":
                    args[3] = True
<<<<<<< HEAD
=======
            if m is A2C2f:
                legacy = False
                if scale in "lx":  # for L/X sizes
                    args.extend((True, 1.2))
            if m is C2fCIB:
                legacy = False
>>>>>>> 242d332c
        elif m is AIFI:
            args = [ch[f], *args]
        elif m in frozenset({HGStem, HGBlock}):
            c1, cm, c2 = ch[f], args[0], args[1]
            args = [c1, cm, c2, *args[2:]]
            if m is HGBlock:
                args.insert(4, n)  # number of repeats
                n = 1
        elif m is ResNetLayer:
            c2 = args[1] if args[3] else args[1] * 4
        elif m is torch.nn.BatchNorm2d:
            args = [ch[f]]
        elif m is Concat:
            c2 = sum(ch[x] for x in f)
<<<<<<< HEAD
        elif m in frozenset({Detect, WorldDetect, Segment, Pose, OBB, ImagePoolingAttn, v10Detect}):
=======
        elif m in frozenset(
            {Detect, WorldDetect, YOLOEDetect, Segment, YOLOESegment, Pose, OBB, ImagePoolingAttn, v10Detect}
        ):
>>>>>>> 242d332c
            args.append([ch[x] for x in f])
            if m is Segment or m is YOLOESegment:
                args[2] = make_divisible(min(args[2], max_channels) * width, 8)
<<<<<<< HEAD
            if m in {Detect, Segment, Pose, OBB}:
=======
            if m in {Detect, YOLOEDetect, Segment, YOLOESegment, Pose, OBB}:
>>>>>>> 242d332c
                m.legacy = legacy
        elif m is RTDETRDecoder:  # special case, channels arg must be passed in index 1
            args.insert(1, [ch[x] for x in f])
        elif m in (Regress, Regress6):
            c1, c2 = ch[f], args[0]
            args = [c1, c2]
            if m is Regress6:
                args += [d.get("min_value"), d.get("max_value")]
        elif m is CBLinear:
            c2 = args[0]
            c1 = ch[f]
            args = [c1, c2, *args[1:]]
        elif m is CBFuse:
            c2 = ch[f[-1]]
        elif m in frozenset({TorchVision, Index}):
            c2 = args[0]
            c1 = ch[f]
            args = [*args[1:]]
        else:
            c2 = ch[f]

        m_ = torch.nn.Sequential(*(m(*args) for _ in range(n))) if n > 1 else m(*args)  # module
        t = str(m)[8:-2].replace("__main__.", "")  # module type
        m_.np = sum(x.numel() for x in m_.parameters())  # number params
        m_.i, m_.f, m_.type = i, f, t  # attach index, 'from' index, type
        if verbose:
            LOGGER.info(f"{i:>3}{str(f):>20}{n_:>3}{m_.np:10.0f}  {t:<45}{str(args):<30}")  # print
        save.extend(x % i for x in ([f] if isinstance(f, int) else f) if x != -1)  # append to savelist
        layers.append(m_)
        if i == 0:
            ch = []
        ch.append(c2)
    return torch.nn.Sequential(*layers), sorted(save)


def yaml_model_load(path):
<<<<<<< HEAD
    """Load a YOLOv8 model from a YAML file."""
=======
    """
    Load a YOLOv8 model from a YAML file.

    Args:
        path (str | Path): Path to the YAML file.

    Returns:
        (dict): Model dictionary.
    """
>>>>>>> 242d332c
    path = Path(path)
    if path.stem in (f"yolov{d}{x}6" for x in "nsmlx" for d in (5, 8)):
        new_stem = re.sub(r"(\d+)([nslmx])6(.+)?$", r"\1\2-p6\3", path.stem)
        LOGGER.warning(f"Ultralytics YOLO P6 models now use -p6 suffix. Renaming {path.stem} to {new_stem}.")
        path = path.with_name(new_stem + path.suffix)

    unified_path = re.sub(r"(\d+)([nslmx])(.+)?$", r"\1\3", str(path))  # i.e. yolov8x.yaml -> yolov8.yaml
    yaml_file = check_yaml(unified_path, hard=False) or check_yaml(path)
    d = yaml_load(yaml_file)  # model dict
    d["scale"] = guess_model_scale(path)
    d["yaml_file"] = str(path)
    return d


def guess_model_scale(model_path):
    """
    Extract the size character n, s, m, l, or x of the model's scale from the model path.

    Args:
        model_path (str | Path): The path to the YOLO model's YAML file.

    Returns:
        (str): The size character of the model's scale (n, s, m, l, or x).
    """
    try:
<<<<<<< HEAD
        return re.search(r"yolo[v]?\d+([nslmx])", Path(model_path).stem).group(1)  # noqa, returns n, s, m, l, or x
=======
        return re.search(r"yolo(e-)?[v]?\d+([nslmx])", Path(model_path).stem).group(2)  # noqa
>>>>>>> 242d332c
    except AttributeError:
        return ""


def guess_model_task(model):
    """
    Guess the task of a PyTorch model from its architecture or configuration.

    Args:
        model (torch.nn.Module | dict): PyTorch model or model configuration in YAML format.

    Returns:
<<<<<<< HEAD
        (str): Task of the model ('detect', 'segment', 'classify', 'pose', 'regress').

    Raises:
        SyntaxError: If the task of the model could not be determined.
=======
        (str): Task of the model ('detect', 'segment', 'classify', 'pose', 'obb').
>>>>>>> 242d332c
    """

    def cfg2task(cfg):
        """Guess from YAML dictionary."""
        m = cfg["head"][-1][-2].lower()  # output module name
        if m in {"classify", "classifier", "cls", "fc"}:
            return "classify"
        if "detect" in m:
            return "detect"
        if "segment" in m:
            return "segment"
        if m == "pose":
            return "pose"
        if m == "obb":
            return "obb"
        if "regress" in m:
            return "regress"

    # Guess from model cfg
    if isinstance(model, dict):
        with contextlib.suppress(Exception):
            return cfg2task(model)
    # Guess from PyTorch model
    if isinstance(model, torch.nn.Module):  # PyTorch model
        for x in "model.args", "model.model.args", "model.model.model.args":
            with contextlib.suppress(Exception):
                return eval(x)["task"]
        for x in "model.yaml", "model.model.yaml", "model.model.model.yaml":
            with contextlib.suppress(Exception):
                return cfg2task(eval(x))
        for m in model.modules():
            if isinstance(m, (Segment, YOLOESegment)):
                return "segment"
            elif isinstance(m, Classify):
                return "classify"
            elif isinstance(m, Pose):
                return "pose"
            elif isinstance(m, OBB):
                return "obb"
            elif isinstance(m, (Detect, WorldDetect, YOLOEDetect, v10Detect)):
                return "detect"
            elif isinstance(m, (Regress, Regress6)):
                return "regress"

    # Guess from model filename
    if isinstance(model, (str, Path)):
        model = Path(model)
        if "-seg" in model.stem or "segment" in model.parts:
            return "segment"
        elif "-cls" in model.stem or "classify" in model.parts:
            return "classify"
        elif "-pose" in model.stem or "pose" in model.parts:
            return "pose"
        elif "-obb" in model.stem or "obb" in model.parts:
            return "obb"
        elif "detect" in model.parts:
            return "detect"
        elif "-regress" in model.stem or "regress" in model.parts:
            return "regress"

    # Unable to determine task from model
    LOGGER.warning(
<<<<<<< HEAD
        "WARNING ⚠️ Unable to automatically guess model task, assuming 'task=detect'. "
        "Explicitly define task for your model, i.e. 'task=detect', 'segment', 'classify', 'pose', 'obb', or 'regress'."
=======
        "Unable to automatically guess model task, assuming 'task=detect'. "
        "Explicitly define task for your model, i.e. 'task=detect', 'segment', 'classify','pose' or 'obb'."
>>>>>>> 242d332c
    )
    return "detect"  # assume detect<|MERGE_RESOLUTION|>--- conflicted
+++ resolved
@@ -53,10 +53,7 @@
     HGStem,
     ImagePoolingAttn,
     Index,
-<<<<<<< HEAD
-=======
     LRPCHead,
->>>>>>> 242d332c
     Pose,
     Regress,
     Regress6,
@@ -313,11 +310,6 @@
 
 class DetectionModel(BaseModel):
     """YOLO detection model."""
-<<<<<<< HEAD
-
-    def __init__(self, cfg="yolo11n.yaml", ch=3, nc=None, verbose=True):  # model, input channels, number of classes
-        """Initialize the YOLO detection model with the given config and parameters."""
-=======
 
     def __init__(self, cfg="yolo11n.yaml", ch=3, nc=None, verbose=True):
         """
@@ -329,16 +321,11 @@
             nc (int, optional): Number of classes.
             verbose (bool): Whether to display model information.
         """
->>>>>>> 242d332c
         super().__init__()
         self.yaml = cfg if isinstance(cfg, dict) else yaml_model_load(cfg)  # cfg dict
         if self.yaml["backbone"][0][2] == "Silence":
             LOGGER.warning(
-<<<<<<< HEAD
-                "WARNING ⚠️ YOLOv9 `Silence` module is deprecated in favor of torch.nn.Identity. "
-=======
                 "YOLOv9 `Silence` module is deprecated in favor of torch.nn.Identity. "
->>>>>>> 242d332c
                 "Please delete local *.pt file and re-download the latest model checkpoint."
             )
             self.yaml["backbone"][0][2] = "nn.Identity"
@@ -453,9 +440,6 @@
     """YOLO Oriented Bounding Box (OBB) model."""
 
     def __init__(self, cfg="yolo11n-obb.yaml", ch=3, nc=None, verbose=True):
-<<<<<<< HEAD
-        """Initialize YOLO OBB model with given config and parameters."""
-=======
         """
         Initialize YOLO OBB model with given config and parameters.
 
@@ -465,7 +449,6 @@
             nc (int, optional): Number of classes.
             verbose (bool): Whether to display model information.
         """
->>>>>>> 242d332c
         super().__init__(cfg=cfg, ch=ch, nc=nc, verbose=verbose)
 
     def init_criterion(self):
@@ -475,11 +458,6 @@
 
 class SegmentationModel(DetectionModel):
     """YOLO segmentation model."""
-<<<<<<< HEAD
-
-    def __init__(self, cfg="yolo11n-seg.yaml", ch=3, nc=None, verbose=True):
-        """Initialize YOLOv8 segmentation model with given config and parameters."""
-=======
 
     def __init__(self, cfg="yolo11n-seg.yaml", ch=3, nc=None, verbose=True):
         """
@@ -491,7 +469,6 @@
             nc (int, optional): Number of classes.
             verbose (bool): Whether to display model information.
         """
->>>>>>> 242d332c
         super().__init__(cfg=cfg, ch=ch, nc=nc, verbose=verbose)
 
     def init_criterion(self):
@@ -501,11 +478,6 @@
 
 class PoseModel(DetectionModel):
     """YOLO pose model."""
-<<<<<<< HEAD
-
-    def __init__(self, cfg="yolo11n-pose.yaml", ch=3, nc=None, data_kpt_shape=(None, None), verbose=True):
-        """Initialize YOLOv8 Pose model."""
-=======
 
     def __init__(self, cfg="yolo11n-pose.yaml", ch=3, nc=None, data_kpt_shape=(None, None), verbose=True):
         """
@@ -518,7 +490,6 @@
             data_kpt_shape (tuple): Shape of keypoints data.
             verbose (bool): Whether to display model information.
         """
->>>>>>> 242d332c
         if not isinstance(cfg, dict):
             cfg = yaml_model_load(cfg)  # load model YAML
         if any(data_kpt_shape) and list(data_kpt_shape) != list(cfg["kpt_shape"]):
@@ -533,11 +504,6 @@
 
 class ClassificationModel(BaseModel):
     """YOLO classification model."""
-<<<<<<< HEAD
-
-    def __init__(self, cfg="yolo11n-cls.yaml", ch=3, nc=None, verbose=True):
-        """Init ClassificationModel with YAML, channels, number of classes, verbose flag."""
-=======
 
     def __init__(self, cfg="yolo11n-cls.yaml", ch=3, nc=None, verbose=True):
         """
@@ -549,7 +515,6 @@
             nc (int, optional): Number of classes.
             verbose (bool): Whether to display model information.
         """
->>>>>>> 242d332c
         super().__init__()
         self._from_yaml(cfg, ch, nc, verbose)
 
@@ -848,8 +813,6 @@
         return self.criterion(preds, batch)
 
 
-<<<<<<< HEAD
-=======
 class YOLOEModel(DetectionModel):
     """YOLOE detection model."""
 
@@ -1107,7 +1070,6 @@
         return self.criterion(preds, batch)
 
 
->>>>>>> 242d332c
 class Ensemble(torch.nn.ModuleList):
     """Ensemble of models."""
 
@@ -1460,10 +1422,7 @@
             PSA,
             SCDown,
             C2fCIB,
-<<<<<<< HEAD
-=======
             A2C2f,
->>>>>>> 242d332c
         }
     )
     repeat_modules = frozenset(  # modules with 'repeat' arguments
@@ -1482,10 +1441,7 @@
             C2fPSA,
             C2fCIB,
             C2PSA,
-<<<<<<< HEAD
-=======
             A2C2f,
->>>>>>> 242d332c
         }
     )
     for i, (f, n, m, args) in enumerate(d["backbone"] + d["head"]):  # from, number, module, args
@@ -1517,15 +1473,12 @@
                 legacy = False
                 if scale in "mlx":
                     args[3] = True
-<<<<<<< HEAD
-=======
             if m is A2C2f:
                 legacy = False
                 if scale in "lx":  # for L/X sizes
                     args.extend((True, 1.2))
             if m is C2fCIB:
                 legacy = False
->>>>>>> 242d332c
         elif m is AIFI:
             args = [ch[f], *args]
         elif m in frozenset({HGStem, HGBlock}):
@@ -1540,21 +1493,13 @@
             args = [ch[f]]
         elif m is Concat:
             c2 = sum(ch[x] for x in f)
-<<<<<<< HEAD
-        elif m in frozenset({Detect, WorldDetect, Segment, Pose, OBB, ImagePoolingAttn, v10Detect}):
-=======
         elif m in frozenset(
             {Detect, WorldDetect, YOLOEDetect, Segment, YOLOESegment, Pose, OBB, ImagePoolingAttn, v10Detect}
         ):
->>>>>>> 242d332c
             args.append([ch[x] for x in f])
             if m is Segment or m is YOLOESegment:
                 args[2] = make_divisible(min(args[2], max_channels) * width, 8)
-<<<<<<< HEAD
-            if m in {Detect, Segment, Pose, OBB}:
-=======
             if m in {Detect, YOLOEDetect, Segment, YOLOESegment, Pose, OBB}:
->>>>>>> 242d332c
                 m.legacy = legacy
         elif m is RTDETRDecoder:  # special case, channels arg must be passed in index 1
             args.insert(1, [ch[x] for x in f])
@@ -1591,9 +1536,6 @@
 
 
 def yaml_model_load(path):
-<<<<<<< HEAD
-    """Load a YOLOv8 model from a YAML file."""
-=======
     """
     Load a YOLOv8 model from a YAML file.
 
@@ -1603,7 +1545,6 @@
     Returns:
         (dict): Model dictionary.
     """
->>>>>>> 242d332c
     path = Path(path)
     if path.stem in (f"yolov{d}{x}6" for x in "nsmlx" for d in (5, 8)):
         new_stem = re.sub(r"(\d+)([nslmx])6(.+)?$", r"\1\2-p6\3", path.stem)
@@ -1628,14 +1569,11 @@
     Returns:
         (str): The size character of the model's scale (n, s, m, l, or x).
     """
-    try:
-<<<<<<< HEAD
-        return re.search(r"yolo[v]?\d+([nslmx])", Path(model_path).stem).group(1)  # noqa, returns n, s, m, l, or x
-=======
-        return re.search(r"yolo(e-)?[v]?\d+([nslmx])", Path(model_path).stem).group(2)  # noqa
->>>>>>> 242d332c
-    except AttributeError:
-        return ""
+    with contextlib.suppress(AttributeError):
+        import re
+
+        return re.search(r"yolo[v]?\d+([nslmx])", Path(model_path).stem).group(1)  # n, s, m, l, or x
+    return ""
 
 
 def guess_model_task(model):
@@ -1646,14 +1584,7 @@
         model (torch.nn.Module | dict): PyTorch model or model configuration in YAML format.
 
     Returns:
-<<<<<<< HEAD
-        (str): Task of the model ('detect', 'segment', 'classify', 'pose', 'regress').
-
-    Raises:
-        SyntaxError: If the task of the model could not be determined.
-=======
-        (str): Task of the model ('detect', 'segment', 'classify', 'pose', 'obb').
->>>>>>> 242d332c
+        (str): Task of the model ('detect', 'segment', 'classify', 'pose', 'regress', 'obb').
     """
 
     def cfg2task(cfg):
@@ -1716,12 +1647,7 @@
 
     # Unable to determine task from model
     LOGGER.warning(
-<<<<<<< HEAD
-        "WARNING ⚠️ Unable to automatically guess model task, assuming 'task=detect'. "
+        "Unable to automatically guess model task, assuming 'task=detect'. "
         "Explicitly define task for your model, i.e. 'task=detect', 'segment', 'classify', 'pose', 'obb', or 'regress'."
-=======
-        "Unable to automatically guess model task, assuming 'task=detect'. "
-        "Explicitly define task for your model, i.e. 'task=detect', 'segment', 'classify','pose' or 'obb'."
->>>>>>> 242d332c
     )
     return "detect"  # assume detect