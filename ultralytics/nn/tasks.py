--- conflicted
+++ resolved
@@ -59,9 +59,7 @@
 )
 from ultralytics.utils import DEFAULT_CFG_DICT, DEFAULT_CFG_KEYS, LOGGER, colorstr, emojis, yaml_load
 from ultralytics.utils.checks import check_requirements, check_suffix, check_yaml
-<<<<<<< HEAD
-from ultralytics.utils.loss import v8ClassificationLoss, v8DetectionLoss, v8OBBLoss, v8PoseLoss, v8SegmentationLoss, v8RegressionLoss
-=======
+from ultralytics.utils.loss import v8RegressionLoss
 from ultralytics.utils.loss import (
     E2EDetectLoss,
     v8ClassificationLoss,
@@ -70,7 +68,6 @@
     v8PoseLoss,
     v8SegmentationLoss,
 )
->>>>>>> 769db63f
 from ultralytics.utils.plotting import feature_visualization
 from ultralytics.utils.torch_utils import (
     fuse_conv_and_bn,
@@ -1099,14 +1096,10 @@
                 return "pose"
             elif isinstance(m, OBB):
                 return "obb"
-<<<<<<< HEAD
+            elif isinstance(m, (Detect, WorldDetect, v10Detect)):
+                return "detect"
             elif isinstance(m, (Regress, Regress6)):
                 return "regress"
-            elif isinstance(m, (Detect, WorldDetect)):
-=======
-            elif isinstance(m, (Detect, WorldDetect, v10Detect)):
->>>>>>> 769db63f
-                return "detect"
 
     # Guess from model filename
     if isinstance(model, (str, Path)):
