--- conflicted
+++ resolved
@@ -7,19 +7,6 @@
 
 
 def auto_annotate(
-<<<<<<< HEAD
-    data,
-    det_model="yolo11x.pt",
-    sam_model="sam_b.pt",
-    device="",
-    conf=0.25,
-    iou=0.45,
-    imgsz=640,
-    max_det=300,
-    classes=None,
-    output_dir=None,
-):
-=======
     data: Union[str, Path],
     det_model: str = "yolo11x.pt",
     sam_model: str = "sam_b.pt",
@@ -31,7 +18,6 @@
     classes: Optional[List[int]] = None,
     output_dir: Optional[Union[str, Path]] = None,
 ) -> None:
->>>>>>> 242d332c
     """
     Automatically annotate images using a YOLO object detection model and a SAM segmentation model.
 
@@ -43,33 +29,16 @@
         det_model (str): Path or name of the pre-trained YOLO detection model.
         sam_model (str): Path or name of the pre-trained SAM segmentation model.
         device (str): Device to run the models on (e.g., 'cpu', 'cuda', '0').
-<<<<<<< HEAD
-        conf (float): Confidence threshold for detection model; default is 0.25.
-        iou (float): IoU threshold for filtering overlapping boxes in detection results; default is 0.45.
-        imgsz (int): Input image resize dimension; default is 640.
-        max_det (int): Limits detections per image to control outputs in dense scenes.
-        classes (list): Filters predictions to specified class IDs, returning only relevant detections.
-        output_dir (str | None): Directory to save the annotated results. If None, a default directory is created.
-=======
         conf (float): Confidence threshold for detection model.
         iou (float): IoU threshold for filtering overlapping boxes in detection results.
         imgsz (int): Input image resize dimension.
         max_det (int): Maximum number of detections per image.
         classes (List[int] | None): Filter predictions to specified class IDs, returning only relevant detections.
         output_dir (str | Path | None): Directory to save the annotated results. If None, a default directory is created.
->>>>>>> 242d332c
 
     Examples:
         >>> from ultralytics.data.annotator import auto_annotate
         >>> auto_annotate(data="ultralytics/assets", det_model="yolo11n.pt", sam_model="mobile_sam.pt")
-<<<<<<< HEAD
-
-    Notes:
-        - The function creates a new directory for output if not specified.
-        - Annotation results are saved as text files with the same names as the input images.
-        - Each line in the output text file represents a detected object with its class ID and segmentation points.
-=======
->>>>>>> 242d332c
     """
     det_model = YOLO(det_model)
     sam_model = SAM(sam_model)
