#!/bin/bash
# Ultralytics 🚀 AGPL-3.0 License - https://ultralytics.com/license

# Download latest models from https://github.com/ultralytics/assets/releases
# Example usage: bash ultralytics/data/scripts/download_weights.sh
# parent
# └── weights
#     ├── yolov8n.pt  ← downloads here
#     ├── yolov8s.pt
#     └── ...

python << EOF
from ultralytics.utils.downloads import attempt_download_asset

assets = [f"yolov8{size}{suffix}.pt" for size in "nsmlx" for suffix in ("", "-cls", "-seg", "-pose")]
for x in assets:
    attempt_download_asset(f"weights/{x}")
<<<<<<< HEAD

=======
>>>>>>> 242d332c
EOF<|MERGE_RESOLUTION|>--- conflicted
+++ resolved
@@ -15,8 +15,4 @@
 assets = [f"yolov8{size}{suffix}.pt" for size in "nsmlx" for suffix in ("", "-cls", "-seg", "-pose")]
 for x in assets:
     attempt_download_asset(f"weights/{x}")
-<<<<<<< HEAD
-
-=======
->>>>>>> 242d332c
 EOF