# Ultralytics 🚀 AGPL-3.0 License - https://ultralytics.com/license

import json
import random
import shutil
from collections import defaultdict
from concurrent.futures import ThreadPoolExecutor, as_completed
from pathlib import Path

import cv2
import numpy as np
from PIL import Image

from ultralytics.utils import DATASETS_DIR, LOGGER, NUM_THREADS, TQDM
<<<<<<< HEAD
from ultralytics.utils.downloads import download
=======
from ultralytics.utils.downloads import download, zip_directory
>>>>>>> 242d332c
from ultralytics.utils.files import increment_path


def coco91_to_coco80_class():
    """
    Converts 91-index COCO class IDs to 80-index COCO class IDs.

    Returns:
        (list): A list of 91 class IDs where the index represents the 80-index class ID and the value is the
            corresponding 91-index class ID.
    """
    return [
        0,
        1,
        2,
        3,
        4,
        5,
        6,
        7,
        8,
        9,
        10,
        None,
        11,
        12,
        13,
        14,
        15,
        16,
        17,
        18,
        19,
        20,
        21,
        22,
        23,
        None,
        24,
        25,
        None,
        None,
        26,
        27,
        28,
        29,
        30,
        31,
        32,
        33,
        34,
        35,
        36,
        37,
        38,
        39,
        None,
        40,
        41,
        42,
        43,
        44,
        45,
        46,
        47,
        48,
        49,
        50,
        51,
        52,
        53,
        54,
        55,
        56,
        57,
        58,
        59,
        None,
        60,
        None,
        None,
        61,
        None,
        62,
        63,
        64,
        65,
        66,
        67,
        68,
        69,
        70,
        71,
        72,
        None,
        73,
        74,
        75,
        76,
        77,
        78,
        79,
        None,
    ]


def coco80_to_coco91_class():
    r"""
    Converts 80-index (val2014) to 91-index (paper).
    For details see https://tech.amikelive.com/node-718/what-object-categories-labels-are-in-coco-dataset/.

    Examples:
        >>> import numpy as np
        >>> a = np.loadtxt("data/coco.names", dtype="str", delimiter="\n")
        >>> b = np.loadtxt("data/coco_paper.names", dtype="str", delimiter="\n")

        Convert the darknet to COCO format
        >>> x1 = [list(a[i] == b).index(True) + 1 for i in range(80)]

        Convert the COCO to darknet format
        >>> x2 = [list(b[i] == a).index(True) if any(b[i] == a) else None for i in range(91)]
    """
    return [
        1,
        2,
        3,
        4,
        5,
        6,
        7,
        8,
        9,
        10,
        11,
        13,
        14,
        15,
        16,
        17,
        18,
        19,
        20,
        21,
        22,
        23,
        24,
        25,
        27,
        28,
        31,
        32,
        33,
        34,
        35,
        36,
        37,
        38,
        39,
        40,
        41,
        42,
        43,
        44,
        46,
        47,
        48,
        49,
        50,
        51,
        52,
        53,
        54,
        55,
        56,
        57,
        58,
        59,
        60,
        61,
        62,
        63,
        64,
        65,
        67,
        70,
        72,
        73,
        74,
        75,
        76,
        77,
        78,
        79,
        80,
        81,
        82,
        84,
        85,
        86,
        87,
        88,
        89,
        90,
    ]


def convert_coco(
    labels_dir="../coco/annotations/",
    save_dir="coco_converted/",
    use_segments=False,
    use_keypoints=False,
    cls91to80=True,
    lvis=False,
):
    """
    Converts COCO dataset annotations to a YOLO annotation format suitable for training YOLO models.

    Args:
        labels_dir (str, optional): Path to directory containing COCO dataset annotation files.
        save_dir (str, optional): Path to directory to save results to.
        use_segments (bool, optional): Whether to include segmentation masks in the output.
        use_keypoints (bool, optional): Whether to include keypoint annotations in the output.
        cls91to80 (bool, optional): Whether to map 91 COCO class IDs to the corresponding 80 COCO class IDs.
        lvis (bool, optional): Whether to convert data in lvis dataset way.

    Examples:
        >>> from ultralytics.data.converter import convert_coco

        Convert COCO annotations to YOLO format
        >>> convert_coco("../datasets/coco/annotations/", use_segments=True, use_keypoints=False, cls91to80=False)

<<<<<<< HEAD
        convert_coco("../datasets/coco/annotations/", use_segments=True, use_keypoints=False, cls91to80=False)
        convert_coco(
            "../datasets/lvis/annotations/", use_segments=True, use_keypoints=False, cls91to80=False, lvis=True
        )
        ```
=======
        Convert LVIS annotations to YOLO format
        >>> convert_coco(
        >>>    "../datasets/lvis/annotations/",
        ...     use_segments=True,
        ...     use_keypoints=False,
        ...     cls91to80=False,
        ...     lvis=True
        ... )
>>>>>>> 242d332c

    Output:
        Generates output files in the specified output directory.
    """
    # Create dataset directory
    save_dir = increment_path(save_dir)  # increment if save directory already exists
    for p in save_dir / "labels", save_dir / "images":
        p.mkdir(parents=True, exist_ok=True)  # make dir

    # Convert classes
    coco80 = coco91_to_coco80_class()

    # Import json
    for json_file in sorted(Path(labels_dir).resolve().glob("*.json")):
        lname = "" if lvis else json_file.stem.replace("instances_", "")
        fn = Path(save_dir) / "labels" / lname  # folder name
        fn.mkdir(parents=True, exist_ok=True)
        if lvis:
            # NOTE: create folders for both train and val in advance,
            # since LVIS val set contains images from COCO 2017 train in addition to the COCO 2017 val split.
            (fn / "train2017").mkdir(parents=True, exist_ok=True)
            (fn / "val2017").mkdir(parents=True, exist_ok=True)
        with open(json_file, encoding="utf-8") as f:
            data = json.load(f)

        # Create image dict
        images = {f"{x['id']:d}": x for x in data["images"]}
        # Create image-annotations dict
        annotations = defaultdict(list)
        for ann in data["annotations"]:
            annotations[ann["image_id"]].append(ann)

        image_txt = []
        # Write labels file
        for img_id, anns in TQDM(annotations.items(), desc=f"Annotations {json_file}"):
            img = images[f"{img_id:d}"]
            h, w = img["height"], img["width"]
            f = str(Path(img["coco_url"]).relative_to("http://images.cocodataset.org")) if lvis else img["file_name"]
            if lvis:
                image_txt.append(str(Path("./images") / f))

            bboxes = []
            segments = []
            keypoints = []
            for ann in anns:
                if ann.get("iscrowd", False):
                    continue
                # The COCO box format is [top left x, top left y, width, height]
                box = np.array(ann["bbox"], dtype=np.float64)
                box[:2] += box[2:] / 2  # xy top-left corner to center
                box[[0, 2]] /= w  # normalize x
                box[[1, 3]] /= h  # normalize y
                if box[2] <= 0 or box[3] <= 0:  # if w <= 0 and h <= 0
                    continue

                cls = coco80[ann["category_id"] - 1] if cls91to80 else ann["category_id"] - 1  # class
                box = [cls] + box.tolist()
                if box not in bboxes:
                    bboxes.append(box)
                    if use_segments and ann.get("segmentation") is not None:
                        if len(ann["segmentation"]) == 0:
                            segments.append([])
                            continue
                        elif len(ann["segmentation"]) > 1:
                            s = merge_multi_segment(ann["segmentation"])
                            s = (np.concatenate(s, axis=0) / np.array([w, h])).reshape(-1).tolist()
                        else:
                            s = [j for i in ann["segmentation"] for j in i]  # all segments concatenated
                            s = (np.array(s).reshape(-1, 2) / np.array([w, h])).reshape(-1).tolist()
                        s = [cls] + s
                        segments.append(s)
                    if use_keypoints and ann.get("keypoints") is not None:
                        keypoints.append(
                            box + (np.array(ann["keypoints"]).reshape(-1, 3) / np.array([w, h, 1])).reshape(-1).tolist()
                        )

            # Write
            with open((fn / f).with_suffix(".txt"), "a", encoding="utf-8") as file:
                for i in range(len(bboxes)):
                    if use_keypoints:
                        line = (*(keypoints[i]),)  # cls, box, keypoints
                    else:
                        line = (
                            *(segments[i] if use_segments and len(segments[i]) > 0 else bboxes[i]),
                        )  # cls, box or segments
                    file.write(("%g " * len(line)).rstrip() % line + "\n")

        if lvis:
            filename = Path(save_dir) / json_file.name.replace("lvis_v1_", "").replace(".json", ".txt")
            with open(filename, "a", encoding="utf-8") as f:
                f.writelines(f"{line}\n" for line in image_txt)

    LOGGER.info(f"{'LVIS' if lvis else 'COCO'} data converted successfully.\nResults saved to {save_dir.resolve()}")


def convert_segment_masks_to_yolo_seg(masks_dir, output_dir, classes):
    """
    Converts a dataset of segmentation mask images to the YOLO segmentation format.

    This function takes the directory containing the binary format mask images and converts them into YOLO segmentation format.
    The converted masks are saved in the specified output directory.

    Args:
        masks_dir (str): The path to the directory where all mask images (png, jpg) are stored.
        output_dir (str): The path to the directory where the converted YOLO segmentation masks will be stored.
        classes (int): Total classes in the dataset i.e. for COCO classes=80

    Examples:
        >>> from ultralytics.data.converter import convert_segment_masks_to_yolo_seg

        The classes here is the total classes in the dataset, for COCO dataset we have 80 classes
        >>> convert_segment_masks_to_yolo_seg("path/to/masks_directory", "path/to/output/directory", classes=80)

    Notes:
        The expected directory structure for the masks is:

            - masks
                ├─ mask_image_01.png or mask_image_01.jpg
                ├─ mask_image_02.png or mask_image_02.jpg
                ├─ mask_image_03.png or mask_image_03.jpg
                └─ mask_image_04.png or mask_image_04.jpg

        After execution, the labels will be organized in the following structure:

            - output_dir
                ├─ mask_yolo_01.txt
                ├─ mask_yolo_02.txt
                ├─ mask_yolo_03.txt
                └─ mask_yolo_04.txt
    """
    pixel_to_class_mapping = {i + 1: i for i in range(classes)}
    for mask_path in Path(masks_dir).iterdir():
        if mask_path.suffix in {".png", ".jpg"}:
            mask = cv2.imread(str(mask_path), cv2.IMREAD_GRAYSCALE)  # Read the mask image in grayscale
            img_height, img_width = mask.shape  # Get image dimensions
            LOGGER.info(f"Processing {mask_path} imgsz = {img_height} x {img_width}")

            unique_values = np.unique(mask)  # Get unique pixel values representing different classes
            yolo_format_data = []

            for value in unique_values:
                if value == 0:
                    continue  # Skip background
                class_index = pixel_to_class_mapping.get(value, -1)
                if class_index == -1:
                    LOGGER.warning(f"Unknown class for pixel value {value} in file {mask_path}, skipping.")
                    continue

                # Create a binary mask for the current class and find contours
                contours, _ = cv2.findContours(
                    (mask == value).astype(np.uint8), cv2.RETR_EXTERNAL, cv2.CHAIN_APPROX_SIMPLE
                )  # Find contours

                for contour in contours:
                    if len(contour) >= 3:  # YOLO requires at least 3 points for a valid segmentation
                        contour = contour.squeeze()  # Remove single-dimensional entries
                        yolo_format = [class_index]
                        for point in contour:
                            # Normalize the coordinates
                            yolo_format.append(round(point[0] / img_width, 6))  # Rounding to 6 decimal places
                            yolo_format.append(round(point[1] / img_height, 6))
                        yolo_format_data.append(yolo_format)
            # Save Ultralytics YOLO format data to file
            output_path = Path(output_dir) / f"{mask_path.stem}.txt"
            with open(output_path, "w", encoding="utf-8") as file:
                for item in yolo_format_data:
                    line = " ".join(map(str, item))
                    file.write(line + "\n")
            LOGGER.info(f"Processed and stored at {output_path} imgsz = {img_height} x {img_width}")


def convert_dota_to_yolo_obb(dota_root_path: str):
    """
    Converts DOTA dataset annotations to YOLO OBB (Oriented Bounding Box) format.

    The function processes images in the 'train' and 'val' folders of the DOTA dataset. For each image, it reads the
    associated label from the original labels directory and writes new labels in YOLO OBB format to a new directory.

    Args:
        dota_root_path (str): The root directory path of the DOTA dataset.

    Examples:
        >>> from ultralytics.data.converter import convert_dota_to_yolo_obb
        >>> convert_dota_to_yolo_obb("path/to/DOTA")

    Notes:
        The directory structure assumed for the DOTA dataset:

            - DOTA
                ├─ images
                │   ├─ train
                │   └─ val
                └─ labels
                    ├─ train_original
                    └─ val_original

        After execution, the function will organize the labels into:

            - DOTA
                └─ labels
                    ├─ train
                    └─ val
    """
    dota_root_path = Path(dota_root_path)

    # Class names to indices mapping
    class_mapping = {
        "plane": 0,
        "ship": 1,
        "storage-tank": 2,
        "baseball-diamond": 3,
        "tennis-court": 4,
        "basketball-court": 5,
        "ground-track-field": 6,
        "harbor": 7,
        "bridge": 8,
        "large-vehicle": 9,
        "small-vehicle": 10,
        "helicopter": 11,
        "roundabout": 12,
        "soccer-ball-field": 13,
        "swimming-pool": 14,
        "container-crane": 15,
        "airport": 16,
        "helipad": 17,
    }

    def convert_label(image_name, image_width, image_height, orig_label_dir, save_dir):
        """Converts a single image's DOTA annotation to YOLO OBB format and saves it to a specified directory."""
        orig_label_path = orig_label_dir / f"{image_name}.txt"
        save_path = save_dir / f"{image_name}.txt"

        with orig_label_path.open("r") as f, save_path.open("w") as g:
            lines = f.readlines()
            for line in lines:
                parts = line.strip().split()
                if len(parts) < 9:
                    continue
                class_name = parts[8]
                class_idx = class_mapping[class_name]
                coords = [float(p) for p in parts[:8]]
                normalized_coords = [
                    coords[i] / image_width if i % 2 == 0 else coords[i] / image_height for i in range(8)
                ]
                formatted_coords = [f"{coord:.6g}" for coord in normalized_coords]
                g.write(f"{class_idx} {' '.join(formatted_coords)}\n")

    for phase in ["train", "val"]:
        image_dir = dota_root_path / "images" / phase
        orig_label_dir = dota_root_path / "labels" / f"{phase}_original"
        save_dir = dota_root_path / "labels" / phase

        save_dir.mkdir(parents=True, exist_ok=True)

        image_paths = list(image_dir.iterdir())
        for image_path in TQDM(image_paths, desc=f"Processing {phase} images"):
            if image_path.suffix != ".png":
                continue
            image_name_without_ext = image_path.stem
            img = cv2.imread(str(image_path))
            h, w = img.shape[:2]
            convert_label(image_name_without_ext, w, h, orig_label_dir, save_dir)


def min_index(arr1, arr2):
    """
    Find a pair of indexes with the shortest distance between two arrays of 2D points.

    Args:
        arr1 (np.ndarray): A NumPy array of shape (N, 2) representing N 2D points.
        arr2 (np.ndarray): A NumPy array of shape (M, 2) representing M 2D points.

    Returns:
        (tuple): A tuple containing the indexes of the points with the shortest distance in arr1 and arr2 respectively.
    """
    dis = ((arr1[:, None, :] - arr2[None, :, :]) ** 2).sum(-1)
    return np.unravel_index(np.argmin(dis, axis=None), dis.shape)


def merge_multi_segment(segments):
    """
    Merge multiple segments into one list by connecting the coordinates with the minimum distance between each segment.
    This function connects these coordinates with a thin line to merge all segments into one.

    Args:
        segments (List[List]): Original segmentations in COCO's JSON file.
                               Each element is a list of coordinates, like [segmentation1, segmentation2,...].

    Returns:
        s (List[np.ndarray]): A list of connected segments represented as NumPy arrays.
    """
    s = []
    segments = [np.array(i).reshape(-1, 2) for i in segments]
    idx_list = [[] for _ in range(len(segments))]

    # Record the indexes with min distance between each segment
    for i in range(1, len(segments)):
        idx1, idx2 = min_index(segments[i - 1], segments[i])
        idx_list[i - 1].append(idx1)
        idx_list[i].append(idx2)

    # Use two round to connect all the segments
    for k in range(2):
        # Forward connection
        if k == 0:
            for i, idx in enumerate(idx_list):
                # Middle segments have two indexes, reverse the index of middle segments
                if len(idx) == 2 and idx[0] > idx[1]:
                    idx = idx[::-1]
                    segments[i] = segments[i][::-1, :]

                segments[i] = np.roll(segments[i], -idx[0], axis=0)
                segments[i] = np.concatenate([segments[i], segments[i][:1]])
                # Deal with the first segment and the last one
                if i in {0, len(idx_list) - 1}:
                    s.append(segments[i])
                else:
                    idx = [0, idx[1] - idx[0]]
                    s.append(segments[i][idx[0] : idx[1] + 1])

        else:
            for i in range(len(idx_list) - 1, -1, -1):
                if i not in {0, len(idx_list) - 1}:
                    idx = idx_list[i]
                    nidx = abs(idx[1] - idx[0])
                    s.append(segments[i][nidx:])
    return s


def yolo_bbox2segment(im_dir, save_dir=None, sam_model="sam_b.pt", device=None):
    """
    Converts existing object detection dataset (bounding boxes) to segmentation dataset or oriented bounding box (OBB)
    in YOLO format. Generates segmentation data using SAM auto-annotator as needed.

    Args:
        im_dir (str | Path): Path to image directory to convert.
        save_dir (str | Path): Path to save the generated labels, labels will be saved
<<<<<<< HEAD
            into `labels-segment` in the same directory level of `im_dir` if save_dir is None. Default: None.
        sam_model (str): Segmentation model to use for intermediate segmentation data; optional.
        device (int | str): The specific device to run SAM models. Default: None.
=======
            into `labels-segment` in the same directory level of `im_dir` if save_dir is None.
        sam_model (str): Segmentation model to use for intermediate segmentation data.
        device (int | str): The specific device to run SAM models.
>>>>>>> 242d332c

    Notes:
        The input directory structure assumed for dataset:

            - im_dir
                ├─ 001.jpg
                ├─ ...
                └─ NNN.jpg
            - labels
                ├─ 001.txt
                ├─ ...
                └─ NNN.txt
    """
    from ultralytics import SAM
    from ultralytics.data import YOLODataset
    from ultralytics.utils.ops import xywh2xyxy

    # NOTE: add placeholder to pass class index check
    dataset = YOLODataset(im_dir, data=dict(names=list(range(1000))))
    if len(dataset.labels[0]["segments"]) > 0:  # if it's segment data
        LOGGER.info("Segmentation labels detected, no need to generate new ones!")
        return

    LOGGER.info("Detection labels detected, generating segment labels by SAM model!")
    sam_model = SAM(sam_model)
    for label in TQDM(dataset.labels, total=len(dataset.labels), desc="Generating segment labels"):
        h, w = label["shape"]
        boxes = label["bboxes"]
        if len(boxes) == 0:  # skip empty labels
            continue
        boxes[:, [0, 2]] *= w
        boxes[:, [1, 3]] *= h
        im = cv2.imread(label["im_file"])
        sam_results = sam_model(im, bboxes=xywh2xyxy(boxes), verbose=False, save=False, device=device)
        label["segments"] = sam_results[0].masks.xyn

    save_dir = Path(save_dir) if save_dir else Path(im_dir).parent / "labels-segment"
    save_dir.mkdir(parents=True, exist_ok=True)
    for label in dataset.labels:
        texts = []
        lb_name = Path(label["im_file"]).with_suffix(".txt").name
        txt_file = save_dir / lb_name
        cls = label["cls"]
        for i, s in enumerate(label["segments"]):
            if len(s) == 0:
                continue
            line = (int(cls[i]), *s.reshape(-1))
            texts.append(("%g " * len(line)).rstrip() % line)
<<<<<<< HEAD
        with open(txt_file, "a") as f:
=======
        with open(txt_file, "a", encoding="utf-8") as f:
>>>>>>> 242d332c
            f.writelines(text + "\n" for text in texts)
    LOGGER.info(f"Generated segment labels saved in {save_dir}")


def create_synthetic_coco_dataset():
    """
    Creates a synthetic COCO dataset with random images based on filenames from label lists.

    This function downloads COCO labels, reads image filenames from label list files,
    creates synthetic images for train2017 and val2017 subsets, and organizes
    them in the COCO dataset structure. It uses multithreading to generate images efficiently.

    Examples:
        >>> from ultralytics.data.converter import create_synthetic_coco_dataset
        >>> create_synthetic_coco_dataset()

    Notes:
        - Requires internet connection to download label files.
        - Generates random RGB images of varying sizes (480x480 to 640x640 pixels).
        - Existing test2017 directory is removed as it's not needed.
        - Reads image filenames from train2017.txt and val2017.txt files.
    """

    def create_synthetic_image(image_file):
        """Generates synthetic images with random sizes and colors for dataset augmentation or testing purposes."""
        if not image_file.exists():
            size = (random.randint(480, 640), random.randint(480, 640))
            Image.new(
                "RGB",
                size=size,
                color=(random.randint(0, 255), random.randint(0, 255), random.randint(0, 255)),
            ).save(image_file)

    # Download labels
    dir = DATASETS_DIR / "coco"
    url = "https://github.com/ultralytics/assets/releases/download/v0.0.0/"
    label_zip = "coco2017labels-segments.zip"
    download([url + label_zip], dir=dir.parent)

    # Create synthetic images
    shutil.rmtree(dir / "labels" / "test2017", ignore_errors=True)  # Remove test2017 directory as not needed
    with ThreadPoolExecutor(max_workers=NUM_THREADS) as executor:
        for subset in ["train2017", "val2017"]:
            subset_dir = dir / "images" / subset
            subset_dir.mkdir(parents=True, exist_ok=True)

            # Read image filenames from label list file
            label_list_file = dir / f"{subset}.txt"
            if label_list_file.exists():
<<<<<<< HEAD
                with open(label_list_file) as f:
=======
                with open(label_list_file, encoding="utf-8") as f:
>>>>>>> 242d332c
                    image_files = [dir / line.strip() for line in f]

                # Submit all tasks
                futures = [executor.submit(create_synthetic_image, image_file) for image_file in image_files]
                for _ in TQDM(as_completed(futures), total=len(futures), desc=f"Generating images for {subset}"):
                    pass  # The actual work is done in the background
            else:
<<<<<<< HEAD
                print(f"Warning: Labels file {label_list_file} does not exist. Skipping image creation for {subset}.")

    print("Synthetic COCO dataset created successfully.")
=======
                LOGGER.warning(f"Labels file {label_list_file} does not exist. Skipping image creation for {subset}.")

    LOGGER.info("Synthetic COCO dataset created successfully.")


def convert_to_multispectral(path, n_channels=10, replace=False, zip=False):
    """
    Convert RGB images to multispectral images by interpolating across wavelength bands.

    This function takes RGB images and interpolates them to create multispectral images with a specified number
    of channels. It can process either a single image or a directory of images.

    Args:
        path (str | Path): Path to an image file or directory containing images to convert.
        n_channels (int): Number of spectral channels to generate in the output image.
        replace (bool): Whether to replace the original image file with the converted one.
        zip (bool): Whether to zip the converted images into a zip file.

    Examples:
        >>> # Convert a single image
        >>> convert_to_multispectral("path/to/image.jpg", n_channels=10)
        >>> # Convert a dataset
        >>> convert_to_multispectral("../datasets/coco8", n_channels=10)
    """
    from scipy.interpolate import interp1d

    from ultralytics.data.utils import IMG_FORMATS

    path = Path(path)
    if path.is_dir():
        # Process directory
        im_files = sum([list(path.rglob(f"*.{ext}")) for ext in (IMG_FORMATS - {"tif", "tiff"})], [])
        for im_path in im_files:
            try:
                convert_to_multispectral(im_path, n_channels)
                if replace:
                    im_path.unlink()
            except Exception as e:
                LOGGER.info(f"Error converting {im_path}: {e}")

        if zip:
            zip_directory(path)
    else:
        # Process a single image
        output_path = path.with_suffix(".tiff")
        img = cv2.cvtColor(cv2.imread(str(path)), cv2.COLOR_BGR2RGB)

        # Interpolate all pixels at once
        rgb_wavelengths = np.array([650, 510, 475])  # R, G, B wavelengths (nm)
        target_wavelengths = np.linspace(450, 700, n_channels)
        f = interp1d(rgb_wavelengths.T, img, kind="linear", bounds_error=False, fill_value="extrapolate")
        multispectral = f(target_wavelengths)
        cv2.imwritemulti(str(output_path), np.clip(multispectral, 0, 255).astype(np.uint8).transpose(2, 0, 1))
        LOGGER.info(f"Converted {output_path}")
>>>>>>> 242d332c
<|MERGE_RESOLUTION|>--- conflicted
+++ resolved
@@ -12,11 +12,7 @@
 from PIL import Image
 
 from ultralytics.utils import DATASETS_DIR, LOGGER, NUM_THREADS, TQDM
-<<<<<<< HEAD
-from ultralytics.utils.downloads import download
-=======
 from ultralytics.utils.downloads import download, zip_directory
->>>>>>> 242d332c
 from ultralytics.utils.files import increment_path
 
 
@@ -248,13 +244,6 @@
         Convert COCO annotations to YOLO format
         >>> convert_coco("../datasets/coco/annotations/", use_segments=True, use_keypoints=False, cls91to80=False)
 
-<<<<<<< HEAD
-        convert_coco("../datasets/coco/annotations/", use_segments=True, use_keypoints=False, cls91to80=False)
-        convert_coco(
-            "../datasets/lvis/annotations/", use_segments=True, use_keypoints=False, cls91to80=False, lvis=True
-        )
-        ```
-=======
         Convert LVIS annotations to YOLO format
         >>> convert_coco(
         >>>    "../datasets/lvis/annotations/",
@@ -263,7 +252,6 @@
         ...     cls91to80=False,
         ...     lvis=True
         ... )
->>>>>>> 242d332c
 
     Output:
         Generates output files in the specified output directory.
@@ -601,15 +589,9 @@
     Args:
         im_dir (str | Path): Path to image directory to convert.
         save_dir (str | Path): Path to save the generated labels, labels will be saved
-<<<<<<< HEAD
-            into `labels-segment` in the same directory level of `im_dir` if save_dir is None. Default: None.
-        sam_model (str): Segmentation model to use for intermediate segmentation data; optional.
-        device (int | str): The specific device to run SAM models. Default: None.
-=======
             into `labels-segment` in the same directory level of `im_dir` if save_dir is None.
         sam_model (str): Segmentation model to use for intermediate segmentation data.
         device (int | str): The specific device to run SAM models.
->>>>>>> 242d332c
 
     Notes:
         The input directory structure assumed for dataset:
@@ -658,11 +640,7 @@
                 continue
             line = (int(cls[i]), *s.reshape(-1))
             texts.append(("%g " * len(line)).rstrip() % line)
-<<<<<<< HEAD
-        with open(txt_file, "a") as f:
-=======
         with open(txt_file, "a", encoding="utf-8") as f:
->>>>>>> 242d332c
             f.writelines(text + "\n" for text in texts)
     LOGGER.info(f"Generated segment labels saved in {save_dir}")
 
@@ -712,11 +690,7 @@
             # Read image filenames from label list file
             label_list_file = dir / f"{subset}.txt"
             if label_list_file.exists():
-<<<<<<< HEAD
-                with open(label_list_file) as f:
-=======
                 with open(label_list_file, encoding="utf-8") as f:
->>>>>>> 242d332c
                     image_files = [dir / line.strip() for line in f]
 
                 # Submit all tasks
@@ -724,11 +698,6 @@
                 for _ in TQDM(as_completed(futures), total=len(futures), desc=f"Generating images for {subset}"):
                     pass  # The actual work is done in the background
             else:
-<<<<<<< HEAD
-                print(f"Warning: Labels file {label_list_file} does not exist. Skipping image creation for {subset}.")
-
-    print("Synthetic COCO dataset created successfully.")
-=======
                 LOGGER.warning(f"Labels file {label_list_file} does not exist. Skipping image creation for {subset}.")
 
     LOGGER.info("Synthetic COCO dataset created successfully.")
@@ -782,5 +751,4 @@
         f = interp1d(rgb_wavelengths.T, img, kind="linear", bounds_error=False, fill_value="extrapolate")
         multispectral = f(target_wavelengths)
         cv2.imwritemulti(str(output_path), np.clip(multispectral, 0, 255).astype(np.uint8).transpose(2, 0, 1))
-        LOGGER.info(f"Converted {output_path}")
->>>>>>> 242d332c
+        LOGGER.info(f"Converted {output_path}")