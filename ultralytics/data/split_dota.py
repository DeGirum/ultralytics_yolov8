--- conflicted
+++ resolved
@@ -30,11 +30,7 @@
         Polygon format: [x1, y1, x2, y2, x3, y3, x4, y4].
         Bounding box format: [x_min, y_min, x_max, y_max].
     """
-<<<<<<< HEAD
-    check_requirements("shapely")
-=======
     check_requirements("shapely>=2.0.0")
->>>>>>> 242d332c
     from shapely.geometry import Polygon
 
     polygon1 = polygon1.reshape(-1, 4, 2)
@@ -70,16 +66,11 @@
     Load DOTA dataset.
 
     Args:
-<<<<<<< HEAD
-        data_root (str): Data root.
-        split (str): The split data set, could be `train` or `val`.
-=======
         data_root (str): Data root directory.
         split (str): The split data set, could be `train` or `val`.
 
     Returns:
         (List[Dict]): List of annotation dictionaries containing image information.
->>>>>>> 242d332c
 
     Notes:
         The directory structure assumed for the DOTA dataset:
