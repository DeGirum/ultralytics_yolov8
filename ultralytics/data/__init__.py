--- conflicted
+++ resolved
@@ -4,10 +4,8 @@
 from .build import build_dataloader, build_yolo_dataset, load_inference_source
 from .dataset import ClassificationDataset, RegressionDataset, SemanticDataset, YOLODataset
 
-<<<<<<< HEAD
 __all__ = ('BaseDataset', 'ClassificationDataset', 'RegressionDataset', 'SemanticDataset', 'YOLODataset', 'build_yolo_dataset',
            'build_dataloader', 'load_inference_source')
-=======
 __all__ = (
     "BaseDataset",
     "ClassificationDataset",
@@ -16,5 +14,4 @@
     "build_yolo_dataset",
     "build_dataloader",
     "load_inference_source",
-)
->>>>>>> 123c024b
+)