--- conflicted
+++ resolved
@@ -281,18 +281,10 @@
             im = np.load(fn)
         else:  # read image
             im = cv2.imread(f)  # BGR
-<<<<<<< HEAD
-        if self.album_transforms:
-            sample = self.album_transforms(image=cv2.cvtColor(im, cv2.COLOR_BGR2RGB))['image']
-        else:
-            sample = self.torch_transforms(im)
-        return {'img': sample, 'cls': j, 'name': f}
-=======
         # Convert NumPy array to PIL image
         im = Image.fromarray(cv2.cvtColor(im, cv2.COLOR_BGR2RGB))
         sample = self.torch_transforms(im)
         return {"img": sample, "cls": j}
->>>>>>> 123c024b
 
     def __len__(self) -> int:
         """Return the total number of samples in the dataset."""
@@ -367,10 +359,10 @@
         self.samples = self.get_samples(img_path)
         
         if augment and args.fraction < 1.0:  # reduce training fraction
-            self.samples = self.samples[:round(len(self.samples) * args.fraction)]
-        self.prefix = colorstr(f'{prefix}: ') if prefix else ''
-        self.cache_ram = cache is True or cache == 'ram'
-        self.cache_disk = cache == 'disk'
+            self.samples = self.samples[: round(len(self.samples) * args.fraction)]
+        self.prefix = colorstr(f"{prefix}: ") if prefix else ""
+        self.cache_ram = cache is True or cache == "ram"
+        self.cache_disk = cache == "disk"
         self.samples = self.verify_images()  # filter out bad images
         self.samples = [list(x) + [Path(x[0]).with_suffix('.npy'), None] for x in self.samples]  # file, value, npy, im
         self.torch_transforms = classify_transforms(args.imgsz, rect=args.rect, mean=args.mean, std=args.std)
@@ -427,19 +419,19 @@
     
     def verify_images(self):
         """Verify all images in dataset."""
-        desc = f'{self.prefix}Scanning {self.root}...'
-        path = Path(self.root).with_suffix('.cache')  # *.cache file path
+        desc = f"{self.prefix}Scanning {self.root}..."
+        path = Path(self.root).with_suffix(".cache")  # *.cache file path
 
         with contextlib.suppress(FileNotFoundError, AssertionError, AttributeError):
             cache = load_dataset_cache_file(path)  # attempt to load a *.cache file
-            assert cache['version'] == DATASET_CACHE_VERSION  # matches current version
-            assert cache['hash'] == get_hash([x[0] for x in self.samples])  # identical hash
-            nf, nc, n, samples = cache.pop('results')  # found, missing, empty, corrupt, total
+            assert cache["version"] == DATASET_CACHE_VERSION  # matches current version
+            assert cache["hash"] == get_hash([x[0] for x in self.samples])  # identical hash
+            nf, nc, n, samples = cache.pop("results")  # found, missing, empty, corrupt, total
             if LOCAL_RANK in (-1, 0):
-                d = f'{desc} {nf} images, {nc} corrupt'
+                d = f"{desc} {nf} images, {nc} corrupt"
                 TQDM(None, desc=d, total=n, initial=n)
-                if cache['msgs']:
-                    LOGGER.info('\n'.join(cache['msgs']))  # display warnings
+                if cache["msgs"]:
+                    LOGGER.info("\n".join(cache["msgs"]))  # display warnings
             return samples
 
         # Run scan if *.cache retrieval failed
@@ -454,13 +446,13 @@
                     msgs.append(msg)
                 nf += nf_f
                 nc += nc_f
-                pbar.desc = f'{desc} {nf} images, {nc} corrupt'
+                pbar.desc = f"{desc} {nf} images, {nc} corrupt"
             pbar.close()
         if msgs:
-            LOGGER.info('\n'.join(msgs))
-        x['hash'] = get_hash([x[0] for x in self.samples])
-        x['results'] = nf, nc, len(samples), samples
-        x['msgs'] = msgs  # warnings
+            LOGGER.info("\n".join(msgs))
+        x["hash"] = get_hash([x[0] for x in self.samples])
+        x["results"] = nf, nc, len(samples), samples
+        x["msgs"] = msgs  # warnings
         save_dataset_cache_file(self.prefix, path, x)
         return samples
 
