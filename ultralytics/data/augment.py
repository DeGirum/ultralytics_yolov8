--- conflicted
+++ resolved
@@ -2554,12 +2554,8 @@
     mean=DEFAULT_MEAN,
     std=DEFAULT_STD,
     interpolation="BILINEAR",
-<<<<<<< HEAD
     crop_fraction: float = DEFAULT_CROP_FRACTION,
     stretch: bool = False
-=======
-    crop_fraction=None,
->>>>>>> 6887bc09
 ):
     """
     Creates a composition of image transforms for classification tasks.
@@ -2599,7 +2595,6 @@
         tfl = [T.Resize(scale_size[0], interpolation=getattr(T.InterpolationMode, interpolation))]
     else:
         # Resize the shortest edge to matching target dim for non-square target
-<<<<<<< HEAD
         tfl = [T.Resize(scale_size, interpolation=getattr(T.InterpolationMode, interpolation))]
     tfl.extend(
         [
@@ -2608,10 +2603,6 @@
             T.Normalize(mean=torch.tensor(mean), std=torch.tensor(std)),
         ]
     )
-=======
-        tfl = [T.Resize(scale_size)]
-    tfl += [T.CenterCrop(size), T.ToTensor(), T.Normalize(mean=torch.tensor(mean), std=torch.tensor(std))]
->>>>>>> 6887bc09
     return T.Compose(tfl)
 
 
