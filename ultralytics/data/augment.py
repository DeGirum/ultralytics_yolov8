--- conflicted
+++ resolved
@@ -1004,43 +1004,12 @@
 
 
 # Classification augmentations -----------------------------------------------------------------------------------------
-<<<<<<< HEAD
-def classify_transforms(size=224, rect=False, mean=(0.0, 0.0, 0.0), std=(1.0, 1.0, 1.0)):  # IMAGENET_MEAN, IMAGENET_STD
-    """Transforms to apply if albumentations not installed."""
-    if not isinstance(size, int):
-        raise TypeError(f'classify_transforms() size {size} must be integer, not (list, tuple)')
-    #transforms = [ClassifyLetterBox(size), ToTensor()]
-    transforms = [ClassifyLetterBox(size, auto=True) if rect else CenterCrop(size), ToTensor()]
-    if any(mean) or any(std):
-        transforms.append(T.Normalize(mean, std, inplace=True))
-    return T.Compose(transforms)
-
-
-def hsv2colorjitter(h, s, v):
-    """Map HSV (hue, saturation, value) jitter into ColorJitter values (brightness, contrast, saturation, hue)"""
-    return v, v, s, h
-
-
-def classify_albumentations(
-        augment=True,
-        size=224,
-        scale=(0.08, 1.0),
-        hflip=0.5,
-        vflip=0.0,
-        hsv_h=0.015,  # image HSV-Hue augmentation (fraction)
-        hsv_s=0.7,  # image HSV-Saturation augmentation (fraction)
-        hsv_v=0.4,  # image HSV-Value augmentation (fraction)
-        mean=(0.0, 0.0, 0.0),  # IMAGENET_MEAN
-        std=(1.0, 1.0, 1.0),  # IMAGENET_STD
-        auto_aug=False,
-=======
 def classify_transforms(
     size=224,
     mean=DEFAULT_MEAN,
     std=DEFAULT_STD,
     interpolation: T.InterpolationMode = T.InterpolationMode.BILINEAR,
     crop_fraction: float = DEFAULT_CROP_FTACTION,
->>>>>>> 123c024b
 ):
     """
     Classification transforms for evaluation/inference. Inspired by timm/data/transforms_factory.py.
@@ -1145,32 +1114,6 @@
             if TORCHVISION_0_11:
                 secondary_tfl += [T.RandAugment(interpolation=interpolation)]
             else:
-<<<<<<< HEAD
-                if hflip > 0:
-                    T += [A.HorizontalFlip(p=hflip)]
-                if vflip > 0:
-                    T += [A.VerticalFlip(p=vflip)]
-                if any((hsv_h, hsv_s, hsv_v)):
-                    T += [A.ColorJitter(*hsv2colorjitter(hsv_h, hsv_s, hsv_v))]  # brightness, contrast, saturation, hue
-                # Fixed transforms
-                #T += [
-                #    A.Blur(p=0.05),
-                #    A.MedianBlur(p=0.1),
-                #    A.ToGray(p=0.1),
-                #    A.CLAHE(p=0.1),
-                #    A.Cutout(p=0.1),
-                #]
-        else:  # Use fixed crop for eval set (reproducibility)
-            T = [A.SmallestMaxSize(max_size=size), A.CenterCrop(height=size, width=size)]
-        T += [A.Normalize(mean=mean, std=std), ToTensorV2()]  # Normalize and convert to Tensor
-        LOGGER.info(prefix + ', '.join(f'{x}'.replace('always_apply=False, ', '') for x in T if x.p))
-        return A.Compose(T)
-
-    except ImportError:  # package not installed, skip
-        pass
-    except Exception as e:
-        LOGGER.info(f'{prefix}{e}')
-=======
                 LOGGER.warning('"auto_augment=randaugment" requires torchvision >= 0.11.0. Disabling it.')
 
         elif auto_augment == "augmix":
@@ -1201,7 +1144,6 @@
     ]
 
     return T.Compose(primary_tfl + secondary_tfl + final_tfl)
->>>>>>> 123c024b
 
 
 # NOTE: keep this class for backward compatibility
