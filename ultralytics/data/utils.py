# Ultralytics 🚀 AGPL-3.0 License - https://ultralytics.com/license

<<<<<<< HEAD
import hashlib
=======
>>>>>>> 242d332c
import json
import os
import random
import subprocess
import time
import zipfile
from multiprocessing.pool import ThreadPool
from pathlib import Path
from tarfile import is_tarfile

import cv2
import numpy as np
from PIL import Image, ImageOps

from ultralytics.nn.autobackend import check_class_names
from ultralytics.utils import (
    DATASETS_DIR,
    LOGGER,
    NUM_THREADS,
    ROOT,
    SETTINGS_FILE,
    TQDM,
    clean_url,
    colorstr,
    emojis,
    is_dir_writeable,
    yaml_load,
    yaml_save,
)
from ultralytics.utils.checks import check_file, check_font, is_ascii
from ultralytics.utils.downloads import download, safe_download, unzip_file
from ultralytics.utils.ops import segments2boxes

HELP_URL = "See https://docs.ultralytics.com/datasets for dataset formatting guidance."
IMG_FORMATS = {"bmp", "dng", "jpeg", "jpg", "mpo", "png", "tif", "tiff", "webp", "pfm", "heic"}  # image suffixes
VID_FORMATS = {"asf", "avi", "gif", "m4v", "mkv", "mov", "mp4", "mpeg", "mpg", "ts", "wmv", "webm"}  # video suffixes
PIN_MEMORY = str(os.getenv("PIN_MEMORY", True)).lower() == "true"  # global pin_memory for dataloaders
FORMATS_HELP_MSG = f"Supported formats are:\nimages: {IMG_FORMATS}\nvideos: {VID_FORMATS}"


def img2label_paths(img_paths):
    """Define label paths as a function of image paths."""
    sa, sb = f"{os.sep}images{os.sep}", f"{os.sep}labels{os.sep}"  # /images/, /labels/ substrings
    return [sb.join(x.rsplit(sa, 1)).rsplit(".", 1)[0] + ".txt" for x in img_paths]


def check_file_speeds(files, threshold_ms=10, threshold_mb=50, max_files=5, prefix=""):
    """
    Check dataset file access speed and provide performance feedback.

    This function tests the access speed of dataset files by measuring ping (stat call) time and read speed.
    It samples up to 5 files from the provided list and warns if access times exceed the threshold.

    Args:
        files (list): List of file paths to check for access speed.
        threshold_ms (float, optional): Threshold in milliseconds for ping time warnings.
        threshold_mb (float, optional): Threshold in megabytes per second for read speed warnings.
        max_files (int, optional): The maximum number of files to check.
        prefix (str, optional): Prefix string to add to log messages.

    Examples:
        >>> from pathlib import Path
        >>> image_files = list(Path("dataset/images").glob("*.jpg"))
        >>> check_file_speeds(image_files, threshold_ms=15)
    """
    if not files or len(files) == 0:
        LOGGER.warning(f"{prefix}Image speed checks: No files to check")
        return

    # Sample files (max 5)
    files = random.sample(files, min(max_files, len(files)))

    # Test ping (stat time)
    ping_times = []
    file_sizes = []
    read_speeds = []

    for f in files:
        try:
            # Measure ping (stat call)
            start = time.perf_counter()
            file_size = os.stat(f).st_size
            ping_times.append((time.perf_counter() - start) * 1000)  # ms
            file_sizes.append(file_size)

            # Measure read speed
            start = time.perf_counter()
            with open(f, "rb") as file_obj:
                _ = file_obj.read()
            read_time = time.perf_counter() - start
            if read_time > 0:  # Avoid division by zero
                read_speeds.append(file_size / (1 << 20) / read_time)  # MB/s
        except Exception:
            pass

    if not ping_times:
        LOGGER.warning(f"{prefix}Image speed checks: failed to access files")
        return

    # Calculate stats with uncertainties
    avg_ping = np.mean(ping_times)
    std_ping = np.std(ping_times, ddof=1) if len(ping_times) > 1 else 0
    size_msg = f", size: {np.mean(file_sizes) / (1 << 10):.1f} KB"
    ping_msg = f"ping: {avg_ping:.1f}±{std_ping:.1f} ms"

    if read_speeds:
        avg_speed = np.mean(read_speeds)
        std_speed = np.std(read_speeds, ddof=1) if len(read_speeds) > 1 else 0
        speed_msg = f", read: {avg_speed:.1f}±{std_speed:.1f} MB/s"
    else:
        speed_msg = ""

    if avg_ping < threshold_ms or avg_speed < threshold_mb:
        LOGGER.info(f"{prefix}Fast image access ✅ ({ping_msg}{speed_msg}{size_msg})")
    else:
        LOGGER.warning(
            f"{prefix}Slow image access detected ({ping_msg}{speed_msg}{size_msg}). "
            f"Use local storage instead of remote/mounted storage for better performance. "
            f"See https://docs.ultralytics.com/guides/model-training-tips/"
        )


def get_hash(paths):
    """Returns a single hash value of a list of paths (files or dirs)."""
    size = 0
    for p in paths:
        try:
            size += os.stat(p).st_size
        except OSError:
            continue
    h = __import__("hashlib").sha256(str(size).encode())  # hash sizes
    h.update("".join(paths).encode())  # hash paths
    return h.hexdigest()  # return hash


def exif_size(img: Image.Image):
    """Returns exif-corrected PIL size."""
    s = img.size  # (width, height)
    if img.format == "JPEG":  # only support JPEG images
        try:
            if exif := img.getexif():
                rotation = exif.get(274, None)  # the EXIF key for the orientation tag is 274
                if rotation in {6, 8}:  # rotation 270 or 90
                    s = s[1], s[0]
        except Exception:
            pass
    return s


def verify_image(args):
    """Verify one image."""
    (im_file, cls), prefix = args
    # Number (found, corrupt), message
    nf, nc, msg = 0, 0, ""
    try:
        im = Image.open(im_file)
        im.verify()  # PIL verify
        shape = exif_size(im)  # image size
        shape = (shape[1], shape[0])  # hw
        assert (shape[0] > 9) & (shape[1] > 9), f"image size {shape} <10 pixels"
        assert im.format.lower() in IMG_FORMATS, f"Invalid image format {im.format}. {FORMATS_HELP_MSG}"
        if im.format.lower() in {"jpg", "jpeg"}:
            with open(im_file, "rb") as f:
                f.seek(-2, 2)
                if f.read() != b"\xff\xd9":  # corrupt JPEG
                    ImageOps.exif_transpose(Image.open(im_file)).save(im_file, "JPEG", subsampling=0, quality=100)
                    msg = f"{prefix}{im_file}: corrupt JPEG restored and saved"
        nf = 1
    except Exception as e:
        nc = 1
        msg = f"{prefix}{im_file}: ignoring corrupt image/label: {e}"
    return (im_file, cls), nf, nc, msg


def verify_image_label(args):
    """Verify one image-label pair."""
    im_file, lb_file, prefix, keypoint, num_cls, nkpt, ndim, single_cls = args
    # Number (missing, found, empty, corrupt), message, segments, keypoints
    nm, nf, ne, nc, msg, segments, keypoints = 0, 0, 0, 0, "", [], None
    try:
        # Verify images
        im = Image.open(im_file)
        im.verify()  # PIL verify
        shape = exif_size(im)  # image size
        shape = (shape[1], shape[0])  # hw
        assert (shape[0] > 9) & (shape[1] > 9), f"image size {shape} <10 pixels"
        assert im.format.lower() in IMG_FORMATS, f"invalid image format {im.format}. {FORMATS_HELP_MSG}"
        if im.format.lower() in {"jpg", "jpeg"}:
            with open(im_file, "rb") as f:
                f.seek(-2, 2)
                if f.read() != b"\xff\xd9":  # corrupt JPEG
                    ImageOps.exif_transpose(Image.open(im_file)).save(im_file, "JPEG", subsampling=0, quality=100)
                    msg = f"{prefix}{im_file}: corrupt JPEG restored and saved"

        # Verify labels
        if os.path.isfile(lb_file):
            nf = 1  # label found
            with open(lb_file, encoding="utf-8") as f:
                lb = [x.split() for x in f.read().strip().splitlines() if len(x)]
                if any(len(x) > 6 for x in lb) and (not keypoint):  # is segment
                    classes = np.array([x[0] for x in lb], dtype=np.float32)
                    segments = [np.array(x[1:], dtype=np.float32).reshape(-1, 2) for x in lb]  # (cls, xy1...)
                    lb = np.concatenate((classes.reshape(-1, 1), segments2boxes(segments)), 1)  # (cls, xywh)
                lb = np.array(lb, dtype=np.float32)
            if nl := len(lb):
                if keypoint:
                    assert lb.shape[1] == (5 + nkpt * ndim), f"labels require {(5 + nkpt * ndim)} columns each"
                    points = lb[:, 5:].reshape(-1, ndim)[:, :2]
                else:
                    assert lb.shape[1] == 5, f"labels require 5 columns, {lb.shape[1]} columns detected"
                    points = lb[:, 1:]
                assert points.max() <= 1, f"non-normalized or out of bounds coordinates {points[points > 1]}"
                assert lb.min() >= 0, f"negative label values {lb[lb < 0]}"

                # All labels
                if single_cls:
                    lb[:, 0] = 0
                max_cls = lb[:, 0].max()  # max label count
                assert max_cls < num_cls, (
                    f"Label class {int(max_cls)} exceeds dataset class count {num_cls}. "
                    f"Possible class labels are 0-{num_cls - 1}"
                )
                _, i = np.unique(lb, axis=0, return_index=True)
                if len(i) < nl:  # duplicate row check
                    lb = lb[i]  # remove duplicates
                    if segments:
                        segments = [segments[x] for x in i]
                    msg = f"{prefix}{im_file}: {nl - len(i)} duplicate labels removed"
            else:
                ne = 1  # label empty
                lb = np.zeros((0, (5 + nkpt * ndim) if keypoint else 5), dtype=np.float32)
        else:
            nm = 1  # label missing
            lb = np.zeros((0, (5 + nkpt * ndim) if keypoints else 5), dtype=np.float32)
        if keypoint:
            keypoints = lb[:, 5:].reshape(-1, nkpt, ndim)
            if ndim == 2:
                kpt_mask = np.where((keypoints[..., 0] < 0) | (keypoints[..., 1] < 0), 0.0, 1.0).astype(np.float32)
                keypoints = np.concatenate([keypoints, kpt_mask[..., None]], axis=-1)  # (nl, nkpt, 3)
        lb = lb[:, :5]
        return im_file, lb, shape, segments, keypoints, nm, nf, ne, nc, msg
    except Exception as e:
        nc = 1
        msg = f"{prefix}{im_file}: ignoring corrupt image/label: {e}"
        return [None, None, None, None, None, nm, nf, ne, nc, msg]


def visualize_image_annotations(image_path, txt_path, label_map):
    """
    Visualizes YOLO annotations (bounding boxes and class labels) on an image.

    This function reads an image and its corresponding annotation file in YOLO format, then
    draws bounding boxes around detected objects and labels them with their respective class names.
    The bounding box colors are assigned based on the class ID, and the text color is dynamically
    adjusted for readability, depending on the background color's luminance.

    Args:
<<<<<<< HEAD
        image_path (str): The path to the image file to annotate, and it can be in formats supported by PIL (e.g., .jpg, .png).
        txt_path (str): The path to the annotation file in YOLO format, that should contain one line per object with:
                        - class_id (int): The class index.
                        - x_center (float): The X center of the bounding box (relative to image width).
                        - y_center (float): The Y center of the bounding box (relative to image height).
                        - width (float): The width of the bounding box (relative to image width).
                        - height (float): The height of the bounding box (relative to image height).
        label_map (dict): A dictionary that maps class IDs (integers) to class labels (strings).

    Example:
=======
        image_path (str): The path to the image file to annotate, and it can be in formats supported by PIL.
        txt_path (str): The path to the annotation file in YOLO format, that should contain one line per object.
        label_map (dict): A dictionary that maps class IDs (integers) to class labels (strings).

    Examples:
>>>>>>> 242d332c
        >>> label_map = {0: "cat", 1: "dog", 2: "bird"}  # It should include all annotated classes details
        >>> visualize_image_annotations("path/to/image.jpg", "path/to/annotations.txt", label_map)
    """
    import matplotlib.pyplot as plt

    from ultralytics.utils.plotting import colors

    img = np.array(Image.open(image_path))
    img_height, img_width = img.shape[:2]
    annotations = []
<<<<<<< HEAD
    with open(txt_path) as file:
=======
    with open(txt_path, encoding="utf-8") as file:
>>>>>>> 242d332c
        for line in file:
            class_id, x_center, y_center, width, height = map(float, line.split())
            x = (x_center - width / 2) * img_width
            y = (y_center - height / 2) * img_height
            w = width * img_width
            h = height * img_height
            annotations.append((x, y, w, h, int(class_id)))
    fig, ax = plt.subplots(1)  # Plot the image and annotations
    for x, y, w, h, label in annotations:
        color = tuple(c / 255 for c in colors(label, True))  # Get and normalize the RGB color
        rect = plt.Rectangle((x, y), w, h, linewidth=2, edgecolor=color, facecolor="none")  # Create a rectangle
        ax.add_patch(rect)
        luminance = 0.2126 * color[0] + 0.7152 * color[1] + 0.0722 * color[2]  # Formula for luminance
        ax.text(x, y - 5, label_map[label], color="white" if luminance < 0.5 else "black", backgroundcolor=color)
    ax.imshow(img)
    plt.show()


def polygon2mask(imgsz, polygons, color=1, downsample_ratio=1):
    """
    Convert a list of polygons to a binary mask of the specified image size.

    Args:
        imgsz (tuple): The size of the image as (height, width).
        polygons (list[np.ndarray]): A list of polygons. Each polygon is an array with shape [N, M], where
                                     N is the number of polygons, and M is the number of points such that M % 2 = 0.
        color (int, optional): The color value to fill in the polygons on the mask.
        downsample_ratio (int, optional): Factor by which to downsample the mask.

    Returns:
        (np.ndarray): A binary mask of the specified image size with the polygons filled in.
    """
    mask = np.zeros(imgsz, dtype=np.uint8)
    polygons = np.asarray(polygons, dtype=np.int32)
    polygons = polygons.reshape((polygons.shape[0], -1, 2))
    cv2.fillPoly(mask, polygons, color=color)
    nh, nw = (imgsz[0] // downsample_ratio, imgsz[1] // downsample_ratio)
    # Note: fillPoly first then resize is trying to keep the same loss calculation method when mask-ratio=1
    return cv2.resize(mask, (nw, nh))


def polygons2masks(imgsz, polygons, color, downsample_ratio=1):
    """
    Convert a list of polygons to a set of binary masks of the specified image size.

    Args:
        imgsz (tuple): The size of the image as (height, width).
        polygons (list[np.ndarray]): A list of polygons. Each polygon is an array with shape [N, M], where
                                     N is the number of polygons, and M is the number of points such that M % 2 = 0.
        color (int): The color value to fill in the polygons on the masks.
        downsample_ratio (int, optional): Factor by which to downsample each mask.

    Returns:
        (np.ndarray): A set of binary masks of the specified image size with the polygons filled in.
    """
    return np.array([polygon2mask(imgsz, [x.reshape(-1)], color, downsample_ratio) for x in polygons])


def polygons2masks_overlap(imgsz, segments, downsample_ratio=1):
    """Return a (640, 640) overlap mask."""
    masks = np.zeros(
        (imgsz[0] // downsample_ratio, imgsz[1] // downsample_ratio),
        dtype=np.int32 if len(segments) > 255 else np.uint8,
    )
    areas = []
    ms = []
    for si in range(len(segments)):
        mask = polygon2mask(imgsz, [segments[si].reshape(-1)], downsample_ratio=downsample_ratio, color=1)
        ms.append(mask.astype(masks.dtype))
        areas.append(mask.sum())
    areas = np.asarray(areas)
    index = np.argsort(-areas)
    ms = np.array(ms)[index]
    for i in range(len(segments)):
        mask = ms[i] * (i + 1)
        masks = masks + mask
        masks = np.clip(masks, a_min=0, a_max=i + 1)
    return masks, index


def find_dataset_yaml(path: Path) -> Path:
    """
    Find and return the YAML file associated with a Detect, Segment or Pose dataset.

    This function searches for a YAML file at the root level of the provided directory first, and if not found, it
    performs a recursive search. It prefers YAML files that have the same stem as the provided path.

    Args:
        path (Path): The directory path to search for the YAML file.

    Returns:
        (Path): The path of the found YAML file.
    """
    files = list(path.glob("*.yaml")) or list(path.rglob("*.yaml"))  # try root level first and then recursive
    assert files, f"No YAML file found in '{path.resolve()}'"
    if len(files) > 1:
        files = [f for f in files if f.stem == path.stem]  # prefer *.yaml files that match
    assert len(files) == 1, f"Expected 1 YAML file in '{path.resolve()}', but found {len(files)}.\n{files}"
    return files[0]


def check_det_dataset(dataset, autodownload=True):
    """
    Download, verify, and/or unzip a dataset if not found locally.

    This function checks the availability of a specified dataset, and if not found, it has the option to download and
    unzip the dataset. It then reads and parses the accompanying YAML data, ensuring key requirements are met and also
    resolves paths related to the dataset.

    Args:
        dataset (str): Path to the dataset or dataset descriptor (like a YAML file).
        autodownload (bool, optional): Whether to automatically download the dataset if not found.

    Returns:
        (dict): Parsed dataset information and paths.
    """
    file = check_file(dataset)

    # Download (optional)
    extract_dir = ""
    if zipfile.is_zipfile(file) or is_tarfile(file):
        new_dir = safe_download(file, dir=DATASETS_DIR, unzip=True, delete=False)
        file = find_dataset_yaml(DATASETS_DIR / new_dir)
        extract_dir, autodownload = file.parent, False

    # Read YAML
    data = yaml_load(file, append_filename=True)  # dictionary

    # Checks
    for k in "train", "val":
        if k not in data:
            if k != "val" or "validation" not in data:
                raise SyntaxError(
                    emojis(f"{dataset} '{k}:' key missing ❌.\n'train' and 'val' are required in all data YAMLs.")
                )
            LOGGER.warning("renaming data YAML 'validation' key to 'val' to match YOLO format.")
            data["val"] = data.pop("validation")  # replace 'validation' key with 'val' key
    if "names" not in data and "nc" not in data:
        raise SyntaxError(emojis(f"{dataset} key missing ❌.\n either 'names' or 'nc' are required in all data YAMLs."))
    if "names" in data and "nc" in data and len(data["names"]) != data["nc"]:
        raise SyntaxError(emojis(f"{dataset} 'names' length {len(data['names'])} and 'nc: {data['nc']}' must match."))
    if "names" not in data:
        data["names"] = [f"class_{i}" for i in range(data["nc"])]
    else:
        data["nc"] = len(data["names"])

    data["names"] = check_class_names(data["names"])
    data["channels"] = data.get("channels", 3)  # get image channels, default to 3

    # Resolve paths
    path = Path(extract_dir or data.get("path") or Path(data.get("yaml_file", "")).parent)  # dataset root
    if not path.is_absolute():
        path = (DATASETS_DIR / path).resolve()

    # Set paths
    data["path"] = path  # download scripts
    for k in "train", "val", "test", "minival":
        if data.get(k):  # prepend path
            if isinstance(data[k], str):
                x = (path / data[k]).resolve()
                if not x.exists() and data[k].startswith("../"):
                    x = (path / data[k][3:]).resolve()
                data[k] = str(x)
            else:
                data[k] = [str((path / x).resolve()) for x in data[k]]

    # Parse YAML
    val, s = (data.get(x) for x in ("val", "download"))
    if val:
        val = [Path(x).resolve() for x in (val if isinstance(val, list) else [val])]  # val path
        if not all(x.exists() for x in val):
            name = clean_url(dataset)  # dataset name with URL auth stripped
            LOGGER.info("")
            m = f"Dataset '{name}' images not found, missing path '{[x for x in val if not x.exists()][0]}'"
            if s and autodownload:
                LOGGER.warning(m)
            else:
                m += f"\nNote dataset download directory is '{DATASETS_DIR}'. You can update this in '{SETTINGS_FILE}'"
                raise FileNotFoundError(m)
            t = time.time()
            r = None  # success
            if s.startswith("http") and s.endswith(".zip"):  # URL
                safe_download(url=s, dir=DATASETS_DIR, delete=True)
            elif s.startswith("bash "):  # bash script
                LOGGER.info(f"Running {s} ...")
                r = os.system(s)
            else:  # python script
                exec(s, {"yaml": data})
            dt = f"({round(time.time() - t, 1)}s)"
            s = f"success ✅ {dt}, saved to {colorstr('bold', DATASETS_DIR)}" if r in {0, None} else f"failure {dt} ❌"
            LOGGER.info(f"Dataset download {s}\n")
    check_font("Arial.ttf" if is_ascii(data["names"]) else "Arial.Unicode.ttf")  # download fonts

    return data  # dictionary


def check_cls_dataset(dataset, split=""):
    """
    Checks a classification dataset such as Imagenet.

    This function accepts a `dataset` name and attempts to retrieve the corresponding dataset information.
    If the dataset is not found locally, it attempts to download the dataset from the internet and save it locally.

    Args:
        dataset (str | Path): The name of the dataset.
        split (str, optional): The split of the dataset. Either 'val', 'test', or ''.

    Returns:
        (dict): A dictionary containing the following keys:

            - 'train' (Path): The directory path containing the training set of the dataset.
            - 'val' (Path): The directory path containing the validation set of the dataset.
            - 'test' (Path): The directory path containing the test set of the dataset.
            - 'nc' (int): The number of classes in the dataset.
            - 'names' (dict): A dictionary of class names in the dataset.
    """
    # Download (optional if dataset=https://file.zip is passed directly)
    if str(dataset).startswith(("http:/", "https:/")):
        dataset = safe_download(dataset, dir=DATASETS_DIR, unzip=True, delete=False)
    elif Path(dataset).suffix in {".zip", ".tar", ".gz"}:
        file = check_file(dataset)
        dataset = safe_download(file, dir=DATASETS_DIR, unzip=True, delete=False)

    dataset = Path(dataset)
    data_dir = (dataset if dataset.is_dir() else (DATASETS_DIR / dataset)).resolve()
    if not data_dir.is_dir():
        LOGGER.info("")
        LOGGER.warning(f"Dataset not found, missing path {data_dir}, attempting download...")
        t = time.time()
        if str(dataset) == "imagenet":
            subprocess.run(f"bash {ROOT / 'data/scripts/get_imagenet.sh'}", shell=True, check=True)
        else:
            url = f"https://github.com/ultralytics/assets/releases/download/v0.0.0/{dataset}.zip"
            download(url, dir=data_dir.parent)
        LOGGER.info(f"Dataset download success ✅ ({time.time() - t:.1f}s), saved to {colorstr('bold', data_dir)}\n")
    train_set = data_dir / "train"
    if not train_set.is_dir():
        LOGGER.warning(f"Dataset 'split=train' not found at {train_set}")
        image_files = list(data_dir.rglob("*.jpg")) + list(data_dir.rglob("*.png"))
        if image_files:
            from ultralytics.data.split import split_classify_dataset

            LOGGER.info(f"Found {len(image_files)} images in subdirectories. Attempting to split...")
            data_dir = split_classify_dataset(data_dir, train_ratio=0.8)
            train_set = data_dir / "train"
        else:
            LOGGER.error(f"No images found in {data_dir} or its subdirectories.")
    val_set = (
        data_dir / "val"
        if (data_dir / "val").exists()
        else data_dir / "validation"
        if (data_dir / "validation").exists()
        else None
    )  # data/test or data/val
    test_set = data_dir / "test" if (data_dir / "test").exists() else None  # data/val or data/test
    if split == "val" and not val_set:
        LOGGER.warning("Dataset 'split=val' not found, using 'split=test' instead.")
        val_set = test_set
    elif split == "test" and not test_set:
        LOGGER.warning("Dataset 'split=test' not found, using 'split=val' instead.")
        test_set = val_set

    nc = len([x for x in (data_dir / "train").glob("*") if x.is_dir()])  # number of classes
    names = [x.name for x in (data_dir / "train").iterdir() if x.is_dir()]  # class names list
    names = dict(enumerate(sorted(names)))

    # Print to console
    for k, v in {"train": train_set, "val": val_set, "test": test_set}.items():
        prefix = f"{colorstr(f'{k}:')} {v}..."
        if v is None:
            LOGGER.info(prefix)
        else:
            files = [path for path in v.rglob("*.*") if path.suffix[1:].lower() in IMG_FORMATS]
            nf = len(files)  # number of files
            nd = len({file.parent for file in files})  # number of directories
            if nf == 0:
                if k == "train":
                    raise FileNotFoundError(f"{dataset} '{k}:' no training images found")
                else:
                    LOGGER.warning(f"{prefix} found {nf} images in {nd} classes (no images found)")
            elif nd != nc:
                LOGGER.error(f"{prefix} found {nf} images in {nd} classes (requires {nc} classes, not {nd})")
            else:
                LOGGER.info(f"{prefix} found {nf} images in {nd} classes ✅ ")

    return {"train": train_set, "val": val_set, "test": test_set, "nc": nc, "names": names, "channels": 3}

def check_regress_dataset(dataset, autodownload=True):
    """
    Download, verify, and/or unzip a regression dataset if not found locally.

    This function checks the availability of a specified dataset, and if not found, it has the option to download and
    unzip the dataset. It then reads and parses the accompanying YAML data, ensuring key requirements are met and also
    resolves paths related to the dataset.

    Args:
        dataset (str): Path to the dataset or dataset descriptor (like a YAML file).
        autodownload (bool, optional): Whether to automatically download the dataset if not found. Defaults to True.

    Returns:
        (dict): Parsed dataset information and paths.
    """

    file = check_file(dataset)
    
    # Download (optional)
    extract_dir = ""
    if zipfile.is_zipfile(file) or is_tarfile(file):
        new_dir = safe_download(file, dir=DATASETS_DIR, unzip=True, delete=False)
        file = find_dataset_yaml(DATASETS_DIR / new_dir)
        extract_dir, autodownload = file.parent, False

    # Read YAML
    data = yaml_load(file, append_filename=True)  # dictionary

    # Checks
    for k in "train", "val":
        if k not in data:
            if k != "val" or "validation" not in data:
                raise SyntaxError(
                    emojis(f"{dataset} '{k}:' key missing ❌.\n'train' and 'val' are required in all data YAMLs."))
            LOGGER.info("WARNING ⚠️ renaming data YAML 'validation' key to 'val' to match YOLO format.")
            data["val"] = data.pop("validation")  # replace "validation" key with "val" key
    
    data["nc"] = len(data["names"])
    data["names"] = check_class_names(data["names"])

    # Resolve paths
    path = Path(extract_dir or data.get("path"))  # dataset root
    if not path.is_absolute():
        path = (DATASETS_DIR / path).resolve()

    # Set paths
    data["path"] = path  # download scripts
    for k in "train", "val", "test":
        if data.get(k):  # prepend path
            if isinstance(data[k], str):
                x = (path / data[k]).resolve()
                if not x.exists() and data[k].startswith("../"):
                    x = (path / data[k][3:]).resolve()
                data[k] = str(x)
            else:
                data[k] = [str((path / x).resolve()) for x in data[k]]

    # Parse YAML
    val, s = (data.get(x) for x in ("val", "download"))
    if val:
        val = [Path(x).resolve() for x in (val if isinstance(val, list) else [val])]  # val path
        if not all(x.exists() for x in val):
            name = clean_url(dataset)  # dataset name with URL auth stripped
            m = f"\nDataset '{name}' images not found ⚠️, missing path '{[x for x in val if not x.exists()][0]}'"
            if s and autodownload:
                LOGGER.warning(m)
            else:
                m += f"\nNote dataset download directory is '{DATASETS_DIR}'. You can update this in '{SETTINGS_YAML}'"
                raise FileNotFoundError(m)
            t = time.time()
            r = None  # success
            if s.startswith("http") and s.endswith(".zip"):  # URL
                safe_download(url=s, dir=DATASETS_DIR, delete=True)
            elif s.startswith("bash "):  # bash script
                LOGGER.info(f"Running {s} ...")
                r = os.system(s)
            else:  # python script
                exec(s, {"yaml": data})
            dt = f"({round(time.time() - t, 1)}s)"
            s = f"success ✅ {dt}, saved to {colorstr('bold', DATASETS_DIR)}" if r in (0, None) else f"failure {dt} ❌"
            LOGGER.info(f"Dataset download {s}\n")
    check_font("Arial.ttf" if is_ascii(data["names"]) else "Arial.Unicode.ttf")  # download fonts

    return data  # dictionary
class HUBDatasetStats:
    """
    A class for generating HUB dataset JSON and `-hub` dataset directory.

    Args:
        path (str): Path to data.yaml or data.zip (with data.yaml inside data.zip). Default is 'coco8.yaml'.
        task (str): Dataset task. Options are 'detect', 'segment', 'pose', 'classify'. Default is 'detect'.
        autodownload (bool): Attempt to download dataset if not found locally. Default is False.

    Note:
        Download *.zip files from https://github.com/ultralytics/hub/tree/main/example_datasets
        i.e. https://github.com/ultralytics/hub/raw/main/example_datasets/coco8.zip for coco8.zip.

    Examples:
        >>> from ultralytics.data.utils import HUBDatasetStats
        >>> stats = HUBDatasetStats("path/to/coco8.zip", task="detect")  # detect dataset
        >>> stats = HUBDatasetStats("path/to/coco8-seg.zip", task="segment")  # segment dataset
        >>> stats = HUBDatasetStats("path/to/coco8-pose.zip", task="pose")  # pose dataset
        >>> stats = HUBDatasetStats("path/to/dota8.zip", task="obb")  # OBB dataset
        >>> stats = HUBDatasetStats("path/to/imagenet10.zip", task="classify")  # classification dataset
        >>> stats.get_json(save=True)
        >>> stats.process_images()
    """

    def __init__(self, path="coco8.yaml", task="detect", autodownload=False):
        """Initialize class."""
        path = Path(path).resolve()
        LOGGER.info(f"Starting HUB dataset checks for {path}....")

        self.task = task  # detect, segment, pose, classify, obb
        if self.task == "classify":
            unzip_dir = unzip_file(path)
            data = check_cls_dataset(unzip_dir)
            data["path"] = unzip_dir
        else:  # detect, segment, pose, obb
            _, data_dir, yaml_path = self._unzip(Path(path))
            try:
                # Load YAML with checks
                data = yaml_load(yaml_path)
                data["path"] = ""  # strip path since YAML should be in dataset root for all HUB datasets
                yaml_save(yaml_path, data)
                data = check_det_dataset(yaml_path, autodownload)  # dict
                data["path"] = data_dir  # YAML path should be set to '' (relative) or parent (absolute)
            except Exception as e:
                raise Exception("error/HUB/dataset_stats/init") from e

        self.hub_dir = Path(f"{data['path']}-hub")
        self.im_dir = self.hub_dir / "images"
        self.stats = {"nc": len(data["names"]), "names": list(data["names"].values())}  # statistics dictionary
        self.data = data

    @staticmethod
    def _unzip(path):
        """Unzip data.zip."""
        if not str(path).endswith(".zip"):  # path is data.yaml
            return False, None, path
        unzip_dir = unzip_file(path, path=path.parent)
        assert unzip_dir.is_dir(), (
            f"Error unzipping {path}, {unzip_dir} not found. path/to/abc.zip MUST unzip to path/to/abc/"
        )
        return True, str(unzip_dir), find_dataset_yaml(unzip_dir)  # zipped, data_dir, yaml_path

    def _hub_ops(self, f):
        """Saves a compressed image for HUB previews."""
        compress_one_image(f, self.im_dir / Path(f).name)  # save to dataset-hub

    def get_json(self, save=False, verbose=False):
        """Return dataset JSON for Ultralytics HUB."""

        def _round(labels):
            """Update labels to integer class and 4 decimal place floats."""
            if self.task == "detect":
                coordinates = labels["bboxes"]
            elif self.task in {"segment", "obb"}:  # Segment and OBB use segments. OBB segments are normalized xyxyxyxy
                coordinates = [x.flatten() for x in labels["segments"]]
            elif self.task == "pose":
                n, nk, nd = labels["keypoints"].shape
                coordinates = np.concatenate((labels["bboxes"], labels["keypoints"].reshape(n, nk * nd)), 1)
            else:
                raise ValueError(f"Undefined dataset task={self.task}.")
            zipped = zip(labels["cls"], coordinates)
            return [[int(c[0]), *(round(float(x), 4) for x in points)] for c, points in zipped]

        for split in "train", "val", "test":
            self.stats[split] = None  # predefine
            path = self.data.get(split)

            # Check split
            if path is None:  # no split
                continue
            files = [f for f in Path(path).rglob("*.*") if f.suffix[1:].lower() in IMG_FORMATS]  # image files in split
            if not files:  # no images
                continue

            # Get dataset statistics
            if self.task == "classify":
                from torchvision.datasets import ImageFolder  # scope for faster 'import ultralytics'

                dataset = ImageFolder(self.data[split])

                x = np.zeros(len(dataset.classes)).astype(int)
                for im in dataset.imgs:
                    x[im[1]] += 1

                self.stats[split] = {
                    "instance_stats": {"total": len(dataset), "per_class": x.tolist()},
                    "image_stats": {"total": len(dataset), "unlabelled": 0, "per_class": x.tolist()},
                    "labels": [{Path(k).name: v} for k, v in dataset.imgs],
                }
            else:
                from ultralytics.data import YOLODataset

                dataset = YOLODataset(img_path=self.data[split], data=self.data, task=self.task)
                x = np.array(
                    [
                        np.bincount(label["cls"].astype(int).flatten(), minlength=self.data["nc"])
                        for label in TQDM(dataset.labels, total=len(dataset), desc="Statistics")
                    ]
                )  # shape(128x80)
                self.stats[split] = {
                    "instance_stats": {"total": int(x.sum()), "per_class": x.sum(0).tolist()},
                    "image_stats": {
                        "total": len(dataset),
                        "unlabelled": int(np.all(x == 0, 1).sum()),
                        "per_class": (x > 0).sum(0).tolist(),
                    },
                    "labels": [{Path(k).name: _round(v)} for k, v in zip(dataset.im_files, dataset.labels)],
                }

        # Save, print and return
        if save:
            self.hub_dir.mkdir(parents=True, exist_ok=True)  # makes dataset-hub/
            stats_path = self.hub_dir / "stats.json"
            LOGGER.info(f"Saving {stats_path.resolve()}...")
            with open(stats_path, "w", encoding="utf-8") as f:
                json.dump(self.stats, f)  # save stats.json
        if verbose:
            LOGGER.info(json.dumps(self.stats, indent=2, sort_keys=False))
        return self.stats

    def process_images(self):
        """Compress images for Ultralytics HUB."""
        from ultralytics.data import YOLODataset  # ClassificationDataset

        self.im_dir.mkdir(parents=True, exist_ok=True)  # makes dataset-hub/images/
        for split in "train", "val", "test":
            if self.data.get(split) is None:
                continue
            dataset = YOLODataset(img_path=self.data[split], data=self.data)
            with ThreadPool(NUM_THREADS) as pool:
                for _ in TQDM(pool.imap(self._hub_ops, dataset.im_files), total=len(dataset), desc=f"{split} images"):
                    pass
        LOGGER.info(f"Done. All images saved to {self.im_dir}")
        return self.im_dir


def compress_one_image(f, f_new=None, max_dim=1920, quality=50):
    """
    Compresses a single image file to reduced size while preserving its aspect ratio and quality using either the Python
    Imaging Library (PIL) or OpenCV library. If the input image is smaller than the maximum dimension, it will not be
    resized.

    Args:
        f (str): The path to the input image file.
        f_new (str, optional): The path to the output image file. If not specified, the input file will be overwritten.
        max_dim (int, optional): The maximum dimension (width or height) of the output image.
        quality (int, optional): The image compression quality as a percentage.

    Examples:
        >>> from pathlib import Path
        >>> from ultralytics.data.utils import compress_one_image
        >>> for f in Path("path/to/dataset").rglob("*.jpg"):
        >>>    compress_one_image(f)
    """
    try:  # use PIL
        im = Image.open(f)
        r = max_dim / max(im.height, im.width)  # ratio
        if r < 1.0:  # image too large
            im = im.resize((int(im.width * r), int(im.height * r)))
        im.save(f_new or f, "JPEG", quality=quality, optimize=True)  # save
    except Exception as e:  # use OpenCV
        LOGGER.warning(f"HUB ops PIL failure {f}: {e}")
        im = cv2.imread(f)
        im_height, im_width = im.shape[:2]
        r = max_dim / max(im_height, im_width)  # ratio
        if r < 1.0:  # image too large
            im = cv2.resize(im, (int(im_width * r), int(im_height * r)), interpolation=cv2.INTER_AREA)
        cv2.imwrite(str(f_new or f), im)


def load_dataset_cache_file(path):
    """Load an Ultralytics *.cache dictionary from path."""
    import gc

    gc.disable()  # reduce pickle load time https://github.com/ultralytics/ultralytics/pull/1585
    cache = np.load(str(path), allow_pickle=True).item()  # load dict
    gc.enable()
    return cache


def save_dataset_cache_file(prefix, path, x, version):
    """Save an Ultralytics dataset *.cache dictionary x to path."""
    x["version"] = version  # add cache version
    if is_dir_writeable(path.parent):
        if path.exists():
            path.unlink()  # remove *.cache file if exists
        with open(str(path), "wb") as file:  # context manager here fixes windows async np.save bug
            np.save(file, x)
        LOGGER.info(f"{prefix}New cache created: {path}")
    else:
        LOGGER.warning(f"{prefix}Cache directory {path.parent} is not writeable, cache not saved.")<|MERGE_RESOLUTION|>--- conflicted
+++ resolved
@@ -1,9 +1,5 @@
 # Ultralytics 🚀 AGPL-3.0 License - https://ultralytics.com/license
 
-<<<<<<< HEAD
-import hashlib
-=======
->>>>>>> 242d332c
 import json
 import os
 import random
@@ -261,24 +257,11 @@
     adjusted for readability, depending on the background color's luminance.
 
     Args:
-<<<<<<< HEAD
-        image_path (str): The path to the image file to annotate, and it can be in formats supported by PIL (e.g., .jpg, .png).
-        txt_path (str): The path to the annotation file in YOLO format, that should contain one line per object with:
-                        - class_id (int): The class index.
-                        - x_center (float): The X center of the bounding box (relative to image width).
-                        - y_center (float): The Y center of the bounding box (relative to image height).
-                        - width (float): The width of the bounding box (relative to image width).
-                        - height (float): The height of the bounding box (relative to image height).
-        label_map (dict): A dictionary that maps class IDs (integers) to class labels (strings).
-
-    Example:
-=======
         image_path (str): The path to the image file to annotate, and it can be in formats supported by PIL.
         txt_path (str): The path to the annotation file in YOLO format, that should contain one line per object.
         label_map (dict): A dictionary that maps class IDs (integers) to class labels (strings).
 
     Examples:
->>>>>>> 242d332c
         >>> label_map = {0: "cat", 1: "dog", 2: "bird"}  # It should include all annotated classes details
         >>> visualize_image_annotations("path/to/image.jpg", "path/to/annotations.txt", label_map)
     """
@@ -289,11 +272,7 @@
     img = np.array(Image.open(image_path))
     img_height, img_width = img.shape[:2]
     annotations = []
-<<<<<<< HEAD
-    with open(txt_path) as file:
-=======
     with open(txt_path, encoding="utf-8") as file:
->>>>>>> 242d332c
         for line in file:
             class_id, x_center, y_center, width, height = map(float, line.split())
             x = (x_center - width / 2) * img_width
