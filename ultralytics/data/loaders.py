--- conflicted
+++ resolved
@@ -32,10 +32,7 @@
         stream (bool): Flag indicating if the input source is a video stream.
         screenshot (bool): Flag indicating if the input source is a screenshot.
         from_img (bool): Flag indicating if the input source is an image file.
-<<<<<<< HEAD
-=======
         tensor (bool): Flag indicating if the input source is a tensor.
->>>>>>> 242d332c
 
     Examples:
         >>> source_types = SourceTypes(stream=True, screenshot=False, from_img=False)
