--- conflicted
+++ resolved
@@ -97,9 +97,6 @@
 def generate_crop_boxes(
     im_size: Tuple[int, ...], n_layers: int, overlap_ratio: float
 ) -> Tuple[List[List[int]], List[int]]:
-<<<<<<< HEAD
-    """Generates crop boxes of varying sizes for multiscale image processing, with layered overlapping regions."""
-=======
     """
     Generates crop boxes of varying sizes for multiscale image processing, with layered overlapping regions.
 
@@ -118,7 +115,6 @@
         >>> overlap_ratio = 0.25
         >>> crop_boxes, layer_idxs = generate_crop_boxes(im_size, n_layers, overlap_ratio)
     """
->>>>>>> 242d332c
     crop_boxes, layer_idxs = [], []
     im_h, im_w = im_size
     short_side = min(im_h, im_w)
