--- conflicted
+++ resolved
@@ -293,6 +293,48 @@
             masks = torch.as_tensor(masks, dtype=torch.float32, device=self.device).unsqueeze(1)
         return bboxes, points, labels, masks
 
+    def _prepare_prompts(self, dst_shape, bboxes=None, points=None, labels=None, masks=None):
+        """
+        Prepares and transforms the input prompts for processing based on the destination shape.
+
+        Args:
+            dst_shape (tuple): The target shape (height, width) for the prompts.
+            bboxes (np.ndarray | List | None): Bounding boxes in XYXY format with shape (N, 4).
+            points (np.ndarray | List | None): Points indicating object locations with shape (N, 2) or (N, num_points, 2), in pixels.
+            labels (np.ndarray | List | None): Point prompt labels with shape (N) or (N, num_points). 1 for foreground, 0 for background.
+            masks (List | np.ndarray, Optional): Masks for the objects, where each mask is a 2D array.
+
+        Raises:
+            AssertionError: If the number of points don't match the number of labels, in case labels were passed.
+
+        Returns:
+            (tuple): A tuple containing transformed bounding boxes, points, labels, and masks.
+        """
+        src_shape = self.batch[1][0].shape[:2]
+        r = 1.0 if self.segment_all else min(dst_shape[0] / src_shape[0], dst_shape[1] / src_shape[1])
+        # Transform input prompts
+        if points is not None:
+            points = torch.as_tensor(points, dtype=torch.float32, device=self.device)
+            points = points[None] if points.ndim == 1 else points
+            # Assuming labels are all positive if users don't pass labels.
+            if labels is None:
+                labels = np.ones(points.shape[:-1])
+            labels = torch.as_tensor(labels, dtype=torch.int32, device=self.device)
+            assert points.shape[-2] == labels.shape[-1], (
+                f"Number of points {points.shape[-2]} should match number of labels {labels.shape[-1]}."
+            )
+            points *= r
+            if points.ndim == 2:
+                # (N, 2) --> (N, 1, 2), (N, ) --> (N, 1)
+                points, labels = points[:, None, :], labels[:, None]
+        if bboxes is not None:
+            bboxes = torch.as_tensor(bboxes, dtype=torch.float32, device=self.device)
+            bboxes = bboxes[None] if bboxes.ndim == 1 else bboxes
+            bboxes *= r
+        if masks is not None:
+            masks = torch.as_tensor(masks, dtype=torch.float32, device=self.device).unsqueeze(1)
+        return bboxes, points, labels, masks
+
     def generate(
         self,
         im,
@@ -821,18 +863,6 @@
     clearing memory for non-conditional inputs, and setting up callbacks for prediction events.
 
     Attributes:
-<<<<<<< HEAD
-        inference_state (Dict): A dictionary to store the current state of inference operations.
-        non_overlap_masks (bool): A flag indicating whether masks should be non-overlapping.
-        clear_non_cond_mem_around_input (bool): A flag to control clearing non-conditional memory around inputs.
-        clear_non_cond_mem_for_multi_obj (bool): A flag to control clearing non-conditional memory for multi-object scenarios.
-        callbacks (Dict): A dictionary of callbacks for various prediction lifecycle events.
-
-    Args:
-        cfg (Dict, Optional): Configuration settings for the predictor. Defaults to DEFAULT_CFG.
-        overrides (Dict, Optional): Additional configuration overrides. Defaults to None.
-        _callbacks (List, Optional): Custom callbacks to be added. Defaults to None.
-=======
         inference_state (dict): A dictionary to store the current state of inference operations.
         non_overlap_masks (bool): A flag indicating whether masks should be non-overlapping.
         clear_non_cond_mem_around_input (bool): A flag to control clearing non-conditional memory around inputs.
@@ -843,7 +873,6 @@
         cfg (dict, Optional): Configuration settings for the predictor. Defaults to DEFAULT_CFG.
         overrides (dict, Optional): Additional configuration overrides. Defaults to None.
         _callbacks (list, Optional): Custom callbacks to be added. Defaults to None.
->>>>>>> 242d332c
 
     Note:
         The `fill_hole_area` attribute is defined but not used in the current implementation.
@@ -860,11 +889,7 @@
         that control the behavior of the predictor.
 
         Args:
-<<<<<<< HEAD
-            cfg (Dict): Configuration dictionary containing default settings.
-=======
             cfg (dict): Configuration dictionary containing default settings.
->>>>>>> 242d332c
             overrides (Dict | None): Dictionary of values to override default configuration.
             _callbacks (Dict | None): Dictionary of callback functions to customize behavior.
 
@@ -1304,19 +1329,11 @@
         Run tracking on a single frame based on current inputs and previous memory.
 
         Args:
-<<<<<<< HEAD
-            output_dict (Dict): The dictionary containing the output states of the tracking process.
-            frame_idx (int): The index of the current frame.
-            batch_size (int): The batch size for processing the frame.
-            is_init_cond_frame (bool): Indicates if the current frame is an initial conditioning frame.
-            point_inputs (Dict, Optional): Input points and their labels. Defaults to None.
-=======
             output_dict (dict): The dictionary containing the output states of the tracking process.
             frame_idx (int): The index of the current frame.
             batch_size (int): The batch size for processing the frame.
             is_init_cond_frame (bool): Indicates if the current frame is an initial conditioning frame.
             point_inputs (dict, Optional): Input points and their labels. Defaults to None.
->>>>>>> 242d332c
             mask_inputs (torch.Tensor, Optional): Input binary masks. Defaults to None.
             reverse (bool): Indicates if the tracking should be performed in reverse order.
             run_mem_encoder (bool): Indicates if the memory encoder should be executed.
@@ -1587,11 +1604,7 @@
 
         Args:
             frame_idx (int): The index of the current frame.
-<<<<<<< HEAD
-            current_out (Dict): The current output dictionary containing multi-object outputs.
-=======
             current_out (dict): The current output dictionary containing multi-object outputs.
->>>>>>> 242d332c
             storage_key (str): The key used to store the output in the per-object output dictionary.
         """
         maskmem_features = current_out["maskmem_features"]
