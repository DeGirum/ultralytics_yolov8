# Ultralytics YOLO 🚀, AGPL-3.0 license

from ultralytics.engine.model import Model
<<<<<<< HEAD
from ultralytics.models import yolo  # noqa
from ultralytics.nn.tasks import ClassificationModel, DetectionModel, PoseModel, SegmentationModel, RegressionModel
=======
from ultralytics.models import yolo
from ultralytics.nn.tasks import ClassificationModel, DetectionModel, OBBModel, PoseModel, SegmentationModel
>>>>>>> 123c024b


class YOLO(Model):
    """YOLO (You Only Look Once) object detection model."""

    @property
    def task_map(self):
        """Map head to model, trainer, validator, and predictor classes."""
        return {
<<<<<<< HEAD
            'classify': {
                'model': ClassificationModel,
                'trainer': yolo.classify.ClassificationTrainer,
                'validator': yolo.classify.ClassificationValidator,
                'predictor': yolo.classify.ClassificationPredictor, },
            'detect': {
                'model': DetectionModel,
                'trainer': yolo.detect.DetectionTrainer,
                'validator': yolo.detect.DetectionValidator,
                'predictor': yolo.detect.DetectionPredictor, },
            'segment': {
                'model': SegmentationModel,
                'trainer': yolo.segment.SegmentationTrainer,
                'validator': yolo.segment.SegmentationValidator,
                'predictor': yolo.segment.SegmentationPredictor, },
            'pose': {
                'model': PoseModel,
                'trainer': yolo.pose.PoseTrainer,
                'validator': yolo.pose.PoseValidator,
                'predictor': yolo.pose.PosePredictor, },
            'regress': {
                'model': RegressionModel,
                'trainer': yolo.regress.RegressionTrainer,
                'validator': yolo.regress.RegressionValidator,
                'predictor': yolo.regress.RegressionPredictor, }, }
=======
            "classify": {
                "model": ClassificationModel,
                "trainer": yolo.classify.ClassificationTrainer,
                "validator": yolo.classify.ClassificationValidator,
                "predictor": yolo.classify.ClassificationPredictor,
            },
            "detect": {
                "model": DetectionModel,
                "trainer": yolo.detect.DetectionTrainer,
                "validator": yolo.detect.DetectionValidator,
                "predictor": yolo.detect.DetectionPredictor,
            },
            "segment": {
                "model": SegmentationModel,
                "trainer": yolo.segment.SegmentationTrainer,
                "validator": yolo.segment.SegmentationValidator,
                "predictor": yolo.segment.SegmentationPredictor,
            },
            "pose": {
                "model": PoseModel,
                "trainer": yolo.pose.PoseTrainer,
                "validator": yolo.pose.PoseValidator,
                "predictor": yolo.pose.PosePredictor,
            },
            "obb": {
                "model": OBBModel,
                "trainer": yolo.obb.OBBTrainer,
                "validator": yolo.obb.OBBValidator,
                "predictor": yolo.obb.OBBPredictor,
            },
        }
>>>>>>> 123c024b
<|MERGE_RESOLUTION|>--- conflicted
+++ resolved
@@ -1,13 +1,8 @@
 # Ultralytics YOLO 🚀, AGPL-3.0 license
 
 from ultralytics.engine.model import Model
-<<<<<<< HEAD
-from ultralytics.models import yolo  # noqa
-from ultralytics.nn.tasks import ClassificationModel, DetectionModel, PoseModel, SegmentationModel, RegressionModel
-=======
 from ultralytics.models import yolo
-from ultralytics.nn.tasks import ClassificationModel, DetectionModel, OBBModel, PoseModel, SegmentationModel
->>>>>>> 123c024b
+from ultralytics.nn.tasks import ClassificationModel, DetectionModel, OBBModel, PoseModel, SegmentationModel, RegressionModel
 
 
 class YOLO(Model):
@@ -17,33 +12,6 @@
     def task_map(self):
         """Map head to model, trainer, validator, and predictor classes."""
         return {
-<<<<<<< HEAD
-            'classify': {
-                'model': ClassificationModel,
-                'trainer': yolo.classify.ClassificationTrainer,
-                'validator': yolo.classify.ClassificationValidator,
-                'predictor': yolo.classify.ClassificationPredictor, },
-            'detect': {
-                'model': DetectionModel,
-                'trainer': yolo.detect.DetectionTrainer,
-                'validator': yolo.detect.DetectionValidator,
-                'predictor': yolo.detect.DetectionPredictor, },
-            'segment': {
-                'model': SegmentationModel,
-                'trainer': yolo.segment.SegmentationTrainer,
-                'validator': yolo.segment.SegmentationValidator,
-                'predictor': yolo.segment.SegmentationPredictor, },
-            'pose': {
-                'model': PoseModel,
-                'trainer': yolo.pose.PoseTrainer,
-                'validator': yolo.pose.PoseValidator,
-                'predictor': yolo.pose.PosePredictor, },
-            'regress': {
-                'model': RegressionModel,
-                'trainer': yolo.regress.RegressionTrainer,
-                'validator': yolo.regress.RegressionValidator,
-                'predictor': yolo.regress.RegressionPredictor, }, }
-=======
             "classify": {
                 "model": ClassificationModel,
                 "trainer": yolo.classify.ClassificationTrainer,
@@ -74,5 +42,9 @@
                 "validator": yolo.obb.OBBValidator,
                 "predictor": yolo.obb.OBBPredictor,
             },
-        }
->>>>>>> 123c024b
+            "regress": {
+                'model': RegressionModel,
+                'trainer': yolo.regress.RegressionTrainer,
+                'validator': yolo.regress.RegressionValidator,
+                'predictor': yolo.regress.RegressionPredictor, },
+        }