# Ultralytics 🚀 AGPL-3.0 License - https://ultralytics.com/license

from pathlib import Path

from ultralytics.data.build import load_inference_source
from ultralytics.engine.model import Model
from ultralytics.models import yolo
<<<<<<< HEAD
from ultralytics.nn.tasks import (
    ClassificationModel,
    DetectionModel,
    OBBModel,
    PoseModel,
    SegmentationModel,
    WorldModel,
    YOLOEModel,
    YOLOESegModel,
)
=======
from ultralytics.nn.tasks import ClassificationModel, MultiLabelClassificationModel, DetectionModel, OBBModel, PoseModel, SegmentationModel, WorldModel
>>>>>>> 7dc72770
from ultralytics.nn.tasks import RegressionModel
from ultralytics.utils import ROOT, YAML


class YOLO(Model):
    """YOLO (You Only Look Once) object detection model."""

    def __init__(self, model="yolo11n.pt", task=None, verbose=False):
        """
        Initialize a YOLO model.

        This constructor initializes a YOLO model, automatically switching to specialized model types
        (YOLOWorld or YOLOE) based on the model filename.

        Args:
            model (str | Path): Model name or path to model file, i.e. 'yolo11n.pt', 'yolo11n.yaml'.
            task (str | None): YOLO task specification, i.e. 'detect', 'segment', 'classify', 'pose', 'obb'.
                Defaults to auto-detection based on model.
            verbose (bool): Display model info on load.

        Examples:
            >>> from ultralytics import YOLO
            >>> model = YOLO("yolo11n.pt")  # load a pretrained YOLOv11n detection model
            >>> model = YOLO("yolo11n-seg.pt")  # load a pretrained YOLO11n segmentation model
        """
        path = Path(model)
        if "-world" in path.stem and path.suffix in {".pt", ".yaml", ".yml"}:  # if YOLOWorld PyTorch model
            new_instance = YOLOWorld(path, verbose=verbose)
            self.__class__ = type(new_instance)
            self.__dict__ = new_instance.__dict__
        elif "yoloe" in path.stem and path.suffix in {".pt", ".yaml", ".yml"}:  # if YOLOE PyTorch model
            new_instance = YOLOE(path, task=task, verbose=verbose)
            self.__class__ = type(new_instance)
            self.__dict__ = new_instance.__dict__
        else:
            # Continue with default YOLO initialization
            super().__init__(model=model, task=task, verbose=verbose)

    @property
    def task_map(self):
        """Map head to model, trainer, validator, and predictor classes."""
        return {
            "classify": {
                "model": ClassificationModel,
                "trainer": yolo.classify.ClassificationTrainer,
                "validator": yolo.classify.ClassificationValidator,
                "predictor": yolo.classify.ClassificationPredictor,
            },
            "multi_label_classify": {
                "model": MultiLabelClassificationModel,
                "trainer": yolo.multi_label_classify.MultiLabelClassificationTrainer,
                "validator": yolo.multi_label_classify.MultiLabelClassificationValidator,
                "predictor": yolo.multi_label_classify.MultiLabelClassificationPredictor,
            },
            "detect": {
                "model": DetectionModel,
                "trainer": yolo.detect.DetectionTrainer,
                "validator": yolo.detect.DetectionValidator,
                "predictor": yolo.detect.DetectionPredictor,
            },
            "segment": {
                "model": SegmentationModel,
                "trainer": yolo.segment.SegmentationTrainer,
                "validator": yolo.segment.SegmentationValidator,
                "predictor": yolo.segment.SegmentationPredictor,
            },
            "pose": {
                "model": PoseModel,
                "trainer": yolo.pose.PoseTrainer,
                "validator": yolo.pose.PoseValidator,
                "predictor": yolo.pose.PosePredictor,
            },
            "obb": {
                "model": OBBModel,
                "trainer": yolo.obb.OBBTrainer,
                "validator": yolo.obb.OBBValidator,
                "predictor": yolo.obb.OBBPredictor,
            },
            "regress": {
                "model": RegressionModel,
                "trainer": yolo.regress.RegressionTrainer,
                "validator": yolo.regress.RegressionValidator,
                "predictor": yolo.regress.RegressionPredictor, },
        }


class YOLOWorld(Model):
    """YOLO-World object detection model."""

    def __init__(self, model="yolov8s-world.pt", verbose=False) -> None:
        """
        Initialize YOLOv8-World model with a pre-trained model file.

        Loads a YOLOv8-World model for object detection. If no custom class names are provided, it assigns default
        COCO class names.

        Args:
            model (str | Path): Path to the pre-trained model file. Supports *.pt and *.yaml formats.
            verbose (bool): If True, prints additional information during initialization.
        """
        super().__init__(model=model, task="detect", verbose=verbose)

        # Assign default COCO class names when there are no custom names
        if not hasattr(self.model, "names"):
            self.model.names = YAML.load(ROOT / "cfg/datasets/coco8.yaml").get("names")

    @property
    def task_map(self):
        """Map head to model, validator, and predictor classes."""
        return {
            "detect": {
                "model": WorldModel,
                "validator": yolo.detect.DetectionValidator,
                "predictor": yolo.detect.DetectionPredictor,
                "trainer": yolo.world.WorldTrainer,
            }
        }

    def set_classes(self, classes):
        """
        Set the model's class names for detection.

        Args:
            classes (list[str]): A list of categories i.e. ["person"].
        """
        self.model.set_classes(classes)
        # Remove background if it's given
        background = " "
        if background in classes:
            classes.remove(background)
        self.model.names = classes

        # Reset method class names
        if self.predictor:
            self.predictor.model.names = classes


class YOLOE(Model):
    """YOLOE object detection and segmentation model."""

    def __init__(self, model="yoloe-11s-seg.pt", task=None, verbose=False) -> None:
        """
        Initialize YOLOE model with a pre-trained model file.

        Args:
            model (str | Path): Path to the pre-trained model file. Supports *.pt and *.yaml formats.
            task (str, optional): Task type for the model. Auto-detected if None.
            verbose (bool): If True, prints additional information during initialization.
        """
        super().__init__(model=model, task=task, verbose=verbose)

        # Assign default COCO class names when there are no custom names
        if not hasattr(self.model, "names"):
            self.model.names = YAML.load(ROOT / "cfg/datasets/coco8.yaml").get("names")

    @property
    def task_map(self):
        """Map head to model, validator, and predictor classes."""
        return {
            "detect": {
                "model": YOLOEModel,
                "validator": yolo.yoloe.YOLOEDetectValidator,
                "predictor": yolo.detect.DetectionPredictor,
                "trainer": yolo.yoloe.YOLOETrainer,
            },
            "segment": {
                "model": YOLOESegModel,
                "validator": yolo.yoloe.YOLOESegValidator,
                "predictor": yolo.segment.SegmentationPredictor,
                "trainer": yolo.yoloe.YOLOESegTrainer,
            },
        }

    def get_text_pe(self, texts):
        """Get text positional embeddings for the given texts."""
        assert isinstance(self.model, YOLOEModel)
        return self.model.get_text_pe(texts)

    def get_visual_pe(self, img, visual):
        """
        Get visual positional embeddings for the given image and visual features.

        This method extracts positional embeddings from visual features based on the input image. It requires
        that the model is an instance of YOLOEModel.

        Args:
            img (torch.Tensor): Input image tensor.
            visual (torch.Tensor): Visual features extracted from the image.

        Returns:
            (torch.Tensor): Visual positional embeddings.

        Examples:
            >>> model = YOLOE("yoloe-11s-seg.pt")
            >>> img = torch.rand(1, 3, 640, 640)
            >>> visual_features = model.model.backbone(img)
            >>> pe = model.get_visual_pe(img, visual_features)
        """
        assert isinstance(self.model, YOLOEModel)
        return self.model.get_visual_pe(img, visual)

    def set_vocab(self, vocab, names):
        """
        Set vocabulary and class names for the YOLOE model.

        This method configures the vocabulary and class names used by the model for text processing and
        classification tasks. The model must be an instance of YOLOEModel.

        Args:
            vocab (list): Vocabulary list containing tokens or words used by the model for text processing.
            names (list): List of class names that the model can detect or classify.

        Raises:
            AssertionError: If the model is not an instance of YOLOEModel.

        Examples:
            >>> model = YOLOE("yoloe-11s-seg.pt")
            >>> model.set_vocab(["person", "car", "dog"], ["person", "car", "dog"])
        """
        assert isinstance(self.model, YOLOEModel)
        self.model.set_vocab(vocab, names=names)

    def get_vocab(self, names):
        """Get vocabulary for the given class names."""
        assert isinstance(self.model, YOLOEModel)
        return self.model.get_vocab(names)

    def set_classes(self, classes, embeddings):
        """
        Set the model's class names and embeddings for detection.

        Args:
            classes (list[str]): A list of categories i.e. ["person"].
            embeddings (torch.Tensor): Embeddings corresponding to the classes.
        """
        assert isinstance(self.model, YOLOEModel)
        self.model.set_classes(classes, embeddings)
        # Verify no background class is present
        assert " " not in classes
        self.model.names = classes

        # Reset method class names
        if self.predictor:
            self.predictor.model.names = classes

    def val(
        self,
        validator=None,
        load_vp=False,
        refer_data=None,
        **kwargs,
    ):
        """
        Validate the model using text or visual prompts.

        Args:
            validator (callable, optional): A callable validator function. If None, a default validator is loaded.
            load_vp (bool): Whether to load visual prompts. If False, text prompts are used.
            refer_data (str, optional): Path to the reference data for visual prompts.
            **kwargs (Any): Additional keyword arguments to override default settings.

        Returns:
            (dict): Validation statistics containing metrics computed during validation.
        """
        custom = {"rect": not load_vp}  # method defaults
        args = {**self.overrides, **custom, **kwargs, "mode": "val"}  # highest priority args on the right

        validator = (validator or self._smart_load("validator"))(args=args, _callbacks=self.callbacks)
        validator(model=self.model, load_vp=load_vp, refer_data=refer_data)
        self.metrics = validator.metrics
        return validator.metrics

    def predict(
        self,
        source=None,
        stream: bool = False,
        visual_prompts: dict = {},
        refer_image=None,
        predictor=None,
        **kwargs,
    ):
        """
        Run prediction on images, videos, directories, streams, etc.

        Args:
            source (str | int | PIL.Image | np.ndarray, optional): Source for prediction. Accepts image paths,
                directory paths, URL/YouTube streams, PIL images, numpy arrays, or webcam indices.
            stream (bool): Whether to stream the prediction results. If True, results are yielded as a
                generator as they are computed.
            visual_prompts (dict): Dictionary containing visual prompts for the model. Must include 'bboxes' and
                'cls' keys when non-empty.
            refer_image (str | PIL.Image | np.ndarray, optional): Reference image for visual prompts.
            predictor (callable, optional): Custom predictor function. If None, a predictor is automatically
                loaded based on the task.
            **kwargs (Any): Additional keyword arguments passed to the predictor.

        Returns:
            (List | generator): List of Results objects or generator of Results objects if stream=True.

        Examples:
            >>> model = YOLOE("yoloe-11s-seg.pt")
            >>> results = model.predict("path/to/image.jpg")
            >>> # With visual prompts
            >>> prompts = {"bboxes": [[10, 20, 100, 200]], "cls": ["person"]}
            >>> results = model.predict("path/to/image.jpg", visual_prompts=prompts)
        """
        if len(visual_prompts):
            assert "bboxes" in visual_prompts and "cls" in visual_prompts, (
                f"Expected 'bboxes' and 'cls' in visual prompts, but got {visual_prompts.keys()}"
            )
            assert len(visual_prompts["bboxes"]) == len(visual_prompts["cls"]), (
                f"Expected equal number of bounding boxes and classes, but got {len(visual_prompts['bboxes'])} and "
                f"{len(visual_prompts['cls'])} respectively"
            )
        self.predictor = (predictor or self._smart_load("predictor"))(
            overrides={
                "task": self.model.task,
                "mode": "predict",
                "save": False,
                "verbose": refer_image is None,
                "batch": 1,
            },
            _callbacks=self.callbacks,
        )

        if len(visual_prompts):
            num_cls = (
                max(len(set(c)) for c in visual_prompts["cls"])
                if isinstance(source, list)  # means multiple images
                else len(set(visual_prompts["cls"]))
            )
            self.model.model[-1].nc = num_cls
            self.model.names = [f"object{i}" for i in range(num_cls)]
            self.predictor.set_prompts(visual_prompts.copy())

        self.predictor.setup_model(model=self.model)

        if refer_image is None and source is not None:
            dataset = load_inference_source(source)
            if dataset.mode in {"video", "stream"}:
                # NOTE: set the first frame as refer image for videos/streams inference
                refer_image = next(iter(dataset))[1][0]
        if refer_image is not None and len(visual_prompts):
            vpe = self.predictor.get_vpe(refer_image)
            self.model.set_classes(self.model.names, vpe)
            self.task = "segment" if isinstance(self.predictor, yolo.segment.SegmentationPredictor) else "detect"
            self.predictor = None  # reset predictor

        return super().predict(source, stream, **kwargs)<|MERGE_RESOLUTION|>--- conflicted
+++ resolved
@@ -5,7 +5,6 @@
 from ultralytics.data.build import load_inference_source
 from ultralytics.engine.model import Model
 from ultralytics.models import yolo
-<<<<<<< HEAD
 from ultralytics.nn.tasks import (
     ClassificationModel,
     DetectionModel,
@@ -16,10 +15,7 @@
     YOLOEModel,
     YOLOESegModel,
 )
-=======
-from ultralytics.nn.tasks import ClassificationModel, MultiLabelClassificationModel, DetectionModel, OBBModel, PoseModel, SegmentationModel, WorldModel
->>>>>>> 7dc72770
-from ultralytics.nn.tasks import RegressionModel
+from ultralytics.nn.tasks import RegressionModel, MultiLabelClassificationModel
 from ultralytics.utils import ROOT, YAML
 
 
