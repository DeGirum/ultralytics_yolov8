# Ultralytics 🚀 AGPL-3.0 License - https://ultralytics.com/license

from pathlib import Path

import torch

from ultralytics.models.yolo.detect import DetectionValidator
from ultralytics.utils import LOGGER, ops
from ultralytics.utils.metrics import OBBMetrics, batch_probiou
from ultralytics.utils.plotting import output_to_rotated_target, plot_images


class OBBValidator(DetectionValidator):
    """
    A class extending the DetectionValidator class for validation based on an Oriented Bounding Box (OBB) model.

    This validator specializes in evaluating models that predict rotated bounding boxes, commonly used for aerial and
    satellite imagery where objects can appear at various orientations.

<<<<<<< HEAD
        args = dict(model="yolo11n-obb.pt", data="dota8.yaml")
        validator = OBBValidator(args=args)
        validator(model=args["model"])
        ```
=======
    Attributes:
        args (dict): Configuration arguments for the validator.
        metrics (OBBMetrics): Metrics object for evaluating OBB model performance.
        is_dota (bool): Flag indicating whether the validation dataset is in DOTA format.

    Methods:
        init_metrics: Initialize evaluation metrics for YOLO.
        _process_batch: Process batch of detections and ground truth boxes to compute IoU matrix.
        _prepare_batch: Prepare batch data for OBB validation.
        _prepare_pred: Prepare predictions with scaled and padded bounding boxes.
        plot_predictions: Plot predicted bounding boxes on input images.
        pred_to_json: Serialize YOLO predictions to COCO json format.
        save_one_txt: Save YOLO detections to a txt file in normalized coordinates.
        eval_json: Evaluate YOLO output in JSON format and return performance statistics.

    Examples:
        >>> from ultralytics.models.yolo.obb import OBBValidator
        >>> args = dict(model="yolo11n-obb.pt", data="dota8.yaml")
        >>> validator = OBBValidator(args=args)
        >>> validator(model=args["model"])
>>>>>>> 242d332c
    """

    def __init__(self, dataloader=None, save_dir=None, pbar=None, args=None, _callbacks=None):
        """
        Initialize OBBValidator and set task to 'obb', metrics to OBBMetrics.

        This constructor initializes an OBBValidator instance for validating Oriented Bounding Box (OBB) models.
        It extends the DetectionValidator class and configures it specifically for the OBB task.

        Args:
            dataloader (torch.utils.data.DataLoader, optional): Dataloader to be used for validation.
            save_dir (str | Path, optional): Directory to save results.
            pbar (bool, optional): Display progress bar during validation.
            args (dict, optional): Arguments containing validation parameters.
            _callbacks (list, optional): List of callback functions to be called during validation.
        """
        super().__init__(dataloader, save_dir, pbar, args, _callbacks)
        self.args.task = "obb"
        self.metrics = OBBMetrics(save_dir=self.save_dir, plot=True)

    def init_metrics(self, model):
        """Initialize evaluation metrics for YOLO."""
        super().init_metrics(model)
        val = self.data.get(self.args.split, "")  # validation path
<<<<<<< HEAD
        self.is_dota = isinstance(val, str) and "DOTA" in val  # is COCO
=======
        self.is_dota = isinstance(val, str) and "DOTA" in val  # check if dataset is DOTA format
>>>>>>> 242d332c

    def _process_batch(self, detections, gt_bboxes, gt_cls):
        """
        Perform computation of the correct prediction matrix for a batch of detections and ground truth bounding boxes.

        Args:
            detections (torch.Tensor): A tensor of shape (N, 7) representing the detected bounding boxes and associated
                data. Each detection is represented as (x1, y1, x2, y2, conf, class, angle).
            gt_bboxes (torch.Tensor): A tensor of shape (M, 5) representing the ground truth bounding boxes. Each box is
                represented as (x1, y1, x2, y2, angle).
            gt_cls (torch.Tensor): A tensor of shape (M,) representing class labels for the ground truth bounding boxes.

        Returns:
            (torch.Tensor): The correct prediction matrix with shape (N, 10), which includes 10 IoU (Intersection over
                Union) levels for each detection, indicating the accuracy of predictions compared to the ground truth.

        Examples:
            >>> detections = torch.rand(100, 7)  # 100 sample detections
            >>> gt_bboxes = torch.rand(50, 5)  # 50 sample ground truth boxes
            >>> gt_cls = torch.randint(0, 5, (50,))  # 50 ground truth class labels
            >>> correct_matrix = OBBValidator._process_batch(detections, gt_bboxes, gt_cls)

        Note:
            This method relies on `batch_probiou` to calculate IoU between detections and ground truth bounding boxes.
        """
        iou = batch_probiou(gt_bboxes, torch.cat([detections[:, :4], detections[:, -1:]], dim=-1))
        return self.match_predictions(detections[:, 5], gt_cls, iou)

    def _prepare_batch(self, si, batch):
        """
        Prepare batch data for OBB validation with proper scaling and formatting.

        Args:
            si (int): Batch index to process.
            batch (dict): Dictionary containing batch data with keys:
                - batch_idx: Tensor of batch indices
                - cls: Tensor of class labels
                - bboxes: Tensor of bounding boxes
                - ori_shape: Original image shapes
                - img: Batch of images
                - ratio_pad: Ratio and padding information

        This method filters the batch data for a specific batch index, extracts class labels and bounding boxes,
        and scales the bounding boxes to the original image dimensions.
        """
        idx = batch["batch_idx"] == si
        cls = batch["cls"][idx].squeeze(-1)
        bbox = batch["bboxes"][idx]
        ori_shape = batch["ori_shape"][si]
        imgsz = batch["img"].shape[2:]
        ratio_pad = batch["ratio_pad"][si]
        if len(cls):
            bbox[..., :4].mul_(torch.tensor(imgsz, device=self.device)[[1, 0, 1, 0]])  # target boxes
            ops.scale_boxes(imgsz, bbox, ori_shape, ratio_pad=ratio_pad, xywh=True)  # native-space labels
        return {"cls": cls, "bbox": bbox, "ori_shape": ori_shape, "imgsz": imgsz, "ratio_pad": ratio_pad}

    def _prepare_pred(self, pred, pbatch):
        """
        Prepare predictions by scaling bounding boxes to original image dimensions.

        This method takes prediction tensors containing bounding box coordinates and scales them from the model's
        input dimensions to the original image dimensions using the provided batch information.

        Args:
            pred (torch.Tensor): Prediction tensor containing bounding box coordinates and other information.
            pbatch (dict): Dictionary containing batch information with keys:
                - imgsz (tuple): Model input image size.
                - ori_shape (tuple): Original image shape.
                - ratio_pad (tuple): Ratio and padding information for scaling.

        Returns:
            (torch.Tensor): Scaled prediction tensor with bounding boxes in original image dimensions.
        """
        predn = pred.clone()
        ops.scale_boxes(
            pbatch["imgsz"], predn[:, :4], pbatch["ori_shape"], ratio_pad=pbatch["ratio_pad"], xywh=True
        )  # native-space pred
        return predn

    def plot_predictions(self, batch, preds, ni):
        """
        Plot predicted bounding boxes on input images and save the result.

        Args:
            batch (dict): Batch data containing images, file paths, and other metadata.
            preds (list): List of prediction tensors for each image in the batch.
            ni (int): Batch index used for naming the output file.

        Examples:
            >>> validator = OBBValidator()
            >>> batch = {"img": images, "im_file": paths}
            >>> preds = [torch.rand(10, 7)]  # Example predictions for one image
            >>> validator.plot_predictions(batch, preds, 0)
        """
        plot_images(
            batch["img"],
            *output_to_rotated_target(preds, max_det=self.args.max_det),
            paths=batch["im_file"],
            fname=self.save_dir / f"val_batch{ni}_pred.jpg",
            names=self.names,
            on_plot=self.on_plot,
        )  # pred

    def pred_to_json(self, predn, filename):
        """
        Convert YOLO predictions to COCO JSON format with rotated bounding box information.

        Args:
            predn (torch.Tensor): Prediction tensor containing bounding box coordinates, confidence scores,
                class predictions, and rotation angles with shape (N, 6+) where the last column is the angle.
            filename (str | Path): Path to the image file for which predictions are being processed.

        Notes:
            This method processes rotated bounding box predictions and converts them to both rbox format
            (x, y, w, h, angle) and polygon format (x1, y1, x2, y2, x3, y3, x4, y4) before adding them
            to the JSON dictionary.
        """
        stem = Path(filename).stem
        image_id = int(stem) if stem.isnumeric() else stem
        rbox = torch.cat([predn[:, :4], predn[:, -1:]], dim=-1)
        poly = ops.xywhr2xyxyxyxy(rbox).view(-1, 8)
        for i, (r, b) in enumerate(zip(rbox.tolist(), poly.tolist())):
            self.jdict.append(
                {
                    "image_id": image_id,
                    "category_id": self.class_map[int(predn[i, 5].item())],
                    "score": round(predn[i, 4].item(), 5),
                    "rbox": [round(x, 3) for x in r],
                    "poly": [round(x, 3) for x in b],
                }
            )

    def save_one_txt(self, predn, save_conf, shape, file):
        """
        Save YOLO OBB (Oriented Bounding Box) detections to a text file in normalized coordinates.

        Args:
            predn (torch.Tensor): Predicted detections with shape (N, 7) containing bounding boxes, confidence scores,
                class predictions, and angles in format (x, y, w, h, conf, cls, angle).
            save_conf (bool): Whether to save confidence scores in the text file.
            shape (tuple): Original image shape in format (height, width).
            file (Path | str): Output file path to save detections.

        Examples:
            >>> validator = OBBValidator()
            >>> predn = torch.tensor([[100, 100, 50, 30, 0.9, 0, 45]])  # One detection: x,y,w,h,conf,cls,angle
            >>> validator.save_one_txt(predn, True, (640, 480), "detection.txt")
        """
        import numpy as np

        from ultralytics.engine.results import Results

        rboxes = torch.cat([predn[:, :4], predn[:, -1:]], dim=-1)
        # xywh, r, conf, cls
        obb = torch.cat([rboxes, predn[:, 4:6]], dim=-1)
        Results(
            np.zeros((shape[0], shape[1]), dtype=np.uint8),
            path=None,
            names=self.names,
            obb=obb,
        ).save_txt(file, save_conf=save_conf)

    def eval_json(self, stats):
        """Evaluate YOLO output in JSON format and save predictions in DOTA format."""
        if self.args.save_json and self.is_dota and len(self.jdict):
            import json
            import re
            from collections import defaultdict

            pred_json = self.save_dir / "predictions.json"  # predictions
            pred_txt = self.save_dir / "predictions_txt"  # predictions
            pred_txt.mkdir(parents=True, exist_ok=True)
            data = json.load(open(pred_json))
            # Save split results
            LOGGER.info(f"Saving predictions with DOTA format to {pred_txt}...")
            for d in data:
                image_id = d["image_id"]
                score = d["score"]
                classname = self.names[d["category_id"] - 1].replace(" ", "-")
                p = d["poly"]

<<<<<<< HEAD
                with open(f"{pred_txt / f'Task1_{classname}'}.txt", "a") as f:
=======
                with open(f"{pred_txt / f'Task1_{classname}'}.txt", "a", encoding="utf-8") as f:
>>>>>>> 242d332c
                    f.writelines(f"{image_id} {score} {p[0]} {p[1]} {p[2]} {p[3]} {p[4]} {p[5]} {p[6]} {p[7]}\n")
            # Save merged results, this could result slightly lower map than using official merging script,
            # because of the probiou calculation.
            pred_merged_txt = self.save_dir / "predictions_merged_txt"  # predictions
            pred_merged_txt.mkdir(parents=True, exist_ok=True)
            merged_results = defaultdict(list)
            LOGGER.info(f"Saving merged predictions with DOTA format to {pred_merged_txt}...")
            for d in data:
                image_id = d["image_id"].split("__")[0]
                pattern = re.compile(r"\d+___\d+")
                x, y = (int(c) for c in re.findall(pattern, d["image_id"])[0].split("___"))
                bbox, score, cls = d["rbox"], d["score"], d["category_id"] - 1
                bbox[0] += x
                bbox[1] += y
                bbox.extend([score, cls])
                merged_results[image_id].append(bbox)
            for image_id, bbox in merged_results.items():
                bbox = torch.tensor(bbox)
                max_wh = torch.max(bbox[:, :2]).item() * 2
                c = bbox[:, 6:7] * max_wh  # classes
                scores = bbox[:, 5]  # scores
                b = bbox[:, :5].clone()
                b[:, :2] += c
                # 0.3 could get results close to the ones from official merging script, even slightly better.
                i = ops.nms_rotated(b, scores, 0.3)
                bbox = bbox[i]

                b = ops.xywhr2xyxyxyxy(bbox[:, :5]).view(-1, 8)
                for x in torch.cat([b, bbox[:, 5:7]], dim=-1).tolist():
                    classname = self.names[int(x[-1])].replace(" ", "-")
                    p = [round(i, 3) for i in x[:-2]]  # poly
                    score = round(x[-2], 3)

<<<<<<< HEAD
                    with open(f"{pred_merged_txt / f'Task1_{classname}'}.txt", "a") as f:
=======
                    with open(f"{pred_merged_txt / f'Task1_{classname}'}.txt", "a", encoding="utf-8") as f:
>>>>>>> 242d332c
                        f.writelines(f"{image_id} {score} {p[0]} {p[1]} {p[2]} {p[3]} {p[4]} {p[5]} {p[6]} {p[7]}\n")

        return stats<|MERGE_RESOLUTION|>--- conflicted
+++ resolved
@@ -17,12 +17,6 @@
     This validator specializes in evaluating models that predict rotated bounding boxes, commonly used for aerial and
     satellite imagery where objects can appear at various orientations.
 
-<<<<<<< HEAD
-        args = dict(model="yolo11n-obb.pt", data="dota8.yaml")
-        validator = OBBValidator(args=args)
-        validator(model=args["model"])
-        ```
-=======
     Attributes:
         args (dict): Configuration arguments for the validator.
         metrics (OBBMetrics): Metrics object for evaluating OBB model performance.
@@ -43,7 +37,6 @@
         >>> args = dict(model="yolo11n-obb.pt", data="dota8.yaml")
         >>> validator = OBBValidator(args=args)
         >>> validator(model=args["model"])
->>>>>>> 242d332c
     """
 
     def __init__(self, dataloader=None, save_dir=None, pbar=None, args=None, _callbacks=None):
@@ -68,11 +61,7 @@
         """Initialize evaluation metrics for YOLO."""
         super().init_metrics(model)
         val = self.data.get(self.args.split, "")  # validation path
-<<<<<<< HEAD
-        self.is_dota = isinstance(val, str) and "DOTA" in val  # is COCO
-=======
         self.is_dota = isinstance(val, str) and "DOTA" in val  # check if dataset is DOTA format
->>>>>>> 242d332c
 
     def _process_batch(self, detections, gt_bboxes, gt_cls):
         """
@@ -254,11 +243,7 @@
                 classname = self.names[d["category_id"] - 1].replace(" ", "-")
                 p = d["poly"]
 
-<<<<<<< HEAD
-                with open(f"{pred_txt / f'Task1_{classname}'}.txt", "a") as f:
-=======
                 with open(f"{pred_txt / f'Task1_{classname}'}.txt", "a", encoding="utf-8") as f:
->>>>>>> 242d332c
                     f.writelines(f"{image_id} {score} {p[0]} {p[1]} {p[2]} {p[3]} {p[4]} {p[5]} {p[6]} {p[7]}\n")
             # Save merged results, this could result slightly lower map than using official merging script,
             # because of the probiou calculation.
@@ -292,11 +277,7 @@
                     p = [round(i, 3) for i in x[:-2]]  # poly
                     score = round(x[-2], 3)
 
-<<<<<<< HEAD
-                    with open(f"{pred_merged_txt / f'Task1_{classname}'}.txt", "a") as f:
-=======
                     with open(f"{pred_merged_txt / f'Task1_{classname}'}.txt", "a", encoding="utf-8") as f:
->>>>>>> 242d332c
                         f.writelines(f"{image_id} {score} {p[0]} {p[1]} {p[2]} {p[3]} {p[4]} {p[5]} {p[6]} {p[7]}\n")
 
         return stats