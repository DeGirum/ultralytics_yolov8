--- conflicted
+++ resolved
@@ -14,12 +14,6 @@
     This predictor handles oriented bounding box detection tasks, processing images and returning results with rotated
     bounding boxes.
 
-<<<<<<< HEAD
-        args = dict(model="yolo11n-obb.pt", source=ASSETS)
-        predictor = OBBPredictor(overrides=args)
-        predictor.predict_cli()
-        ```
-=======
     Attributes:
         args (namespace): Configuration arguments for the predictor.
         model (torch.nn.Module): The loaded YOLO OBB model.
@@ -30,7 +24,6 @@
         >>> args = dict(model="yolo11n-obb.pt", source=ASSETS)
         >>> predictor = OBBPredictor(overrides=args)
         >>> predictor.predict_cli()
->>>>>>> 242d332c
     """
 
     def __init__(self, cfg=DEFAULT_CFG, overrides=None, _callbacks=None):
@@ -55,20 +48,12 @@
 
     def construct_result(self, pred, img, orig_img, img_path):
         """
-<<<<<<< HEAD
-        Constructs the result object from the prediction.
-
-        Args:
-            pred (torch.Tensor): The predicted bounding boxes, scores, and rotation angles.
-            img (torch.Tensor): The image after preprocessing.
-=======
         Construct the result object from the prediction.
 
         Args:
             pred (torch.Tensor): The predicted bounding boxes, scores, and rotation angles with shape (N, 6) where
                 the last dimension contains [x, y, w, h, confidence, class_id, angle].
             img (torch.Tensor): The image after preprocessing with shape (B, C, H, W).
->>>>>>> 242d332c
             orig_img (np.ndarray): The original image before preprocessing.
             img_path (str): The path to the original image.
 
