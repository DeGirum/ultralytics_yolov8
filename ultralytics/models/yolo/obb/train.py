# Ultralytics 🚀 AGPL-3.0 License - https://ultralytics.com/license

from copy import copy

from ultralytics.models import yolo
from ultralytics.nn.tasks import OBBModel
from ultralytics.utils import DEFAULT_CFG, RANK


class OBBTrainer(yolo.detect.DetectionTrainer):
    """
    A class extending the DetectionTrainer class for training based on an Oriented Bounding Box (OBB) model.

    Attributes:
        loss_names (Tuple[str]): Names of the loss components used during training.

<<<<<<< HEAD
        args = dict(model="yolo11n-obb.pt", data="dota8.yaml", epochs=3)
        trainer = OBBTrainer(overrides=args)
        trainer.train()
        ```
=======
    Methods:
        get_model: Return OBBModel initialized with specified config and weights.
        get_validator: Return an instance of OBBValidator for validation of YOLO model.

    Examples:
        >>> from ultralytics.models.yolo.obb import OBBTrainer
        >>> args = dict(model="yolo11n-obb.pt", data="dota8.yaml", epochs=3)
        >>> trainer = OBBTrainer(overrides=args)
        >>> trainer.train()
>>>>>>> 242d332c
    """

    def __init__(self, cfg=DEFAULT_CFG, overrides=None, _callbacks=None):
        """
        Initialize an OBBTrainer object for training Oriented Bounding Box (OBB) models.

        This trainer extends the DetectionTrainer class to specialize in training models that detect oriented
        bounding boxes. It automatically sets the task to 'obb' in the configuration.

        Args:
            cfg (dict, optional): Configuration dictionary for the trainer. Contains training parameters and
                model configuration.
            overrides (dict, optional): Dictionary of parameter overrides for the configuration. Any values here
                will take precedence over those in cfg.
            _callbacks (list, optional): List of callback functions to be invoked during training.

        Examples:
            >>> from ultralytics.models.yolo.obb import OBBTrainer
            >>> args = dict(model="yolo11n-obb.pt", data="dota8.yaml", epochs=3)
            >>> trainer = OBBTrainer(overrides=args)
            >>> trainer.train()
        """
        if overrides is None:
            overrides = {}
        overrides["task"] = "obb"
        super().__init__(cfg, overrides, _callbacks)

    def get_model(self, cfg=None, weights=None, verbose=True):
        """
        Return OBBModel initialized with specified config and weights.

        Args:
            cfg (str | dict | None): Model configuration. Can be a path to a YAML config file, a dictionary
                containing configuration parameters, or None to use default configuration.
            weights (str | Path | None): Path to pretrained weights file. If None, random initialization is used.
            verbose (bool): Whether to display model information during initialization.

        Returns:
            (OBBModel): Initialized OBBModel with the specified configuration and weights.

        Examples:
            >>> trainer = OBBTrainer()
            >>> model = trainer.get_model(cfg="yolo11n-obb.yaml", weights="yolo11n-obb.pt")
        """
        model = OBBModel(cfg, nc=self.data["nc"], ch=self.data["channels"], verbose=verbose and RANK == -1)
        if weights:
            model.load(weights)

        return model

    def get_validator(self):
        """Return an instance of OBBValidator for validation of YOLO model."""
        self.loss_names = "box_loss", "cls_loss", "dfl_loss"
        return yolo.obb.OBBValidator(
            self.test_loader, save_dir=self.save_dir, args=copy(self.args), _callbacks=self.callbacks
        )<|MERGE_RESOLUTION|>--- conflicted
+++ resolved
@@ -14,12 +14,6 @@
     Attributes:
         loss_names (Tuple[str]): Names of the loss components used during training.
 
-<<<<<<< HEAD
-        args = dict(model="yolo11n-obb.pt", data="dota8.yaml", epochs=3)
-        trainer = OBBTrainer(overrides=args)
-        trainer.train()
-        ```
-=======
     Methods:
         get_model: Return OBBModel initialized with specified config and weights.
         get_validator: Return an instance of OBBValidator for validation of YOLO model.
@@ -29,7 +23,6 @@
         >>> args = dict(model="yolo11n-obb.pt", data="dota8.yaml", epochs=3)
         >>> trainer = OBBTrainer(overrides=args)
         >>> trainer.train()
->>>>>>> 242d332c
     """
 
     def __init__(self, cfg=DEFAULT_CFG, overrides=None, _callbacks=None):
