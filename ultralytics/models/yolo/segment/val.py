# Ultralytics YOLO 🚀, AGPL-3.0 license

import os
from multiprocessing.pool import ThreadPool
from pathlib import Path

import numpy as np
import torch
import torch.nn.functional as F

from ultralytics.models.yolo.detect import DetectionValidator
from ultralytics.utils import LOGGER, NUM_THREADS, ops
from ultralytics.utils.checks import check_requirements
from ultralytics.utils.metrics import SegmentMetrics, box_iou, mask_iou
from ultralytics.utils.plotting import output_to_target, plot_images
from ultralytics.utils.postprocess_utils import decode_bbox


class SegmentationValidator(DetectionValidator):
    """
    A class extending the DetectionValidator class for validation based on a segmentation model.

    Example:
        ```python
        from ultralytics.models.yolo.segment import SegmentationValidator

        args = dict(model='yolov8n-seg.pt', data='coco8-seg.yaml')
        validator = SegmentationValidator(args=args)
        validator()
        ```
    """

    def __init__(self, dataloader=None, save_dir=None, pbar=None, args=None, _callbacks=None):
        """Initialize SegmentationValidator and set task to 'segment', metrics to SegmentMetrics."""
        super().__init__(dataloader, save_dir, pbar, args, _callbacks)
        self.plot_masks = None
        self.process = None
        self.args.task = "segment"
        self.metrics = SegmentMetrics(save_dir=self.save_dir, on_plot=self.on_plot)

    def preprocess(self, batch):
        """Preprocesses batch by converting masks to float and sending to device."""
        batch = super().preprocess(batch)
        batch["masks"] = batch["masks"].to(self.device).float()
        return batch

    def init_metrics(self, model):
        """Initialize metrics and select mask processing function based on save_json flag."""
        super().init_metrics(model)
        self.plot_masks = []
        if self.args.save_json:
            check_requirements("pycocotools>=2.0.6")
            self.process = ops.process_mask_upsample  # more accurate
        else:
            self.process = ops.process_mask  # faster
        self.stats = dict(tp_m=[], tp=[], conf=[], pred_cls=[], target_cls=[])

    def get_desc(self):
        """Return a formatted description of evaluation metrics."""
        return ("%22s" + "%11s" * 10) % (
            "Class",
            "Images",
            "Instances",
            "Box(P",
            "R",
            "mAP50",
            "mAP50-95)",
            "Mask(P",
            "R",
            "mAP50",
            "mAP50-95)",
        )

    def postprocess(self, preds, img_shape):
        """Post-processes YOLO predictions and returns output detections with proto."""
<<<<<<< HEAD
        if self.separate_outputs:  # Quant friendly export with separated outputs
            mcv = float('-inf')
            lci = -1
            for idx, s in enumerate(preds):
                dim_1 = s.shape[1]
                if dim_1 > mcv:
                    mcv = dim_1
                    lci = idx
                if len(s.shape) == 4:
                    proto = s
                    pidx = idx
            mask = preds[lci]
            proto = proto.permute(0, 3, 1, 2)
            pred_order = [item for index, item in enumerate(preds) if index not in [pidx, lci]]
            preds_decoded = decode_bbox(pred_order, img_shape, self.device)
            preds_decoded = torch.cat([preds_decoded, mask.permute(0, 2, 1)], 1)
            p = ops.non_max_suppression(preds_decoded,
                                        self.args.conf,
                                        self.args.iou,
                                        labels=self.lb,
                                        multi_label=True,
                                        agnostic=self.args.single_cls,
                                        max_det=self.args.max_det,
                                        nc=self.nc)
        else:
            p = ops.non_max_suppression(preds[0],
                                        self.args.conf,
                                        self.args.iou,
                                        labels=self.lb,
                                        multi_label=True,
                                        agnostic=self.args.single_cls,
                                        max_det=self.args.max_det,
                                        nc=self.nc)
            proto = preds[1][-1] if len(
                preds[1]) == 3 else preds[1]  # second output is len 3 if pt, but only 1 if exported
=======
        p = ops.non_max_suppression(
            preds[0],
            self.args.conf,
            self.args.iou,
            labels=self.lb,
            multi_label=True,
            agnostic=self.args.single_cls,
            max_det=self.args.max_det,
            nc=self.nc,
        )
        proto = preds[1][-1] if len(preds[1]) == 3 else preds[1]  # second output is len 3 if pt, but only 1 if exported
>>>>>>> 3c117076
        return p, proto

    def _prepare_batch(self, si, batch):
        """Prepares a batch for training or inference by processing images and targets."""
        prepared_batch = super()._prepare_batch(si, batch)
        midx = [si] if self.args.overlap_mask else batch["batch_idx"] == si
        prepared_batch["masks"] = batch["masks"][midx]
        return prepared_batch

    def _prepare_pred(self, pred, pbatch, proto):
        """Prepares a batch for training or inference by processing images and targets."""
        predn = super()._prepare_pred(pred, pbatch)
        pred_masks = self.process(proto, pred[:, 6:], pred[:, :4], shape=pbatch["imgsz"])
        return predn, pred_masks

    def update_metrics(self, preds, batch):
        """Metrics."""
        for si, (pred, proto) in enumerate(zip(preds[0], preds[1])):
            self.seen += 1
            npr = len(pred)
            stat = dict(
                conf=torch.zeros(0, device=self.device),
                pred_cls=torch.zeros(0, device=self.device),
                tp=torch.zeros(npr, self.niou, dtype=torch.bool, device=self.device),
                tp_m=torch.zeros(npr, self.niou, dtype=torch.bool, device=self.device),
            )
            pbatch = self._prepare_batch(si, batch)
            cls, bbox = pbatch.pop("cls"), pbatch.pop("bbox")
            nl = len(cls)
            stat["target_cls"] = cls
            if npr == 0:
                if nl:
                    for k in self.stats.keys():
                        self.stats[k].append(stat[k])
                    if self.args.plots:
                        self.confusion_matrix.process_batch(detections=None, gt_bboxes=bbox, gt_cls=cls)
                continue

            # Masks
            gt_masks = pbatch.pop("masks")
            # Predictions
            if self.args.single_cls:
                pred[:, 5] = 0
            predn, pred_masks = self._prepare_pred(pred, pbatch, proto)
            stat["conf"] = predn[:, 4]
            stat["pred_cls"] = predn[:, 5]

            # Evaluate
            if nl:
                stat["tp"] = self._process_batch(predn, bbox, cls)
                stat["tp_m"] = self._process_batch(
                    predn, bbox, cls, pred_masks, gt_masks, self.args.overlap_mask, masks=True
                )
                if self.args.plots:
                    self.confusion_matrix.process_batch(predn, bbox, cls)

            for k in self.stats.keys():
                self.stats[k].append(stat[k])

            pred_masks = torch.as_tensor(pred_masks, dtype=torch.uint8)
            if self.args.plots and self.batch_i < 3:
                self.plot_masks.append(pred_masks[:15].cpu())  # filter top 15 to plot

            # Save
            if self.args.save_json:
                pred_masks = ops.scale_image(
                    pred_masks.permute(1, 2, 0).contiguous().cpu().numpy(),
                    pbatch["ori_shape"],
                    ratio_pad=batch["ratio_pad"][si],
                )
                self.pred_to_json(predn, batch["im_file"][si], pred_masks)
            # if self.args.save_txt:
            #    save_one_txt(predn, save_conf, shape, file=save_dir / 'labels' / f'{path.stem}.txt')

    def finalize_metrics(self, *args, **kwargs):
        """Sets speed and confusion matrix for evaluation metrics."""
        self.metrics.speed = self.speed
        self.metrics.confusion_matrix = self.confusion_matrix

    def _process_batch(self, detections, gt_bboxes, gt_cls, pred_masks=None, gt_masks=None, overlap=False, masks=False):
        """
        Return correct prediction matrix.

        Args:
            detections (array[N, 6]), x1, y1, x2, y2, conf, class
            labels (array[M, 5]), class, x1, y1, x2, y2

        Returns:
            correct (array[N, 10]), for 10 IoU levels
        """
        if masks:
            if overlap:
                nl = len(gt_cls)
                index = torch.arange(nl, device=gt_masks.device).view(nl, 1, 1) + 1
                gt_masks = gt_masks.repeat(nl, 1, 1)  # shape(1,640,640) -> (n,640,640)
                gt_masks = torch.where(gt_masks == index, 1.0, 0.0)
            if gt_masks.shape[1:] != pred_masks.shape[1:]:
                gt_masks = F.interpolate(gt_masks[None], pred_masks.shape[1:], mode="bilinear", align_corners=False)[0]
                gt_masks = gt_masks.gt_(0.5)
            iou = mask_iou(gt_masks.view(gt_masks.shape[0], -1), pred_masks.view(pred_masks.shape[0], -1))
        else:  # boxes
            iou = box_iou(gt_bboxes, detections[:, :4])

        return self.match_predictions(detections[:, 5], gt_cls, iou)

    def plot_val_samples(self, batch, ni):
        """Plots validation samples with bounding box labels."""
        plot_images(
            batch["img"],
            batch["batch_idx"],
            batch["cls"].squeeze(-1),
            batch["bboxes"],
            masks=batch["masks"],
            paths=batch["im_file"],
            fname=self.save_dir / f"val_batch{ni}_labels.jpg",
            names=self.names,
            on_plot=self.on_plot,
        )

    def plot_predictions(self, batch, preds, ni):
        """Plots batch predictions with masks and bounding boxes."""
        plot_images(
            batch["img"],
            *output_to_target(preds[0], max_det=15),  # not set to self.args.max_det due to slow plotting speed
            torch.cat(self.plot_masks, dim=0) if len(self.plot_masks) else self.plot_masks,
            paths=batch["im_file"],
            fname=self.save_dir / f"val_batch{ni}_pred.jpg",
            names=self.names,
            on_plot=self.on_plot,
        )  # pred
        self.plot_masks.clear()

    def pred_to_json(self, predn, filename, pred_masks):
        """Save one JSON result."""
        # Example result = {"image_id": 42, "category_id": 18, "bbox": [258.15, 41.29, 348.26, 243.78], "score": 0.236}
        from pycocotools.mask import encode  # noqa

        def single_encode(x):
            """Encode predicted masks as RLE and append results to jdict."""
            rle = encode(np.asarray(x[:, :, None], order="F", dtype="uint8"))[0]
            rle["counts"] = rle["counts"].decode("utf-8")
            return rle

        stem = Path(filename).stem
        image_id = (int(stem) if stem.isnumeric() else stem) if self.is_coco else os.path.basename(filename)
        box = ops.xyxy2xywh(predn[:, :4])  # xywh
        box[:, :2] -= box[:, 2:] / 2  # xy center to top-left corner
        pred_masks = np.transpose(pred_masks, (2, 0, 1))
        with ThreadPool(NUM_THREADS) as pool:
            rles = pool.map(single_encode, pred_masks)
        for i, (p, b) in enumerate(zip(predn.tolist(), box.tolist())):
            self.jdict.append(
                {
                    "image_id": image_id,
                    "category_id": self.class_map[int(p[5])],
                    "bbox": [round(x, 3) for x in b],
                    "score": round(p[4], 5),
                    "segmentation": rles[i],
                }
            )

    def eval_json(self, stats):
        """Return COCO-style object detection evaluation metrics."""
<<<<<<< HEAD
        if self.args.save_json and (self.is_coco or self.args.anno_json) and len(self.jdict):
            anno_json = Path(self.args.anno_json) if self.args.anno_json else self.data['path'] / 'annotations/instances_val2017.json'  # annotations
            pred_json = self.save_dir / 'predictions.json'  # predictions
            LOGGER.info(f'\nEvaluating pycocotools mAP using {pred_json} and {anno_json}...')
=======
        if self.args.save_json and self.is_coco and len(self.jdict):
            anno_json = self.data["path"] / "annotations/instances_val2017.json"  # annotations
            pred_json = self.save_dir / "predictions.json"  # predictions
            LOGGER.info(f"\nEvaluating pycocotools mAP using {pred_json} and {anno_json}...")
>>>>>>> 3c117076
            try:  # https://github.com/cocodataset/cocoapi/blob/master/PythonAPI/pycocoEvalDemo.ipynb
                check_requirements("pycocotools>=2.0.6")
                from pycocotools.coco import COCO  # noqa
                from pycocotools.cocoeval import COCOeval  # noqa

                for x in anno_json, pred_json:
                    assert x.is_file(), f"{x} file not found"
                anno = COCO(str(anno_json))  # init annotations api
                pred = anno.loadRes(str(pred_json))  # init predictions api (must pass string, not Path)
                for i, eval in enumerate([COCOeval(anno, pred, "bbox"), COCOeval(anno, pred, "segm")]):
                    if self.is_coco:
                        eval.params.imgIds = [int(Path(x).stem) for x in self.dataloader.dataset.im_files]  # im to eval
                    eval.evaluate()
                    eval.accumulate()
                    eval.summarize()
                    idx = i * 4 + 2
                    stats[self.metrics.keys[idx + 1]], stats[self.metrics.keys[idx]] = eval.stats[
                        :2
                    ]  # update mAP50-95 and mAP50
            except Exception as e:
                LOGGER.warning(f"pycocotools unable to run: {e}")
        return stats<|MERGE_RESOLUTION|>--- conflicted
+++ resolved
@@ -73,9 +73,8 @@
 
     def postprocess(self, preds, img_shape):
         """Post-processes YOLO predictions and returns output detections with proto."""
-<<<<<<< HEAD
         if self.separate_outputs:  # Quant friendly export with separated outputs
-            mcv = float('-inf')
+            mcv = float("-inf")
             lci = -1
             for idx, s in enumerate(preds):
                 dim_1 = s.shape[1]
@@ -90,38 +89,28 @@
             pred_order = [item for index, item in enumerate(preds) if index not in [pidx, lci]]
             preds_decoded = decode_bbox(pred_order, img_shape, self.device)
             preds_decoded = torch.cat([preds_decoded, mask.permute(0, 2, 1)], 1)
-            p = ops.non_max_suppression(preds_decoded,
-                                        self.args.conf,
-                                        self.args.iou,
-                                        labels=self.lb,
-                                        multi_label=True,
-                                        agnostic=self.args.single_cls,
-                                        max_det=self.args.max_det,
-                                        nc=self.nc)
+            p = ops.non_max_suppression(
+                preds_decoded,
+                self.args.conf,
+                self.args.iou,
+                labels=self.lb,
+                multi_label=True,
+                agnostic=self.args.single_cls,
+                max_det=self.args.max_det,
+                nc=self.nc
+            )
         else:
-            p = ops.non_max_suppression(preds[0],
-                                        self.args.conf,
-                                        self.args.iou,
-                                        labels=self.lb,
-                                        multi_label=True,
-                                        agnostic=self.args.single_cls,
-                                        max_det=self.args.max_det,
-                                        nc=self.nc)
-            proto = preds[1][-1] if len(
-                preds[1]) == 3 else preds[1]  # second output is len 3 if pt, but only 1 if exported
-=======
-        p = ops.non_max_suppression(
-            preds[0],
-            self.args.conf,
-            self.args.iou,
-            labels=self.lb,
-            multi_label=True,
-            agnostic=self.args.single_cls,
-            max_det=self.args.max_det,
-            nc=self.nc,
-        )
-        proto = preds[1][-1] if len(preds[1]) == 3 else preds[1]  # second output is len 3 if pt, but only 1 if exported
->>>>>>> 3c117076
+            p = ops.non_max_suppression(
+                preds[0],
+                self.args.conf,
+                self.args.iou,
+                labels=self.lb,
+                multi_label=True,
+                agnostic=self.args.single_cls,
+                max_det=self.args.max_det,
+                nc=self.nc,
+            )
+            proto = preds[1][-1] if len(preds[1]) == 3 else preds[1]  # second output is len 3 if pt, but only 1 if exported
         return p, proto
 
     def _prepare_batch(self, si, batch):
@@ -285,17 +274,10 @@
 
     def eval_json(self, stats):
         """Return COCO-style object detection evaluation metrics."""
-<<<<<<< HEAD
         if self.args.save_json and (self.is_coco or self.args.anno_json) and len(self.jdict):
-            anno_json = Path(self.args.anno_json) if self.args.anno_json else self.data['path'] / 'annotations/instances_val2017.json'  # annotations
-            pred_json = self.save_dir / 'predictions.json'  # predictions
-            LOGGER.info(f'\nEvaluating pycocotools mAP using {pred_json} and {anno_json}...')
-=======
-        if self.args.save_json and self.is_coco and len(self.jdict):
-            anno_json = self.data["path"] / "annotations/instances_val2017.json"  # annotations
+            anno_json = Path(self.args.anno_json) if self.args.anno_json else self.data["path"] / "annotations/instances_val2017.json"  # annotations
             pred_json = self.save_dir / "predictions.json"  # predictions
             LOGGER.info(f"\nEvaluating pycocotools mAP using {pred_json} and {anno_json}...")
->>>>>>> 3c117076
             try:  # https://github.com/cocodataset/cocoapi/blob/master/PythonAPI/pycocoEvalDemo.ipynb
                 check_requirements("pycocotools>=2.0.6")
                 from pycocotools.coco import COCO  # noqa
