--- conflicted
+++ resolved
@@ -20,16 +20,6 @@
     """
     A class extending the DetectionValidator class for validation based on a segmentation model.
 
-<<<<<<< HEAD
-    Example:
-        ```python
-        from ultralytics.models.yolo.segment import SegmentationValidator
-
-        args = dict(model="yolo11n-seg.pt", data="coco8-seg.yaml")
-        validator = SegmentationValidator(args=args)
-        validator()
-        ```
-=======
     This validator handles the evaluation of segmentation models, processing both bounding box and mask predictions
     to compute metrics such as mAP for both detection and segmentation tasks.
 
@@ -45,7 +35,6 @@
         >>> args = dict(model="yolo11n-seg.pt", data="coco8-seg.yaml")
         >>> validator = SegmentationValidator(args=args)
         >>> validator()
->>>>>>> 242d332c
     """
 
     def __init__(self, dataloader=None, save_dir=None, pbar=None, args=None, _callbacks=None):
@@ -102,9 +91,17 @@
             "mAP50-95)",
         )
 
-<<<<<<< HEAD
     def postprocess(self, preds, img_shape):
-        """Post-processes YOLO predictions and returns output detections with proto."""
+        """
+        Post-process YOLO predictions and return output detections with proto.
+
+        Args:
+            preds (list): Raw predictions from the model.
+
+        Returns:
+            p (torch.Tensor): Processed detection predictions.
+            proto (torch.Tensor): Prototype masks for segmentation.
+        """
         if self.separate_outputs:  # Quant friendly export with separated outputs
             pred_order, mask, proto = separate_outputs_decode(preds, self.args.task, 32, img_shape)
             preds_decoded = decode_bbox(pred_order, img_shape, self.device)
@@ -132,21 +129,6 @@
             )
             proto = preds[1][-1] if len(preds[1]) == 3 else preds[1]  # second output is len 3 if pt, but only 1 if exported
 
-=======
-    def postprocess(self, preds):
-        """
-        Post-process YOLO predictions and return output detections with proto.
-
-        Args:
-            preds (list): Raw predictions from the model.
-
-        Returns:
-            p (torch.Tensor): Processed detection predictions.
-            proto (torch.Tensor): Prototype masks for segmentation.
-        """
-        p = super().postprocess(preds[0])
-        proto = preds[1][-1] if len(preds[1]) == 3 else preds[1]  # second output is len 3 if pt, but only 1 if exported
->>>>>>> 242d332c
         return p, proto
 
     def _prepare_batch(self, si, batch):
@@ -418,12 +400,8 @@
 
     def eval_json(self, stats):
         """Return COCO-style object detection evaluation metrics."""
-<<<<<<< HEAD
-        if self.args.save_json and (self.is_coco or self.args.anno_json) and len(self.jdict):
+        if self.args.save_json and (self.is_lvis or self.is_coco or self.args.anno_json) and len(self.jdict):
             anno_json = Path(self.args.anno_json) if self.args.anno_json else self.data["path"] / "annotations/instances_val2017.json"  # annotations
-=======
-        if self.args.save_json and (self.is_lvis or self.is_coco) and len(self.jdict):
->>>>>>> 242d332c
             pred_json = self.save_dir / "predictions.json"  # predictions
 
             anno_json = (
