# Ultralytics YOLO 🚀, AGPL-3.0 license

import torch

from ultralytics.engine.results import Results
from ultralytics.models.yolo.detect.predict import DetectionPredictor
from ultralytics.utils import DEFAULT_CFG, ops
from ultralytics.utils.postprocess_utils import decode_bbox, separate_outputs_decode


class SegmentationPredictor(DetectionPredictor):
    """
    A class extending the DetectionPredictor class for prediction based on a segmentation model.

    Example:
        ```python
        from ultralytics.utils import ASSETS
        from ultralytics.models.yolo.segment import SegmentationPredictor

        args = dict(model="yolov8n-seg.pt", source=ASSETS)
        predictor = SegmentationPredictor(overrides=args)
        predictor.predict_cli()
        ```
    """

    def __init__(self, cfg=DEFAULT_CFG, overrides=None, _callbacks=None):
        """Initializes the SegmentationPredictor with the provided configuration, overrides, and callbacks."""
        super().__init__(cfg, overrides, _callbacks)
        self.args.task = "segment"

    def postprocess(self, preds, img, orig_imgs):
        """Applies non-max suppression and processes detections for each image in an input batch."""
        if self.separate_outputs:  # Quant friendly export with separated outputs
            pred_order, mask, proto = separate_outputs_decode(preds, self.args.task)
            preds_decoded = decode_bbox(pred_order, img.shape, self.device)
            nc = preds_decoded.shape[1] - 4
            preds_decoded = torch.cat([preds_decoded, mask.permute(0, 2, 1)], 1)
            p = ops.non_max_suppression(
                preds_decoded,
                self.args.conf,
                self.args.iou,
                agnostic=self.args.agnostic_nms,
                max_det=self.args.max_det,
                nc=nc,
                classes=self.args.classes
            )
        else:
            p = ops.non_max_suppression(
                preds[0],
                self.args.conf,
                self.args.iou,
                agnostic=self.args.agnostic_nms,
                max_det=self.args.max_det,
                nc=len(self.model.names),
                classes=self.args.classes,
            )
            proto = preds[1][-1] if isinstance(preds[1], tuple) else preds[1]  # tuple if PyTorch model or array if exported

        if not isinstance(orig_imgs, list):  # input images are a torch.Tensor, not a list
            orig_imgs = ops.convert_torch2numpy_batch(orig_imgs)

        results = []
<<<<<<< HEAD
        for i, pred in enumerate(p):
            orig_img = orig_imgs[i]
            img_path = self.batch[0][i]
=======
        proto = preds[1][-1] if isinstance(preds[1], tuple) else preds[1]  # tuple if PyTorch model or array if exported
        for i, (pred, orig_img, img_path) in enumerate(zip(p, orig_imgs, self.batch[0])):
>>>>>>> 250eaa85
            if not len(pred):  # save empty boxes
                masks = None
            elif self.args.retina_masks:
                pred[:, :4] = ops.scale_boxes(img.shape[2:], pred[:, :4], orig_img.shape)
                masks = ops.process_mask_native(proto[i], pred[:, 6:], pred[:, :4], orig_img.shape[:2])  # HWC
            else:
                masks = ops.process_mask(proto[i], pred[:, 6:], pred[:, :4], img.shape[2:], upsample=True)  # HWC
                pred[:, :4] = ops.scale_boxes(img.shape[2:], pred[:, :4], orig_img.shape)
            results.append(Results(orig_img, path=img_path, names=self.model.names, boxes=pred[:, :6], masks=masks))
        return results<|MERGE_RESOLUTION|>--- conflicted
+++ resolved
@@ -60,14 +60,7 @@
             orig_imgs = ops.convert_torch2numpy_batch(orig_imgs)
 
         results = []
-<<<<<<< HEAD
-        for i, pred in enumerate(p):
-            orig_img = orig_imgs[i]
-            img_path = self.batch[0][i]
-=======
-        proto = preds[1][-1] if isinstance(preds[1], tuple) else preds[1]  # tuple if PyTorch model or array if exported
         for i, (pred, orig_img, img_path) in enumerate(zip(p, orig_imgs, self.batch[0])):
->>>>>>> 250eaa85
             if not len(pred):  # save empty boxes
                 masks = None
             elif self.args.retina_masks:
