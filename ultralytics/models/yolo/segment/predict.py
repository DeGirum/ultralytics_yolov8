# Ultralytics 🚀 AGPL-3.0 License - https://ultralytics.com/license
<<<<<<< HEAD

import torch
=======
>>>>>>> 242d332c

from ultralytics.engine.results import Results
from ultralytics.models.yolo.detect.predict import DetectionPredictor
from ultralytics.utils import DEFAULT_CFG, ops
from ultralytics.utils.postprocess_utils import decode_bbox, separate_outputs_decode


class SegmentationPredictor(DetectionPredictor):
    """
    A class extending the DetectionPredictor class for prediction based on a segmentation model.

    This class specializes in processing segmentation model outputs, handling both bounding boxes and masks in the
    prediction results.

<<<<<<< HEAD
        args = dict(model="yolo11n-seg.pt", source=ASSETS)
        predictor = SegmentationPredictor(overrides=args)
        predictor.predict_cli()
        ```
=======
    Attributes:
        args (dict): Configuration arguments for the predictor.
        model (torch.nn.Module): The loaded YOLO segmentation model.
        batch (list): Current batch of images being processed.

    Methods:
        postprocess: Applies non-max suppression and processes detections.
        construct_results: Constructs a list of result objects from predictions.
        construct_result: Constructs a single result object from a prediction.

    Examples:
        >>> from ultralytics.utils import ASSETS
        >>> from ultralytics.models.yolo.segment import SegmentationPredictor
        >>> args = dict(model="yolo11n-seg.pt", source=ASSETS)
        >>> predictor = SegmentationPredictor(overrides=args)
        >>> predictor.predict_cli()
>>>>>>> 242d332c
    """

    def __init__(self, cfg=DEFAULT_CFG, overrides=None, _callbacks=None):
        """
        Initialize the SegmentationPredictor with configuration, overrides, and callbacks.

        This class specializes in processing segmentation model outputs, handling both bounding boxes and masks in the
        prediction results.

        Args:
            cfg (dict): Configuration for the predictor. Defaults to Ultralytics DEFAULT_CFG.
            overrides (dict, optional): Configuration overrides that take precedence over cfg.
            _callbacks (list, optional): List of callback functions to be invoked during prediction.
        """
        super().__init__(cfg, overrides, _callbacks)
        self.args.task = "segment"

    def postprocess(self, preds, img, orig_imgs):
<<<<<<< HEAD
        """Applies non-max suppression and processes detections for each image in an input batch."""
        if self.separate_outputs:  # Quant friendly export with separated outputs
            pred_order, mask, proto = separate_outputs_decode(preds, self.args.task)
            preds_decoded = decode_bbox(pred_order, img.shape, self.device)
            nc = preds_decoded.shape[1] - 4
            preds_decoded = torch.cat([preds_decoded, mask.permute(0, 2, 1)], 1)
            p = ops.non_max_suppression(
                preds_decoded,
                self.args.conf,
                self.args.iou,
                agnostic=self.args.agnostic_nms,
                max_det=self.args.max_det,
                nc=nc,
                classes=self.args.classes
            )
        else:
            p = ops.non_max_suppression(
                preds[0],
                self.args.conf,
                self.args.iou,
                agnostic=self.args.agnostic_nms,
                max_det=self.args.max_det,
                nc=len(self.model.names),
                classes=self.args.classes,
            )
            proto = preds[1][-1] if isinstance(preds[1], tuple) else preds[1]  # tuple if PyTorch model or array if exported

        if not isinstance(orig_imgs, list):  # input images are a torch.Tensor, not a list
            orig_imgs = ops.convert_torch2numpy_batch(orig_imgs)

        results = []
        for i, (pred, orig_img, img_path) in enumerate(zip(p, orig_imgs, self.batch[0])):
            if not len(pred):  # save empty boxes
                masks = None
            elif self.args.retina_masks:
                pred[:, :4] = ops.scale_boxes(img.shape[2:], pred[:, :4], orig_img.shape)
                masks = ops.process_mask_native(proto[i], pred[:, 6:], pred[:, :4], orig_img.shape[:2])  # HWC
            else:
                masks = ops.process_mask(proto[i], pred[:, 6:], pred[:, :4], img.shape[2:], upsample=True)  # HWC
                pred[:, :4] = ops.scale_boxes(img.shape[2:], pred[:, :4], orig_img.shape)
            results.append(Results(orig_img, path=img_path, names=self.model.names, boxes=pred[:, :6], masks=masks))
        return results

    def construct_results(self, preds, img, orig_imgs, protos):
        """
        Constructs a list of result objects from the predictions.
=======
        """
        Apply non-max suppression and process segmentation detections for each image in the input batch.

        Args:
            preds (tuple): Model predictions, containing bounding boxes, scores, classes, and mask coefficients.
            img (torch.Tensor): Input image tensor in model format, with shape (B, C, H, W).
            orig_imgs (list | torch.Tensor | np.ndarray): Original image or batch of images.

        Returns:
            (list): List of Results objects containing the segmentation predictions for each image in the batch.
                   Each Results object includes both bounding boxes and segmentation masks.

        Examples:
            >>> predictor = SegmentationPredictor(overrides=dict(model="yolo11n-seg.pt"))
            >>> results = predictor.postprocess(preds, img, orig_img)
        """
        # Extract protos - tuple if PyTorch model or array if exported
        protos = preds[1][-1] if isinstance(preds[1], tuple) else preds[1]
        return super().postprocess(preds[0], img, orig_imgs, protos=protos)

    def construct_results(self, preds, img, orig_imgs, protos):
        """
        Construct a list of result objects from the predictions.
>>>>>>> 242d332c

        Args:
            preds (List[torch.Tensor]): List of predicted bounding boxes, scores, and masks.
            img (torch.Tensor): The image after preprocessing.
            orig_imgs (List[np.ndarray]): List of original images before preprocessing.
            protos (List[torch.Tensor]): List of prototype masks.

        Returns:
<<<<<<< HEAD
            (list): List of result objects containing the original images, image paths, class names, bounding boxes, and masks.
=======
            (List[Results]): List of result objects containing the original images, image paths, class names,
                bounding boxes, and masks.
>>>>>>> 242d332c
        """
        return [
            self.construct_result(pred, img, orig_img, img_path, proto)
            for pred, orig_img, img_path, proto in zip(preds, orig_imgs, self.batch[0], protos)
        ]

    def construct_result(self, pred, img, orig_img, img_path, proto):
        """
<<<<<<< HEAD
        Constructs the result object from the prediction.
=======
        Construct a single result object from the prediction.
>>>>>>> 242d332c

        Args:
            pred (np.ndarray): The predicted bounding boxes, scores, and masks.
            img (torch.Tensor): The image after preprocessing.
            orig_img (np.ndarray): The original image before preprocessing.
            img_path (str): The path to the original image.
            proto (torch.Tensor): The prototype masks.

        Returns:
<<<<<<< HEAD
            (Results): The result object containing the original image, image path, class names, bounding boxes, and masks.
=======
            (Results): Result object containing the original image, image path, class names, bounding boxes, and masks.
>>>>>>> 242d332c
        """
        if not len(pred):  # save empty boxes
            masks = None
        elif self.args.retina_masks:
            pred[:, :4] = ops.scale_boxes(img.shape[2:], pred[:, :4], orig_img.shape)
            masks = ops.process_mask_native(proto, pred[:, 6:], pred[:, :4], orig_img.shape[:2])  # HWC
        else:
            masks = ops.process_mask(proto, pred[:, 6:], pred[:, :4], img.shape[2:], upsample=True)  # HWC
            pred[:, :4] = ops.scale_boxes(img.shape[2:], pred[:, :4], orig_img.shape)
<<<<<<< HEAD
=======
        if masks is not None:
            keep = masks.sum((-2, -1)) > 0  # only keep predictions with masks
            pred, masks = pred[keep], masks[keep]
>>>>>>> 242d332c
        return Results(orig_img, path=img_path, names=self.model.names, boxes=pred[:, :6], masks=masks)<|MERGE_RESOLUTION|>--- conflicted
+++ resolved
@@ -1,9 +1,6 @@
 # Ultralytics 🚀 AGPL-3.0 License - https://ultralytics.com/license
-<<<<<<< HEAD
 
 import torch
-=======
->>>>>>> 242d332c
 
 from ultralytics.engine.results import Results
 from ultralytics.models.yolo.detect.predict import DetectionPredictor
@@ -18,12 +15,6 @@
     This class specializes in processing segmentation model outputs, handling both bounding boxes and masks in the
     prediction results.
 
-<<<<<<< HEAD
-        args = dict(model="yolo11n-seg.pt", source=ASSETS)
-        predictor = SegmentationPredictor(overrides=args)
-        predictor.predict_cli()
-        ```
-=======
     Attributes:
         args (dict): Configuration arguments for the predictor.
         model (torch.nn.Module): The loaded YOLO segmentation model.
@@ -40,7 +31,6 @@
         >>> args = dict(model="yolo11n-seg.pt", source=ASSETS)
         >>> predictor = SegmentationPredictor(overrides=args)
         >>> predictor.predict_cli()
->>>>>>> 242d332c
     """
 
     def __init__(self, cfg=DEFAULT_CFG, overrides=None, _callbacks=None):
@@ -59,8 +49,22 @@
         self.args.task = "segment"
 
     def postprocess(self, preds, img, orig_imgs):
-<<<<<<< HEAD
-        """Applies non-max suppression and processes detections for each image in an input batch."""
+        """
+        Apply non-max suppression and process segmentation detections for each image in the input batch.
+
+        Args:
+            preds (tuple): Model predictions, containing bounding boxes, scores, classes, and mask coefficients.
+            img (torch.Tensor): Input image tensor in model format, with shape (B, C, H, W).
+            orig_imgs (list | torch.Tensor | np.ndarray): Original image or batch of images.
+
+        Returns:
+            (list): List of Results objects containing the segmentation predictions for each image in the batch.
+                   Each Results object includes both bounding boxes and segmentation masks.
+
+        Examples:
+            >>> predictor = SegmentationPredictor(overrides=dict(model="yolo11n-seg.pt"))
+            >>> results = predictor.postprocess(preds, img, orig_img)
+        """
         if self.separate_outputs:  # Quant friendly export with separated outputs
             pred_order, mask, proto = separate_outputs_decode(preds, self.args.task)
             preds_decoded = decode_bbox(pred_order, img.shape, self.device)
@@ -85,52 +89,19 @@
                 nc=len(self.model.names),
                 classes=self.args.classes,
             )
-            proto = preds[1][-1] if isinstance(preds[1], tuple) else preds[1]  # tuple if PyTorch model or array if exported
+            # Extract protos - tuple if PyTorch model or array if exported
+            proto = preds[1][-1] if isinstance(preds[1], tuple) else preds[1]
 
         if not isinstance(orig_imgs, list):  # input images are a torch.Tensor, not a list
             orig_imgs = ops.convert_torch2numpy_batch(orig_imgs)
 
-        results = []
-        for i, (pred, orig_img, img_path) in enumerate(zip(p, orig_imgs, self.batch[0])):
-            if not len(pred):  # save empty boxes
-                masks = None
-            elif self.args.retina_masks:
-                pred[:, :4] = ops.scale_boxes(img.shape[2:], pred[:, :4], orig_img.shape)
-                masks = ops.process_mask_native(proto[i], pred[:, 6:], pred[:, :4], orig_img.shape[:2])  # HWC
-            else:
-                masks = ops.process_mask(proto[i], pred[:, 6:], pred[:, :4], img.shape[2:], upsample=True)  # HWC
-                pred[:, :4] = ops.scale_boxes(img.shape[2:], pred[:, :4], orig_img.shape)
-            results.append(Results(orig_img, path=img_path, names=self.model.names, boxes=pred[:, :6], masks=masks))
+        results = self.construct_results(p, img, orig_imgs, proto)
+
         return results
 
     def construct_results(self, preds, img, orig_imgs, protos):
         """
         Constructs a list of result objects from the predictions.
-=======
-        """
-        Apply non-max suppression and process segmentation detections for each image in the input batch.
-
-        Args:
-            preds (tuple): Model predictions, containing bounding boxes, scores, classes, and mask coefficients.
-            img (torch.Tensor): Input image tensor in model format, with shape (B, C, H, W).
-            orig_imgs (list | torch.Tensor | np.ndarray): Original image or batch of images.
-
-        Returns:
-            (list): List of Results objects containing the segmentation predictions for each image in the batch.
-                   Each Results object includes both bounding boxes and segmentation masks.
-
-        Examples:
-            >>> predictor = SegmentationPredictor(overrides=dict(model="yolo11n-seg.pt"))
-            >>> results = predictor.postprocess(preds, img, orig_img)
-        """
-        # Extract protos - tuple if PyTorch model or array if exported
-        protos = preds[1][-1] if isinstance(preds[1], tuple) else preds[1]
-        return super().postprocess(preds[0], img, orig_imgs, protos=protos)
-
-    def construct_results(self, preds, img, orig_imgs, protos):
-        """
-        Construct a list of result objects from the predictions.
->>>>>>> 242d332c
 
         Args:
             preds (List[torch.Tensor]): List of predicted bounding boxes, scores, and masks.
@@ -139,12 +110,7 @@
             protos (List[torch.Tensor]): List of prototype masks.
 
         Returns:
-<<<<<<< HEAD
             (list): List of result objects containing the original images, image paths, class names, bounding boxes, and masks.
-=======
-            (List[Results]): List of result objects containing the original images, image paths, class names,
-                bounding boxes, and masks.
->>>>>>> 242d332c
         """
         return [
             self.construct_result(pred, img, orig_img, img_path, proto)
@@ -153,11 +119,7 @@
 
     def construct_result(self, pred, img, orig_img, img_path, proto):
         """
-<<<<<<< HEAD
         Constructs the result object from the prediction.
-=======
-        Construct a single result object from the prediction.
->>>>>>> 242d332c
 
         Args:
             pred (np.ndarray): The predicted bounding boxes, scores, and masks.
@@ -167,11 +129,7 @@
             proto (torch.Tensor): The prototype masks.
 
         Returns:
-<<<<<<< HEAD
             (Results): The result object containing the original image, image path, class names, bounding boxes, and masks.
-=======
-            (Results): Result object containing the original image, image path, class names, bounding boxes, and masks.
->>>>>>> 242d332c
         """
         if not len(pred):  # save empty boxes
             masks = None
@@ -181,10 +139,7 @@
         else:
             masks = ops.process_mask(proto, pred[:, 6:], pred[:, :4], img.shape[2:], upsample=True)  # HWC
             pred[:, :4] = ops.scale_boxes(img.shape[2:], pred[:, :4], orig_img.shape)
-<<<<<<< HEAD
-=======
         if masks is not None:
             keep = masks.sum((-2, -1)) > 0  # only keep predictions with masks
             pred, masks = pred[keep], masks[keep]
->>>>>>> 242d332c
         return Results(orig_img, path=img_path, names=self.model.names, boxes=pred[:, :6], masks=masks)