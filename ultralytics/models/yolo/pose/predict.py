--- conflicted
+++ resolved
@@ -1,8 +1,6 @@
 # Ultralytics 🚀 AGPL-3.0 License - https://ultralytics.com/license
-<<<<<<< HEAD
+
 import torch
-=======
->>>>>>> 242d332c
 
 from ultralytics.models.yolo.detect.predict import DetectionPredictor
 from ultralytics.utils import DEFAULT_CFG, LOGGER, ops
@@ -16,12 +14,6 @@
     This class specializes in pose estimation, handling keypoints detection alongside standard object detection
     capabilities inherited from DetectionPredictor.
 
-<<<<<<< HEAD
-        args = dict(model="yolo11n-pose.pt", source=ASSETS)
-        predictor = PosePredictor(overrides=args)
-        predictor.predict_cli()
-        ```
-=======
     Attributes:
         args (namespace): Configuration arguments for the predictor.
         model (torch.nn.Module): The loaded YOLO pose model with keypoint detection capabilities.
@@ -35,7 +27,6 @@
         >>> args = dict(model="yolo11n-pose.pt", source=ASSETS)
         >>> predictor = PosePredictor(overrides=args)
         >>> predictor.predict_cli()
->>>>>>> 242d332c
     """
 
     def __init__(self, cfg=DEFAULT_CFG, overrides=None, _callbacks=None):
@@ -65,9 +56,28 @@
                 "See https://github.com/ultralytics/ultralytics/issues/4031."
             )
 
-<<<<<<< HEAD
-    def postprocess(self, preds, img, orig_imgs):
-        """Return detection results for a given input image or list of images."""
+    def postprocess(self, preds, img, orig_imgs, **kwargs):
+        """
+        Post-process predictions and return a list of Results objects.
+
+        This method applies non-maximum suppression to raw model predictions and prepares them for visualization and
+        further analysis.
+
+        Args:
+            preds (torch.Tensor): Raw predictions from the model.
+            img (torch.Tensor): Processed input image tensor in model input format.
+            orig_imgs (torch.Tensor | list): Original input images before preprocessing.
+            **kwargs (Any): Additional keyword arguments.
+
+        Returns:
+            (list): List of Results objects containing the post-processed predictions.
+
+        Examples:
+            >>> predictor = PosePredictor(overrides=dict(model="yolo11n-pose.pt"))
+            >>> results = predictor.predict("path/to/image.jpg")
+            >>> processed_results = predictor.postprocess(preds, img, orig_imgs)
+        """
+        save_feats = getattr(self, "save_feats", False)
         if self.separate_outputs:  # Quant friendly export with separated outputs
             pred_order, nkpt = separate_outputs_decode(preds, self.args.task)
             pred_decoded = decode_bbox(pred_order, img.shape, self.device)
@@ -98,22 +108,22 @@
                 max_det=self.args.max_det,
                 classes=self.args.classes,
                 nc=len(self.model.names),
+                return_idxs=save_feats,
             )
 
         if not isinstance(orig_imgs, list):  # input images are a torch.Tensor, not a list
             orig_imgs = ops.convert_torch2numpy_batch(orig_imgs)
+        
+        if save_feats:
+            obj_feats = self.get_obj_feats(self._feats, preds[1])
+            preds = preds[0]
 
-        results = []
-        for pred, orig_img, img_path in zip(preds, orig_imgs, self.batch[0]):
-            pred[:, :4] = ops.scale_boxes(img.shape[2:], pred[:, :4], orig_img.shape).round()
-            if self.separate_outputs:
-                pred_kpts = pred[:, 6:].view(len(pred), *kpt_shape) if len(pred) else pred[:, 6:]
-            else:
-                pred_kpts = pred[:, 6:].view(len(pred), *self.model.kpt_shape) if len(pred) else pred[:, 6:]
-            pred_kpts = ops.scale_coords(img.shape[2:], pred_kpts, orig_img.shape)
-            results.append(
-                Results(orig_img, path=img_path, names=self.model.names, boxes=pred[:, :6], keypoints=pred_kpts)
-            )
+        results = self.construct_results(preds, img, orig_imgs, **kwargs)
+        
+        if save_feats:
+            for r, f in zip(results, obj_feats):
+                r.feats = f  # add object features to results
+        
         return results
 
     def construct_result(self, pred, img, orig_img, img_path):
@@ -134,29 +144,6 @@
             pred_kpts = pred[:, 6:].view(len(pred), *kpt_shape) if len(pred) else pred[:, 6:]
         else:
             pred_kpts = pred[:, 6:].view(len(pred), *self.model.kpt_shape) if len(pred) else pred[:, 6:]
-=======
-    def construct_result(self, pred, img, orig_img, img_path):
-        """
-        Construct the result object from the prediction, including keypoints.
-
-        This method extends the parent class implementation by extracting keypoint data from predictions
-        and adding them to the result object.
-
-        Args:
-            pred (torch.Tensor): The predicted bounding boxes, scores, and keypoints with shape (N, 6+K*D) where N is
-                the number of detections, K is the number of keypoints, and D is the keypoint dimension.
-            img (torch.Tensor): The processed input image tensor with shape (B, C, H, W).
-            orig_img (np.ndarray): The original unprocessed image as a numpy array.
-            img_path (str): The path to the original image file.
-
-        Returns:
-            (Results): The result object containing the original image, image path, class names, bounding boxes, and keypoints.
-        """
-        result = super().construct_result(pred, img, orig_img, img_path)
-        # Extract keypoints from prediction and reshape according to model's keypoint shape
-        pred_kpts = pred[:, 6:].view(len(pred), *self.model.kpt_shape) if len(pred) else pred[:, 6:]
-        # Scale keypoints coordinates to match the original image dimensions
->>>>>>> 242d332c
         pred_kpts = ops.scale_coords(img.shape[2:], pred_kpts, orig_img.shape)
         result.update(keypoints=pred_kpts)
         return result