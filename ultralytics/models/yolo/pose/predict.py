# Ultralytics YOLO 🚀, AGPL-3.0 license

import torch

from ultralytics.engine.results import Results
from ultralytics.models.yolo.detect.predict import DetectionPredictor
from ultralytics.utils import DEFAULT_CFG, LOGGER, ops
from ultralytics.utils.postprocess_utils import decode_bbox, decode_kpts


class PosePredictor(DetectionPredictor):
    """
    A class extending the DetectionPredictor class for prediction based on a pose model.

    Example:
        ```python
        from ultralytics.utils import ASSETS
        from ultralytics.models.yolo.pose import PosePredictor

        args = dict(model='yolov8n-pose.pt', source=ASSETS)
        predictor = PosePredictor(overrides=args)
        predictor.predict_cli()
        ```
    """

    def __init__(self, cfg=DEFAULT_CFG, overrides=None, _callbacks=None):
        super().__init__(cfg, overrides, _callbacks)
        self.args.task = 'pose'
        if isinstance(self.args.device, str) and self.args.device.lower() == 'mps':
            LOGGER.warning("WARNING ⚠️ Apple MPS known Pose bug. Recommend 'device=cpu' for Pose models. "
                           'See https://github.com/ultralytics/ultralytics/issues/4031.')

    def postprocess(self, preds, img, orig_imgs):
        """Return detection results for a given input image or list of images."""
        if self.separate_outputs:  # Quant friendly export with separated outputs
            mcv = float('-inf')
            lci = -1
            for idx, s in enumerate(preds):
                dim_1 = s.shape[1]
                if dim_1 > mcv:
                    mcv = dim_1
                    lci = idx
            pred_order = [item for index, item in enumerate(preds) if index not in [lci]]
            pred_decoded = decode_bbox(pred_order, img.shape, self.device)
            kpt_shape = (preds[lci].shape[-1] // 3, 3)
            kpts_decoded = decode_kpts(pred_order,
                                       img.shape,
                                       torch.permute(preds[lci], (0, 2, 1)),
                                       kpt_shape,
                                       self.device,
                                       bs=1)
            pred_order = torch.cat([pred_decoded, kpts_decoded], 1)
            preds = ops.non_max_suppression(pred_order,
                                            self.args.conf,
                                            self.args.iou,
                                            agnostic=self.args.agnostic_nms,
                                            max_det=self.args.max_det,
                                            classes=self.args.classes,
                                            nc=1)
        else:
            preds = ops.non_max_suppression(preds,
                                            self.args.conf,
                                            self.args.iou,
                                            agnostic=self.args.agnostic_nms,
                                            max_det=self.args.max_det,
                                            classes=self.args.classes,
                                            nc=len(self.model.names))

        if not isinstance(orig_imgs, list):  # input images are a torch.Tensor, not a list
            orig_imgs = ops.convert_torch2numpy_batch(orig_imgs)

        if not isinstance(orig_imgs, list):  # input images are a torch.Tensor, not a list
            orig_imgs = ops.convert_torch2numpy_batch(orig_imgs)

        results = []
        for i, pred in enumerate(preds):
            orig_img = orig_imgs[i]
            pred[:, :4] = ops.scale_boxes(img.shape[2:], pred[:, :4], orig_img.shape).round()
<<<<<<< HEAD
            if self.separate_outputs:
                pred_kpts = pred[:, 6:].view(len(pred), *kpt_shape) if len(pred) else pred[:, 6:]
            else:
                pred_kpts = pred[:, 6:].view(len(pred), *self.model.kpt_shape) if len(pred) else pred[:, 6:]
=======
            pred_kpts = pred[:, 6:].view(len(pred), *self.model.kpt_shape) if len(pred) else pred[:, 6:]
>>>>>>> 4d1b99b6
            pred_kpts = ops.scale_coords(img.shape[2:], pred_kpts, orig_img.shape)
            img_path = self.batch[0][i]
            results.append(
                Results(orig_img, path=img_path, names=self.model.names, boxes=pred[:, :6], keypoints=pred_kpts))
        return results<|MERGE_RESOLUTION|>--- conflicted
+++ resolved
@@ -76,14 +76,10 @@
         for i, pred in enumerate(preds):
             orig_img = orig_imgs[i]
             pred[:, :4] = ops.scale_boxes(img.shape[2:], pred[:, :4], orig_img.shape).round()
-<<<<<<< HEAD
             if self.separate_outputs:
                 pred_kpts = pred[:, 6:].view(len(pred), *kpt_shape) if len(pred) else pred[:, 6:]
             else:
                 pred_kpts = pred[:, 6:].view(len(pred), *self.model.kpt_shape) if len(pred) else pred[:, 6:]
-=======
-            pred_kpts = pred[:, 6:].view(len(pred), *self.model.kpt_shape) if len(pred) else pred[:, 6:]
->>>>>>> 4d1b99b6
             pred_kpts = ops.scale_coords(img.shape[2:], pred_kpts, orig_img.shape)
             img_path = self.batch[0][i]
             results.append(
