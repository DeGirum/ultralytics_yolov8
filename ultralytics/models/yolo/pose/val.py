--- conflicted
+++ resolved
@@ -63,10 +63,10 @@
             "mAP50-95)",
         )
 
-<<<<<<< HEAD
     def postprocess(self, preds, img_shape):
+        """Apply non-maximum suppression and return detections with high confidence scores."""
         if self.separate_outputs:  # Quant friendly export with separated outputs
-            mcv = float('-inf')
+            mcv = float("-inf")
             lci = -1
             for idx, s in enumerate(preds):
                 dim_1 = s.shape[1]
@@ -83,37 +83,27 @@
                                        self.device,
                                        bs=1)
             pred_order = torch.cat([pred_decoded, kpts_decoded], 1)
-            return ops.non_max_suppression(pred_order,
-                                           self.args.conf,
-                                           self.args.iou,
-                                           labels=self.lb,
-                                           multi_label=True,
-                                           agnostic=self.args.single_cls,
-                                           max_det=self.args.max_det,
-                                           nc=self.nc)
+            return ops.non_max_suppression(
+                pred_order,
+                self.args.conf,
+                self.args.iou,
+                labels=self.lb,
+                multi_label=True,
+                agnostic=self.args.single_cls,
+                max_det=self.args.max_det,
+                nc=self.nc
+            )
         else:
-            return ops.non_max_suppression(preds,
-                                           self.args.conf,
-                                           self.args.iou,
-                                           labels=self.lb,
-                                           multi_label=True,
-                                           agnostic=self.args.single_cls,
-                                           max_det=self.args.max_det,
-                                           nc=self.nc)
-=======
-    def postprocess(self, preds):
-        """Apply non-maximum suppression and return detections with high confidence scores."""
-        return ops.non_max_suppression(
-            preds,
-            self.args.conf,
-            self.args.iou,
-            labels=self.lb,
-            multi_label=True,
-            agnostic=self.args.single_cls,
-            max_det=self.args.max_det,
-            nc=self.nc,
-        )
->>>>>>> 3c117076
+            return ops.non_max_suppression(
+                preds,
+                self.args.conf,
+                self.args.iou,
+                labels=self.lb,
+                multi_label=True,
+                agnostic=self.args.single_cls,
+                max_det=self.args.max_det,
+                nc=self.nc,
+            )
 
     def init_metrics(self, model):
         """Initiate pose estimation metrics for YOLO model."""
@@ -261,17 +251,10 @@
 
     def eval_json(self, stats):
         """Evaluates object detection model using COCO JSON format."""
-<<<<<<< HEAD
         if self.args.save_json and (self.is_coco or self.args.anno_json) and len(self.jdict):
-            anno_json = Path(self.args.anno_json) if self.args.anno_json else self.data['path'] / 'annotations/person_keypoints_val2017.json'  # annotations
-            pred_json = self.save_dir / 'predictions.json'  # predictions
-            LOGGER.info(f'\nEvaluating pycocotools mAP using {pred_json} and {anno_json}...')
-=======
-        if self.args.save_json and self.is_coco and len(self.jdict):
-            anno_json = self.data["path"] / "annotations/person_keypoints_val2017.json"  # annotations
+            anno_json = Path(self.args.anno_json) if self.args.anno_json else self.data["path"] / "annotations/person_keypoints_val2017.json"  # annotations
             pred_json = self.save_dir / "predictions.json"  # predictions
             LOGGER.info(f"\nEvaluating pycocotools mAP using {pred_json} and {anno_json}...")
->>>>>>> 3c117076
             try:  # https://github.com/cocodataset/cocoapi/blob/master/PythonAPI/pycocoEvalDemo.ipynb
                 check_requirements("pycocotools>=2.0.6")
                 from pycocotools.coco import COCO  # noqa
