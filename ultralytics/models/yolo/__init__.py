# Ultralytics YOLO 🚀, AGPL-3.0 license

<<<<<<< HEAD
from ultralytics.models.yolo import classify, detect, pose, segment, regress

from .model import YOLO

__all__ = 'classify', 'segment', 'detect', 'pose', 'regress', 'YOLO'
=======
from ultralytics.models.yolo import classify, detect, obb, pose, segment

from .model import YOLO

__all__ = "classify", "segment", "detect", "pose", "obb", "YOLO"
>>>>>>> 123c024b
<|MERGE_RESOLUTION|>--- conflicted
+++ resolved
@@ -1,15 +1,7 @@
 # Ultralytics YOLO 🚀, AGPL-3.0 license
 
-<<<<<<< HEAD
-from ultralytics.models.yolo import classify, detect, pose, segment, regress
+from ultralytics.models.yolo import classify, detect, obb, pose, segment, regress
 
 from .model import YOLO
 
-__all__ = 'classify', 'segment', 'detect', 'pose', 'regress', 'YOLO'
-=======
-from ultralytics.models.yolo import classify, detect, obb, pose, segment
-
-from .model import YOLO
-
-__all__ = "classify", "segment", "detect", "pose", "obb", "YOLO"
->>>>>>> 123c024b
+__all__ = "classify", "segment", "detect", "pose", "obb", "regress", "YOLO"