--- conflicted
+++ resolved
@@ -1,17 +1,9 @@
 # Ultralytics 🚀 AGPL-3.0 License - https://ultralytics.com/license
 
-<<<<<<< HEAD
-from ultralytics.models.yolo import classify, detect, obb, pose, segment, world
+from ultralytics.models.yolo import classify, detect, obb, pose, segment, world, yoloe
 from ultralytics.models.yolo import regress
-=======
-from ultralytics.models.yolo import classify, detect, obb, pose, segment, world, yoloe
->>>>>>> 242d332c
 
 from .model import YOLO, YOLOE, YOLOWorld
 
-<<<<<<< HEAD
-__all__ = "classify", "segment", "detect", "pose", "obb", "world", "YOLO", "YOLOWorld"
-__all__ += "regress",
-=======
 __all__ = "classify", "segment", "detect", "pose", "obb", "world", "yoloe", "YOLO", "YOLOWorld", "YOLOE"
->>>>>>> 242d332c
+__all__ += "regress",