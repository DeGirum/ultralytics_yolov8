# Ultralytics 🚀 AGPL-3.0 License - https://ultralytics.com/license

import os
from pathlib import Path

import numpy as np
import torch

from ultralytics.data import build_dataloader, build_yolo_dataset, converter
from ultralytics.engine.validator import BaseValidator
from ultralytics.utils import LOGGER, ops
from ultralytics.utils.checks import check_requirements
from ultralytics.utils.metrics import ConfusionMatrix, DetMetrics, box_iou
from ultralytics.utils.plotting import output_to_target, plot_images
from ultralytics.utils.postprocess_utils import decode_bbox


class DetectionValidator(BaseValidator):
    """
    A class extending the BaseValidator class for validation based on a detection model.

<<<<<<< HEAD
    Example:
        ```python
        from ultralytics.models.yolo.detect import DetectionValidator

        args = dict(model="yolo11n.pt", data="coco8.yaml")
        validator = DetectionValidator(args=args)
        validator()
        ```
=======
    This class implements validation functionality specific to object detection tasks, including metrics calculation,
    prediction processing, and visualization of results.

    Attributes:
        nt_per_class (np.ndarray): Number of targets per class.
        nt_per_image (np.ndarray): Number of targets per image.
        is_coco (bool): Whether the dataset is COCO.
        is_lvis (bool): Whether the dataset is LVIS.
        class_map (list): Mapping from model class indices to dataset class indices.
        metrics (DetMetrics): Object detection metrics calculator.
        iouv (torch.Tensor): IoU thresholds for mAP calculation.
        niou (int): Number of IoU thresholds.
        lb (list): List for storing ground truth labels for hybrid saving.
        jdict (list): List for storing JSON detection results.
        stats (dict): Dictionary for storing statistics during validation.

    Examples:
        >>> from ultralytics.models.yolo.detect import DetectionValidator
        >>> args = dict(model="yolo11n.pt", data="coco8.yaml")
        >>> validator = DetectionValidator(args=args)
        >>> validator()
>>>>>>> 242d332c
    """

    def __init__(self, dataloader=None, save_dir=None, pbar=None, args=None, _callbacks=None):
        """
        Initialize detection validator with necessary variables and settings.

        Args:
            dataloader (torch.utils.data.DataLoader, optional): Dataloader to use for validation.
            save_dir (Path, optional): Directory to save results.
            pbar (Any, optional): Progress bar for displaying progress.
            args (dict, optional): Arguments for the validator.
            _callbacks (list, optional): List of callback functions.
        """
        super().__init__(dataloader, save_dir, pbar, args, _callbacks)
        self.nt_per_class = None
        self.nt_per_image = None
        self.is_coco = False
        self.is_lvis = False
        self.class_map = None
        self.args.task = "detect"
        self.metrics = DetMetrics(save_dir=self.save_dir)
        self.iouv = torch.linspace(0.5, 0.95, 10)  # IoU vector for mAP@0.5:0.95
        self.niou = self.iouv.numel()

    def preprocess(self, batch):
        """
        Preprocess batch of images for YOLO validation.

        Args:
            batch (dict): Batch containing images and annotations.

        Returns:
            (dict): Preprocessed batch.
        """
        batch["img"] = batch["img"].to(self.device, non_blocking=True)
        batch["img"] = (batch["img"].half() if self.args.half else batch["img"].float()) / 255
        for k in ["batch_idx", "cls", "bboxes"]:
            batch[k] = batch[k].to(self.device)

        return batch

    def init_metrics(self, model):
        """
        Initialize evaluation metrics for YOLO detection validation.

        Args:
            model (torch.nn.Module): Model to validate.
        """
        val = self.data.get(self.args.split, "")  # validation path
        self.is_coco = (
            isinstance(val, str)
            and "coco" in val
            and (val.endswith(f"{os.sep}val2017.txt") or val.endswith(f"{os.sep}test-dev2017.txt"))
        )  # is COCO
        self.is_lvis = isinstance(val, str) and "lvis" in val and not self.is_coco  # is LVIS
        self.class_map = converter.coco80_to_coco91_class() if self.is_coco else list(range(1, len(model.names) + 1))
        self.args.save_json |= self.args.val and (self.is_coco or self.is_lvis) and not self.training  # run final val
        self.names = model.names
        self.nc = len(model.names)
        self.end2end = getattr(model, "end2end", False)
        self.metrics.names = self.names
        self.metrics.plot = self.args.plots
        self.confusion_matrix = ConfusionMatrix(nc=self.nc, conf=self.args.conf)
        self.seen = 0
        self.jdict = []
        self.stats = dict(tp=[], conf=[], pred_cls=[], target_cls=[], target_img=[])

    def get_desc(self):
        """Return a formatted string summarizing class metrics of YOLO model."""
        return ("%22s" + "%11s" * 6) % ("Class", "Images", "Instances", "Box(P", "R", "mAP50", "mAP50-95)")

<<<<<<< HEAD
    def postprocess(self, preds, img_shape):
        """Apply Non-maximum suppression to prediction outputs."""
        if self.separate_outputs:  # Quant friendly export with separated outputs
            preds = decode_bbox(preds, img_shape, self.device)

=======
    def postprocess(self, preds):
        """
        Apply Non-maximum suppression to prediction outputs.

        Args:
            preds (torch.Tensor): Raw predictions from the model.

        Returns:
            (List[torch.Tensor]): Processed predictions after NMS.
        """
>>>>>>> 242d332c
        return ops.non_max_suppression(
            preds,
            self.args.conf,
            self.args.iou,
<<<<<<< HEAD
            labels=self.lb,
            nc=self.nc,
=======
            nc=0 if self.args.task == "detect" else self.nc,
>>>>>>> 242d332c
            multi_label=True,
            agnostic=self.args.single_cls or self.args.agnostic_nms,
            max_det=self.args.max_det,
            end2end=self.end2end,
            rotated=self.args.task == "obb",
        )

    def _prepare_batch(self, si, batch):
        """
        Prepare a batch of images and annotations for validation.

        Args:
            si (int): Batch index.
            batch (dict): Batch data containing images and annotations.

        Returns:
            (dict): Prepared batch with processed annotations.
        """
        idx = batch["batch_idx"] == si
        cls = batch["cls"][idx].squeeze(-1)
        bbox = batch["bboxes"][idx]
        ori_shape = batch["ori_shape"][si]
        imgsz = batch["img"].shape[2:]
        ratio_pad = batch["ratio_pad"][si]
        if len(cls):
            bbox = ops.xywh2xyxy(bbox) * torch.tensor(imgsz, device=self.device)[[1, 0, 1, 0]]  # target boxes
            ops.scale_boxes(imgsz, bbox, ori_shape, ratio_pad=ratio_pad)  # native-space labels
        return {"cls": cls, "bbox": bbox, "ori_shape": ori_shape, "imgsz": imgsz, "ratio_pad": ratio_pad}

    def _prepare_pred(self, pred, pbatch):
        """
        Prepare predictions for evaluation against ground truth.

        Args:
            pred (torch.Tensor): Model predictions.
            pbatch (dict): Prepared batch information.

        Returns:
            (torch.Tensor): Prepared predictions in native space.
        """
        predn = pred.clone()
        ops.scale_boxes(
            pbatch["imgsz"], predn[:, :4], pbatch["ori_shape"], ratio_pad=pbatch["ratio_pad"]
        )  # native-space pred
        return predn

    def update_metrics(self, preds, batch):
        """
        Update metrics with new predictions and ground truth.

        Args:
            preds (List[torch.Tensor]): List of predictions from the model.
            batch (dict): Batch data containing ground truth.
        """
        for si, pred in enumerate(preds):
            self.seen += 1
            npr = len(pred)
            stat = dict(
                conf=torch.zeros(0, device=self.device),
                pred_cls=torch.zeros(0, device=self.device),
                tp=torch.zeros(npr, self.niou, dtype=torch.bool, device=self.device),
            )
            pbatch = self._prepare_batch(si, batch)
            cls, bbox = pbatch.pop("cls"), pbatch.pop("bbox")
            nl = len(cls)
            stat["target_cls"] = cls
            stat["target_img"] = cls.unique()
            if npr == 0:
                if nl:
                    for k in self.stats.keys():
                        self.stats[k].append(stat[k])
                    if self.args.plots:
                        self.confusion_matrix.process_batch(detections=None, gt_bboxes=bbox, gt_cls=cls)
                continue

            # Predictions
            if self.args.single_cls:
                pred[:, 5] = 0
            predn = self._prepare_pred(pred, pbatch)
            stat["conf"] = predn[:, 4]
            stat["pred_cls"] = predn[:, 5]

            # Evaluate
            if nl:
                stat["tp"] = self._process_batch(predn, bbox, cls)
            if self.args.plots:
                self.confusion_matrix.process_batch(predn, bbox, cls)
            for k in self.stats.keys():
                self.stats[k].append(stat[k])

            # Save
            if self.args.save_json:
                self.pred_to_json(predn, batch["im_file"][si])
            if self.args.save_txt:
                self.save_one_txt(
                    predn,
                    self.args.save_conf,
                    pbatch["ori_shape"],
                    self.save_dir / "labels" / f"{Path(batch['im_file'][si]).stem}.txt",
                )

    def finalize_metrics(self, *args, **kwargs):
        """
        Set final values for metrics speed and confusion matrix.

        Args:
            *args (Any): Variable length argument list.
            **kwargs (Any): Arbitrary keyword arguments.
        """
        self.metrics.speed = self.speed
        self.metrics.confusion_matrix = self.confusion_matrix

    def get_stats(self):
        """
        Calculate and return metrics statistics.

        Returns:
            (dict): Dictionary containing metrics results.
        """
        stats = {k: torch.cat(v, 0).cpu().numpy() for k, v in self.stats.items()}  # to numpy
        self.nt_per_class = np.bincount(stats["target_cls"].astype(int), minlength=self.nc)
        self.nt_per_image = np.bincount(stats["target_img"].astype(int), minlength=self.nc)
        stats.pop("target_img", None)
        if len(stats):
            self.metrics.process(**stats, on_plot=self.on_plot)
        return self.metrics.results_dict

    def print_results(self):
        """Print training/validation set metrics per class."""
        pf = "%22s" + "%11i" * 2 + "%11.3g" * len(self.metrics.keys)  # print format
        LOGGER.info(pf % ("all", self.seen, self.nt_per_class.sum(), *self.metrics.mean_results()))
        if self.nt_per_class.sum() == 0:
            LOGGER.warning(f"no labels found in {self.args.task} set, can not compute metrics without labels")

        # Print results per class
        if self.args.verbose and not self.training and self.nc > 1 and len(self.stats):
            for i, c in enumerate(self.metrics.ap_class_index):
                LOGGER.info(
                    pf % (self.names[c], self.nt_per_image[c], self.nt_per_class[c], *self.metrics.class_result(i))
                )

        if self.args.plots:
            for normalize in True, False:
                self.confusion_matrix.plot(
                    save_dir=self.save_dir, names=self.names.values(), normalize=normalize, on_plot=self.on_plot
                )

    def _process_batch(self, detections, gt_bboxes, gt_cls):
        """
        Return correct prediction matrix.

        Args:
            detections (torch.Tensor): Tensor of shape (N, 6) representing detections where each detection is
                (x1, y1, x2, y2, conf, class).
            gt_bboxes (torch.Tensor): Tensor of shape (M, 4) representing ground-truth bounding box coordinates. Each
                bounding box is of the format: (x1, y1, x2, y2).
            gt_cls (torch.Tensor): Tensor of shape (M,) representing target class indices.

        Returns:
            (torch.Tensor): Correct prediction matrix of shape (N, 10) for 10 IoU levels.
        """
        iou = box_iou(gt_bboxes, detections[:, :4])
        return self.match_predictions(detections[:, 5], gt_cls, iou)

    def build_dataset(self, img_path, mode="val", batch=None):
        """
        Build YOLO Dataset.

        Args:
            img_path (str): Path to the folder containing images.
            mode (str): `train` mode or `val` mode, users are able to customize different augmentations for each mode.
            batch (int, optional): Size of batches, this is for `rect`.

        Returns:
            (Dataset): YOLO dataset.
        """
        return build_yolo_dataset(self.args, img_path, batch, self.data, mode=mode, stride=self.stride)

    def get_dataloader(self, dataset_path, batch_size):
        """
        Construct and return dataloader.

        Args:
            dataset_path (str): Path to the dataset.
            batch_size (int): Size of each batch.

        Returns:
            (torch.utils.data.DataLoader): Dataloader for validation.
        """
        dataset = self.build_dataset(dataset_path, batch=batch_size, mode="val")
        return build_dataloader(dataset, batch_size, self.args.workers, shuffle=False, rank=-1)  # return dataloader

    def plot_val_samples(self, batch, ni):
        """
        Plot validation image samples.

        Args:
            batch (dict): Batch containing images and annotations.
            ni (int): Batch index.
        """
        plot_images(
            batch["img"],
            batch["batch_idx"],
            batch["cls"].squeeze(-1),
            batch["bboxes"],
            paths=batch["im_file"],
            fname=self.save_dir / f"val_batch{ni}_labels.jpg",
            names=self.names,
            on_plot=self.on_plot,
        )

    def plot_predictions(self, batch, preds, ni):
        """
        Plot predicted bounding boxes on input images and save the result.

        Args:
            batch (dict): Batch containing images and annotations.
            preds (List[torch.Tensor]): List of predictions from the model.
            ni (int): Batch index.
        """
        plot_images(
            batch["img"],
            *output_to_target(preds, max_det=self.args.max_det),
            paths=batch["im_file"],
            fname=self.save_dir / f"val_batch{ni}_pred.jpg",
            names=self.names,
            on_plot=self.on_plot,
        )  # pred

    def save_one_txt(self, predn, save_conf, shape, file):
        """
        Save YOLO detections to a txt file in normalized coordinates in a specific format.

        Args:
            predn (torch.Tensor): Predictions in the format (x1, y1, x2, y2, conf, class).
            save_conf (bool): Whether to save confidence scores.
            shape (tuple): Shape of the original image.
            file (Path): File path to save the detections.
        """
        from ultralytics.engine.results import Results

        Results(
            np.zeros((shape[0], shape[1]), dtype=np.uint8),
            path=None,
            names=self.names,
            boxes=predn[:, :6],
        ).save_txt(file, save_conf=save_conf)

    def pred_to_json(self, predn, filename):
        """
        Serialize YOLO predictions to COCO json format.

        Args:
            predn (torch.Tensor): Predictions in the format (x1, y1, x2, y2, conf, class).
            filename (str): Image filename.
        """
        stem = Path(filename).stem
        image_id = (int(stem) if stem.isnumeric() else stem) if (self.is_coco or self.is_lvis) else os.path.basename(filename)
        box = ops.xyxy2xywh(predn[:, :4])  # xywh
        box[:, :2] -= box[:, 2:] / 2  # xy center to top-left corner
        for p, b in zip(predn.tolist(), box.tolist()):
            self.jdict.append(
                {
                    "image_id": image_id,
                    "category_id": self.class_map[int(p[5])],
                    "bbox": [round(x, 3) for x in b],
                    "score": round(p[4], 5),
                }
            )

    def eval_json(self, stats):
<<<<<<< HEAD
        """Evaluates YOLO output in JSON format and returns performance statistics."""
        if self.args.save_json and (self.is_coco or self.is_lvis or self.args.anno_json) and len(self.jdict):
=======
        """
        Evaluate YOLO output in JSON format and return performance statistics.

        Args:
            stats (dict): Current statistics dictionary.

        Returns:
            (dict): Updated statistics dictionary with COCO/LVIS evaluation results.
        """
        if self.args.save_json and (self.is_coco or self.is_lvis) and len(self.jdict):
>>>>>>> 242d332c
            pred_json = self.save_dir / "predictions.json"  # predictions
            anno_json = (
                self.data["path"]
                / "annotations"
                / ("instances_val2017.json" if self.is_coco else f"lvis_v1_{self.args.split}.json")
            )  # annotations
            anno_json = Path(self.args.anno_json) if self.args.anno_json else anno_json

            pkg = "lvis" if self.is_lvis else "pycocotools"
            LOGGER.info(f"\nEvaluating {pkg} mAP using {pred_json} and {anno_json}...")
            try:  # https://github.com/cocodataset/cocoapi/blob/master/PythonAPI/pycocoEvalDemo.ipynb
                for x in pred_json, anno_json:
                    assert x.is_file(), f"{x} file not found"
                check_requirements("pycocotools>=2.0.6" if self.is_coco else "lvis>=0.5.3")
                if not self.is_lvis:
                    from pycocotools.coco import COCO  # noqa
                    from pycocotools.cocoeval import COCOeval  # noqa

                    anno = COCO(str(anno_json))  # init annotations api
                    pred = anno.loadRes(str(pred_json))  # init predictions api (must pass string, not Path)
                    val = COCOeval(anno, pred, "bbox")
                else:
                    from lvis import LVIS, LVISEval

                    anno = LVIS(str(anno_json))  # init annotations api
                    pred = anno._load_json(str(pred_json))  # init predictions api (must pass string, not Path)
                    val = LVISEval(anno, pred, "bbox")
                if self.is_coco or self.is_lvis:
                    val.params.imgIds = [int(Path(x).stem) for x in self.dataloader.dataset.im_files]  # images to eval
                val.evaluate()
                val.accumulate()
                val.summarize()
                if self.is_lvis:
                    val.print_results()  # explicitly call print_results
                # update mAP50-95 and mAP50
                stats[self.metrics.keys[-1]], stats[self.metrics.keys[-2]] = (
                    val.stats[:2] if self.is_coco else [val.results["AP"], val.results["AP50"]]
                )
                if self.is_lvis:
                    stats["metrics/APr(B)"] = val.results["APr"]
                    stats["metrics/APc(B)"] = val.results["APc"]
                    stats["metrics/APf(B)"] = val.results["APf"]
                    stats["fitness"] = val.results["AP"]
            except Exception as e:
                LOGGER.warning(f"{pkg} unable to run: {e}")
        return stats<|MERGE_RESOLUTION|>--- conflicted
+++ resolved
@@ -19,16 +19,6 @@
     """
     A class extending the BaseValidator class for validation based on a detection model.
 
-<<<<<<< HEAD
-    Example:
-        ```python
-        from ultralytics.models.yolo.detect import DetectionValidator
-
-        args = dict(model="yolo11n.pt", data="coco8.yaml")
-        validator = DetectionValidator(args=args)
-        validator()
-        ```
-=======
     This class implements validation functionality specific to object detection tasks, including metrics calculation,
     prediction processing, and visualization of results.
 
@@ -50,7 +40,6 @@
         >>> args = dict(model="yolo11n.pt", data="coco8.yaml")
         >>> validator = DetectionValidator(args=args)
         >>> validator()
->>>>>>> 242d332c
     """
 
     def __init__(self, dataloader=None, save_dir=None, pbar=None, args=None, _callbacks=None):
@@ -122,34 +111,25 @@
         """Return a formatted string summarizing class metrics of YOLO model."""
         return ("%22s" + "%11s" * 6) % ("Class", "Images", "Instances", "Box(P", "R", "mAP50", "mAP50-95)")
 
-<<<<<<< HEAD
     def postprocess(self, preds, img_shape):
-        """Apply Non-maximum suppression to prediction outputs."""
+        """
+        Apply Non-maximum suppression to prediction outputs.
+
+        Args:
+            preds (torch.Tensor): Raw predictions from the model.
+
+        Returns:
+            (List[torch.Tensor]): Processed predictions after NMS.
+        """
         if self.separate_outputs:  # Quant friendly export with separated outputs
             preds = decode_bbox(preds, img_shape, self.device)
 
-=======
-    def postprocess(self, preds):
-        """
-        Apply Non-maximum suppression to prediction outputs.
-
-        Args:
-            preds (torch.Tensor): Raw predictions from the model.
-
-        Returns:
-            (List[torch.Tensor]): Processed predictions after NMS.
-        """
->>>>>>> 242d332c
         return ops.non_max_suppression(
             preds,
             self.args.conf,
             self.args.iou,
-<<<<<<< HEAD
             labels=self.lb,
-            nc=self.nc,
-=======
             nc=0 if self.args.task == "detect" else self.nc,
->>>>>>> 242d332c
             multi_label=True,
             agnostic=self.args.single_cls or self.args.agnostic_nms,
             max_det=self.args.max_det,
@@ -421,21 +401,16 @@
             )
 
     def eval_json(self, stats):
-<<<<<<< HEAD
-        """Evaluates YOLO output in JSON format and returns performance statistics."""
+        """
+        Evaluate YOLO output in JSON format and return performance statistics.
+
+        Args:
+            stats (dict): Current statistics dictionary.
+
+        Returns:
+            (dict): Updated statistics dictionary with COCO/LVIS evaluation results.
+        """
         if self.args.save_json and (self.is_coco or self.is_lvis or self.args.anno_json) and len(self.jdict):
-=======
-        """
-        Evaluate YOLO output in JSON format and return performance statistics.
-
-        Args:
-            stats (dict): Current statistics dictionary.
-
-        Returns:
-            (dict): Updated statistics dictionary with COCO/LVIS evaluation results.
-        """
-        if self.args.save_json and (self.is_coco or self.is_lvis) and len(self.jdict):
->>>>>>> 242d332c
             pred_json = self.save_dir / "predictions.json"  # predictions
             anno_json = (
                 self.data["path"]
