--- conflicted
+++ resolved
@@ -13,19 +13,6 @@
     This predictor specializes in object detection tasks, processing model outputs into meaningful detection results
     with bounding boxes and class predictions.
 
-<<<<<<< HEAD
-        args = dict(model="yolo11n.pt", source=ASSETS)
-        predictor = DetectionPredictor(overrides=args)
-        predictor.predict_cli()
-        ```
-    """
-
-    def postprocess(self, preds, img, orig_imgs, **kwargs):
-        """Post-processes predictions and returns a list of Results objects."""
-        if self.separate_outputs:  # Quant friendly export with separated outputs
-            preds = decode_bbox(preds, img.shape, self.device)
-
-=======
     Attributes:
         args (namespace): Configuration arguments for the predictor.
         model (nn.Module): The detection model used for inference.
@@ -66,7 +53,9 @@
             >>> processed_results = predictor.postprocess(preds, img, orig_imgs)
         """
         save_feats = getattr(self, "save_feats", False)
->>>>>>> 242d332c
+        if self.separate_outputs:  # Quant friendly export with separated outputs
+            preds = decode_bbox(preds, img.shape, self.device)
+
         preds = ops.non_max_suppression(
             preds,
             self.args.conf,
@@ -74,36 +63,15 @@
             self.args.classes,
             self.args.agnostic_nms,
             max_det=self.args.max_det,
-<<<<<<< HEAD
-            nc=len(self.model.names),
-            end2end=getattr(self.model, "end2end", False),
-            rotated=self.args.task == "obb",
-=======
             nc=0 if self.args.task == "detect" else len(self.model.names),
             end2end=getattr(self.model, "end2end", False),
             rotated=self.args.task == "obb",
             return_idxs=save_feats,
->>>>>>> 242d332c
         )
 
         if not isinstance(orig_imgs, list):  # input images are a torch.Tensor, not a list
             orig_imgs = ops.convert_torch2numpy_batch(orig_imgs)
 
-<<<<<<< HEAD
-        return self.construct_results(preds, img, orig_imgs, **kwargs)
-
-    def construct_results(self, preds, img, orig_imgs):
-        """
-        Constructs a list of result objects from the predictions.
-
-        Args:
-            preds (List[torch.Tensor]): List of predicted bounding boxes and scores.
-            img (torch.Tensor): The image after preprocessing.
-            orig_imgs (List[np.ndarray]): List of original images before preprocessing.
-
-        Returns:
-            (list): List of result objects containing the original images, image paths, class names, and bounding boxes.
-=======
         if save_feats:
             obj_feats = self.get_obj_feats(self._feats, preds[1])
             preds = preds[0]
@@ -139,7 +107,6 @@
 
         Returns:
             (List[Results]): List of Results objects containing detection information for each image.
->>>>>>> 242d332c
         """
         return [
             self.construct_result(pred, img, orig_img, img_path)
@@ -148,18 +115,6 @@
 
     def construct_result(self, pred, img, orig_img, img_path):
         """
-<<<<<<< HEAD
-        Constructs the result object from the prediction.
-
-        Args:
-            pred (torch.Tensor): The predicted bounding boxes and scores.
-            img (torch.Tensor): The image after preprocessing.
-            orig_img (np.ndarray): The original image before preprocessing.
-            img_path (str): The path to the original image.
-
-        Returns:
-            (Results): The result object containing the original image, image path, class names, and bounding boxes.
-=======
         Construct a single Results object from one image prediction.
 
         Args:
@@ -170,7 +125,6 @@
 
         Returns:
             (Results): Results object containing the original image, image path, class names, and scaled bounding boxes.
->>>>>>> 242d332c
         """
         pred[:, :4] = ops.scale_boxes(img.shape[2:], pred[:, :4], orig_img.shape)
         return Results(orig_img, path=img_path, names=self.model.names, boxes=pred[:, :6])