# Ultralytics YOLO 🚀, AGPL-3.0 license
<<<<<<< HEAD
=======

>>>>>>> 4d1b99b6
from ultralytics.engine.predictor import BasePredictor
from ultralytics.engine.results import Results
from ultralytics.utils import ops
from ultralytics.utils.postprocess_utils import decode_bbox


class DetectionPredictor(BasePredictor):
    """
    A class extending the BasePredictor class for prediction based on a detection model.

    Example:
        ```python
        from ultralytics.utils import ASSETS
        from ultralytics.models.yolo.detect import DetectionPredictor

        args = dict(model='yolov8n.pt', source=ASSETS)
        predictor = DetectionPredictor(overrides=args)
        predictor.predict_cli()
        ```
    """

    def postprocess(self, preds, img, orig_imgs):
        """Post-processes predictions and returns a list of Results objects."""
        if self.separate_outputs:  # Quant friendly export with separated outputs
            preds = decode_bbox(preds, img.shape, self.device)
            preds = ops.non_max_suppression(preds,
                                            self.args.conf,
                                            self.args.iou,
                                            agnostic=self.args.agnostic_nms,
                                            max_det=self.args.max_det,
                                            classes=self.args.classes)
        else:
            preds = ops.non_max_suppression(preds,
                                            self.args.conf,
                                            self.args.iou,
                                            agnostic=self.args.agnostic_nms,
                                            max_det=self.args.max_det,
                                            classes=self.args.classes)

        if not isinstance(orig_imgs, list):  # input images are a torch.Tensor, not a list
            orig_imgs = ops.convert_torch2numpy_batch(orig_imgs)

        if not isinstance(orig_imgs, list):  # input images are a torch.Tensor, not a list
            orig_imgs = ops.convert_torch2numpy_batch(orig_imgs)

        results = []
        for i, pred in enumerate(preds):
            orig_img = orig_imgs[i]
            pred[:, :4] = ops.scale_boxes(img.shape[2:], pred[:, :4], orig_img.shape)
            img_path = self.batch[0][i]
            results.append(Results(orig_img, path=img_path, names=self.model.names, boxes=pred))
        return results<|MERGE_RESOLUTION|>--- conflicted
+++ resolved
@@ -1,8 +1,4 @@
 # Ultralytics YOLO 🚀, AGPL-3.0 license
-<<<<<<< HEAD
-=======
-
->>>>>>> 4d1b99b6
 from ultralytics.engine.predictor import BasePredictor
 from ultralytics.engine.results import Results
 from ultralytics.utils import ops
