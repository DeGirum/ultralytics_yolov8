--- conflicted
+++ resolved
@@ -3,11 +3,7 @@
 # YOLOv9m object detection model with P3/8 - P5/32 outputs
 # Model docs: https://docs.ultralytics.com/models/yolov9
 # Task docs: https://docs.ultralytics.com/tasks/detect
-<<<<<<< HEAD
-# 603 layers, 20216160 parameters, 77.9 GFLOPs
-=======
 # 348 layers, 20216160 parameters, 77.9 GFLOPs
->>>>>>> 242d332c
 
 # Parameters
 nc: 80 # number of classes
