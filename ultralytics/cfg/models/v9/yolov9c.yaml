--- conflicted
+++ resolved
@@ -3,11 +3,7 @@
 # YOLOv9c object detection model with P3/8 - P5/32 outputs
 # Model docs: https://docs.ultralytics.com/models/yolov9
 # Task docs: https://docs.ultralytics.com/tasks/detect
-<<<<<<< HEAD
-# 618 layers, 25590912 parameters, 104.0 GFLOPs
-=======
 # 358 layers, 25590912 parameters, 104.0 GFLOPs
->>>>>>> 242d332c
 
 # Parameters
 nc: 80 # number of classes
