# Ultralytics YOLO 🚀, AGPL-3.0 license

import contextlib
import shutil
import subprocess
import sys
from pathlib import Path
from types import SimpleNamespace
from typing import Dict, List, Union

from ultralytics.utils import (
    ASSETS,
    DEFAULT_CFG,
    DEFAULT_CFG_DICT,
    DEFAULT_CFG_PATH,
    LOGGER,
    RANK,
    ROOT,
    RUNS_DIR,
    SETTINGS,
    SETTINGS_YAML,
    TESTS_RUNNING,
    IterableSimpleNamespace,
    __version__,
    checks,
    colorstr,
    deprecation_warn,
    yaml_load,
    yaml_print,
)

# Define valid tasks and modes
<<<<<<< HEAD
MODES = 'train', 'val', 'predict', 'export', 'track', 'benchmark'
TASKS = 'detect', 'segment', 'classify', 'pose', 'regress'
TASK2DATA = {'detect': 'coco8.yaml', 'segment': 'coco8-seg.yaml', 'classify': 'imagenet10', 'pose': 'coco8-pose.yaml', 'regress': 'imagenet10'}
=======
MODES = "train", "val", "predict", "export", "track", "benchmark"
TASKS = "detect", "segment", "classify", "pose", "obb"
TASK2DATA = {
    "detect": "coco8.yaml",
    "segment": "coco8-seg.yaml",
    "classify": "imagenet10",
    "pose": "coco8-pose.yaml",
    "obb": "dota8.yaml",
}
>>>>>>> 123c024b
TASK2MODEL = {
    "detect": "yolov8n.pt",
    "segment": "yolov8n-seg.pt",
    "classify": "yolov8n-cls.pt",
    "pose": "yolov8n-pose.pt",
    "obb": "yolov8n-obb.pt",
}
TASK2METRIC = {
    "detect": "metrics/mAP50-95(B)",
    "segment": "metrics/mAP50-95(M)",
    "classify": "metrics/accuracy_top1",
    "pose": "metrics/mAP50-95(P)",
    "obb": "metrics/mAP50-95(OBB)",
}
TASK2YAML = {
    "detect": "yolov8.yaml",
    "segment": "yolov8-seg.yaml",
    "classify": "yolov8-cls.yaml",
    "pose": "yolov8-pose.yaml",
    "obb": "yolov8-obb.yaml",
}

CLI_HELP_MSG = f"""
    Arguments received: {str(['yolo'] + sys.argv[1:])}. Ultralytics 'yolo' commands use the following syntax:

        yolo TASK MODE ARGS

        Where   TASK (optional) is one of {TASKS}
                MODE (required) is one of {MODES}
                ARGS (optional) are any number of custom 'arg=value' pairs like 'imgsz=320' that override defaults.
                    See all ARGS at https://docs.ultralytics.com/usage/cfg or with 'yolo cfg'

    1. Train a detection model for 10 epochs with an initial learning_rate of 0.01
        yolo train data=coco128.yaml model=yolov8n.pt epochs=10 lr0=0.01

    2. Predict a YouTube video using a pretrained segmentation model at image size 320:
        yolo predict model=yolov8n-seg.pt source='https://youtu.be/LNwODJXcvt4' imgsz=320

    3. Val a pretrained detection model at batch-size 1 and image size 640:
        yolo val model=yolov8n.pt data=coco128.yaml batch=1 imgsz=640

    4. Export a YOLOv8n classification model to ONNX format at image size 224 by 128 (no TASK required)
        yolo export model=yolov8n-cls.pt format=onnx imgsz=224,128

    6. Explore your datasets using semantic search and SQL with a simple GUI powered by Ultralytics Explorer API
        yolo explorer

    5. Run special commands:
        yolo help
        yolo checks
        yolo version
        yolo settings
        yolo copy-cfg
        yolo cfg

    Docs: https://docs.ultralytics.com
    Community: https://community.ultralytics.com
    GitHub: https://github.com/ultralytics/ultralytics
    """

# Define keys for arg type checks
CFG_FLOAT_KEYS = "warmup_epochs", "box", "cls", "dfl", "degrees", "shear", "time"
CFG_FRACTION_KEYS = (
    "dropout",
    "iou",
    "lr0",
    "lrf",
    "momentum",
    "weight_decay",
    "warmup_momentum",
    "warmup_bias_lr",
    "label_smoothing",
    "hsv_h",
    "hsv_s",
    "hsv_v",
    "translate",
    "scale",
    "perspective",
    "flipud",
    "fliplr",
    "mosaic",
    "mixup",
    "copy_paste",
    "conf",
    "iou",
    "fraction",
)  # fraction floats 0.0 - 1.0
CFG_INT_KEYS = (
    "epochs",
    "patience",
    "batch",
    "workers",
    "seed",
    "close_mosaic",
    "mask_ratio",
    "max_det",
    "vid_stride",
    "line_width",
    "workspace",
    "nbs",
    "save_period",
    "max_ncalib_imgs",
)
CFG_BOOL_KEYS = (
    "save",
    "exist_ok",
    "verbose",
    "deterministic",
    "single_cls",
    "rect",
    "cos_lr",
    "overlap_mask",
    "val",
    "save_json",
    "save_hybrid",
    "half",
    "dnn",
    "plots",
    "show",
    "save_txt",
    "save_conf",
    "save_crop",
    "save_frames",
    "show_labels",
    "show_conf",
    "visualize",
    "augment",
    "agnostic_nms",
    "retina_masks",
    "show_boxes",
    "keras",
    "optimize",
    "int8",
    "dynamic",
    "simplify",
    "nms",
    "profile",
    "multi_scale",
    "separate_outputs", 
    "export_hw_optimized", 
    "uint8_io_dtype",
)


def cfg2dict(cfg):
    """
    Convert a configuration object to a dictionary, whether it is a file path, a string, or a SimpleNamespace object.

    Args:
        cfg (str | Path | dict | SimpleNamespace): Configuration object to be converted to a dictionary.

    Returns:
        cfg (dict): Configuration object in dictionary format.
    """
    if isinstance(cfg, (str, Path)):
        cfg = yaml_load(cfg)  # load dict
    elif isinstance(cfg, SimpleNamespace):
        cfg = vars(cfg)  # convert to dict
    return cfg


def get_cfg(cfg: Union[str, Path, Dict, SimpleNamespace] = DEFAULT_CFG_DICT, overrides: Dict = None):
    """
    Load and merge configuration data from a file or dictionary.

    Args:
        cfg (str | Path | Dict | SimpleNamespace): Configuration data.
        overrides (str | Dict | optional): Overrides in the form of a file name or a dictionary. Default is None.

    Returns:
        (SimpleNamespace): Training arguments namespace.
    """
    cfg = cfg2dict(cfg)

    # Merge overrides
    if overrides:
        overrides = cfg2dict(overrides)
        if "save_dir" not in cfg:
            overrides.pop("save_dir", None)  # special override keys to ignore
        check_dict_alignment(cfg, overrides)
        cfg = {**cfg, **overrides}  # merge cfg and overrides dicts (prefer overrides)

    # Special handling for numeric project/name
    for k in "project", "name":
        if k in cfg and isinstance(cfg[k], (int, float)):
            cfg[k] = str(cfg[k])
    if cfg.get("name") == "model":  # assign model to 'name' arg
        cfg["name"] = cfg.get("model", "").split(".")[0]
        LOGGER.warning(f"WARNING ⚠️ 'name=model' automatically updated to 'name={cfg['name']}'.")

    # Type and Value checks
    for k, v in cfg.items():
        if v is not None:  # None values may be from optional args
            if k in CFG_FLOAT_KEYS and not isinstance(v, (int, float)):
                raise TypeError(
                    f"'{k}={v}' is of invalid type {type(v).__name__}. "
                    f"Valid '{k}' types are int (i.e. '{k}=0') or float (i.e. '{k}=0.5')"
                )
            elif k in CFG_FRACTION_KEYS:
                if not isinstance(v, (int, float)):
                    raise TypeError(
                        f"'{k}={v}' is of invalid type {type(v).__name__}. "
                        f"Valid '{k}' types are int (i.e. '{k}=0') or float (i.e. '{k}=0.5')"
                    )
                if not (0.0 <= v <= 1.0):
                    raise ValueError(f"'{k}={v}' is an invalid value. " f"Valid '{k}' values are between 0.0 and 1.0.")
            elif k in CFG_INT_KEYS and not isinstance(v, int):
                raise TypeError(
                    f"'{k}={v}' is of invalid type {type(v).__name__}. " f"'{k}' must be an int (i.e. '{k}=8')"
                )
            elif k in CFG_BOOL_KEYS and not isinstance(v, bool):
                raise TypeError(
                    f"'{k}={v}' is of invalid type {type(v).__name__}. "
                    f"'{k}' must be a bool (i.e. '{k}=True' or '{k}=False')"
                )

    # Return instance
    return IterableSimpleNamespace(**cfg)


def get_save_dir(args, name=None):
    """Return save_dir as created from train/val/predict arguments."""

    if getattr(args, "save_dir", None):
        save_dir = args.save_dir
    else:
        from ultralytics.utils.files import increment_path

        project = args.project or (ROOT.parent / "tests/tmp/runs" if TESTS_RUNNING else RUNS_DIR) / args.task
        name = name or args.name or f"{args.mode}"
        save_dir = increment_path(Path(project) / name, exist_ok=args.exist_ok if RANK in (-1, 0) else True)

    return Path(save_dir)


def _handle_deprecation(custom):
    """Hardcoded function to handle deprecated config keys."""

    for key in custom.copy().keys():
        if key == "boxes":
            deprecation_warn(key, "show_boxes")
            custom["show_boxes"] = custom.pop("boxes")
        if key == "hide_labels":
            deprecation_warn(key, "show_labels")
            custom["show_labels"] = custom.pop("hide_labels") == "False"
        if key == "hide_conf":
            deprecation_warn(key, "show_conf")
            custom["show_conf"] = custom.pop("hide_conf") == "False"
        if key == "line_thickness":
            deprecation_warn(key, "line_width")
            custom["line_width"] = custom.pop("line_thickness")

    return custom


def check_dict_alignment(base: Dict, custom: Dict, e=None):
    """
    This function checks for any mismatched keys between a custom configuration list and a base configuration list. If
    any mismatched keys are found, the function prints out similar keys from the base list and exits the program.

    Args:
        custom (dict): a dictionary of custom configuration options
        base (dict): a dictionary of base configuration options
        e (Error, optional): An optional error that is passed by the calling function.
    """
    custom = _handle_deprecation(custom)
    base_keys, custom_keys = (set(x.keys()) for x in (base, custom))
    mismatched = [k for k in custom_keys if k not in base_keys]
    if mismatched:
        from difflib import get_close_matches

        string = ""
        for x in mismatched:
            matches = get_close_matches(x, base_keys)  # key list
            matches = [f"{k}={base[k]}" if base.get(k) is not None else k for k in matches]
            match_str = f"Similar arguments are i.e. {matches}." if matches else ""
            string += f"'{colorstr('red', 'bold', x)}' is not a valid YOLO argument. {match_str}\n"
        raise SyntaxError(string + CLI_HELP_MSG) from e


def merge_equals_args(args: List[str]) -> List[str]:
    """
    Merges arguments around isolated '=' args in a list of strings. The function considers cases where the first
    argument ends with '=' or the second starts with '=', as well as when the middle one is an equals sign.

    Args:
        args (List[str]): A list of strings where each element is an argument.

    Returns:
        List[str]: A list of strings where the arguments around isolated '=' are merged.
    """
    new_args = []
    for i, arg in enumerate(args):
        if arg == "=" and 0 < i < len(args) - 1:  # merge ['arg', '=', 'val']
            new_args[-1] += f"={args[i + 1]}"
            del args[i + 1]
        elif arg.endswith("=") and i < len(args) - 1 and "=" not in args[i + 1]:  # merge ['arg=', 'val']
            new_args.append(f"{arg}{args[i + 1]}")
            del args[i + 1]
        elif arg.startswith("=") and i > 0:  # merge ['arg', '=val']
            new_args[-1] += arg
        else:
            new_args.append(arg)
    return new_args


def handle_yolo_hub(args: List[str]) -> None:
    """
    Handle Ultralytics HUB command-line interface (CLI) commands.

    This function processes Ultralytics HUB CLI commands such as login and logout.
    It should be called when executing a script with arguments related to HUB authentication.

    Args:
        args (List[str]): A list of command line arguments

    Example:
        ```bash
        python my_script.py hub login your_api_key
        ```
    """
    from ultralytics import hub

    if args[0] == "login":
        key = args[1] if len(args) > 1 else ""
        # Log in to Ultralytics HUB using the provided API key
        hub.login(key)
    elif args[0] == "logout":
        # Log out from Ultralytics HUB
        hub.logout()


def handle_yolo_settings(args: List[str]) -> None:
    """
    Handle YOLO settings command-line interface (CLI) commands.

    This function processes YOLO settings CLI commands such as reset.
    It should be called when executing a script with arguments related to YOLO settings management.

    Args:
        args (List[str]): A list of command line arguments for YOLO settings management.

    Example:
        ```bash
        python my_script.py yolo settings reset
        ```
    """
    url = "https://docs.ultralytics.com/quickstart/#ultralytics-settings"  # help URL
    try:
        if any(args):
            if args[0] == "reset":
                SETTINGS_YAML.unlink()  # delete the settings file
                SETTINGS.reset()  # create new settings
                LOGGER.info("Settings reset successfully")  # inform the user that settings have been reset
            else:  # save a new setting
                new = dict(parse_key_value_pair(a) for a in args)
                check_dict_alignment(SETTINGS, new)
                SETTINGS.update(new)

        LOGGER.info(f"💡 Learn about settings at {url}")
        yaml_print(SETTINGS_YAML)  # print the current settings
    except Exception as e:
        LOGGER.warning(f"WARNING ⚠️ settings error: '{e}'. Please see {url} for help.")


def handle_explorer():
    """Open the Ultralytics Explorer GUI."""
    checks.check_requirements("streamlit")
    subprocess.run(["streamlit", "run", ROOT / "data/explorer/gui/dash.py", "--server.maxMessageSize", "2048"])


def parse_key_value_pair(pair):
    """Parse one 'key=value' pair and return key and value."""
    k, v = pair.split("=", 1)  # split on first '=' sign
    k, v = k.strip(), v.strip()  # remove spaces
    assert v, f"missing '{k}' value"
    return k, smart_value(v)


def smart_value(v):
    """Convert a string to an underlying type such as int, float, bool, etc."""
    v_lower = v.lower()
    if v_lower == "none":
        return None
    elif v_lower == "true":
        return True
    elif v_lower == "false":
        return False
    else:
        with contextlib.suppress(Exception):
            return eval(v)
        return v


def entrypoint(debug=""):
    """
    This function is the ultralytics package entrypoint, it's responsible for parsing the command line arguments passed
    to the package.

    This function allows for:
    - passing mandatory YOLO args as a list of strings
    - specifying the task to be performed, either 'detect', 'segment' or 'classify'
    - specifying the mode, either 'train', 'val', 'test', or 'predict'
    - running special modes like 'checks'
    - passing overrides to the package's configuration

    It uses the package's default cfg and initializes it using the passed overrides.
    Then it calls the CLI function with the composed cfg
    """
    args = (debug.split(" ") if debug else sys.argv)[1:]
    if not args:  # no arguments passed
        LOGGER.info(CLI_HELP_MSG)
        return

    special = {
        "help": lambda: LOGGER.info(CLI_HELP_MSG),
        "checks": checks.collect_system_info,
        "version": lambda: LOGGER.info(__version__),
        "settings": lambda: handle_yolo_settings(args[1:]),
        "cfg": lambda: yaml_print(DEFAULT_CFG_PATH),
        "hub": lambda: handle_yolo_hub(args[1:]),
        "login": lambda: handle_yolo_hub(args),
        "copy-cfg": copy_default_cfg,
        "explorer": lambda: handle_explorer(),
    }
    full_args_dict = {**DEFAULT_CFG_DICT, **{k: None for k in TASKS}, **{k: None for k in MODES}, **special}

    # Define common misuses of special commands, i.e. -h, -help, --help
    special.update({k[0]: v for k, v in special.items()})  # singular
    special.update({k[:-1]: v for k, v in special.items() if len(k) > 1 and k.endswith("s")})  # singular
    special = {**special, **{f"-{k}": v for k, v in special.items()}, **{f"--{k}": v for k, v in special.items()}}

    overrides = {}  # basic overrides, i.e. imgsz=320
    for a in merge_equals_args(args):  # merge spaces around '=' sign
        if a.startswith("--"):
            LOGGER.warning(f"WARNING ⚠️ '{a}' does not require leading dashes '--', updating to '{a[2:]}'.")
            a = a[2:]
        if a.endswith(","):
            LOGGER.warning(f"WARNING ⚠️ '{a}' does not require trailing comma ',', updating to '{a[:-1]}'.")
            a = a[:-1]
        if "=" in a:
            try:
                k, v = parse_key_value_pair(a)
                if k == "cfg" and v is not None:  # custom.yaml passed
                    LOGGER.info(f"Overriding {DEFAULT_CFG_PATH} with {v}")
                    overrides = {k: val for k, val in yaml_load(checks.check_yaml(v)).items() if k != "cfg"}
                else:
                    overrides[k] = v
            except (NameError, SyntaxError, ValueError, AssertionError) as e:
                check_dict_alignment(full_args_dict, {a: ""}, e)

        elif a in TASKS:
            overrides["task"] = a
        elif a in MODES:
            overrides["mode"] = a
        elif a.lower() in special:
            special[a.lower()]()
            return
        elif a in DEFAULT_CFG_DICT and isinstance(DEFAULT_CFG_DICT[a], bool):
            overrides[a] = True  # auto-True for default bool args, i.e. 'yolo show' sets show=True
        elif a in DEFAULT_CFG_DICT:
            raise SyntaxError(
                f"'{colorstr('red', 'bold', a)}' is a valid YOLO argument but is missing an '=' sign "
                f"to set its value, i.e. try '{a}={DEFAULT_CFG_DICT[a]}'\n{CLI_HELP_MSG}"
            )
        else:
            check_dict_alignment(full_args_dict, {a: ""})

    # Check keys
    check_dict_alignment(full_args_dict, overrides)

    # Mode
    mode = overrides.get("mode")
    if mode is None:
        mode = DEFAULT_CFG.mode or "predict"
        LOGGER.warning(f"WARNING ⚠️ 'mode' is missing. Valid modes are {MODES}. Using default 'mode={mode}'.")
    elif mode not in MODES:
        raise ValueError(f"Invalid 'mode={mode}'. Valid modes are {MODES}.\n{CLI_HELP_MSG}")

    # Task
    task = overrides.pop("task", None)
    if task:
        if task not in TASKS:
            raise ValueError(f"Invalid 'task={task}'. Valid tasks are {TASKS}.\n{CLI_HELP_MSG}")
        if "model" not in overrides:
            overrides["model"] = TASK2MODEL[task]

    # Model
    model = overrides.pop("model", DEFAULT_CFG.model)
    if model is None:
        model = "yolov8n.pt"
        LOGGER.warning(f"WARNING ⚠️ 'model' is missing. Using default 'model={model}'.")
    overrides["model"] = model
    stem = Path(model).stem.lower()
    if "rtdetr" in stem:  # guess architecture
        from ultralytics import RTDETR

        model = RTDETR(model)  # no task argument
    elif "fastsam" in stem:
        from ultralytics import FastSAM

        model = FastSAM(model)
    elif "sam" in stem:
        from ultralytics import SAM

        model = SAM(model)
    else:
        from ultralytics import YOLO

        model = YOLO(model, task=task)
    if isinstance(overrides.get("pretrained"), str):
        model.load(overrides["pretrained"])

    # Task Update
    if task != model.task:
        if task:
            LOGGER.warning(
                f"WARNING ⚠️ conflicting 'task={task}' passed with 'task={model.task}' model. "
                f"Ignoring 'task={task}' and updating to 'task={model.task}' to match model."
            )
        task = model.task

    # Mode
    if mode in ("predict", "track") and "source" not in overrides:
        overrides["source"] = DEFAULT_CFG.source or ASSETS
        LOGGER.warning(f"WARNING ⚠️ 'source' is missing. Using default 'source={overrides['source']}'.")
    elif mode in ("train", "val"):
        if "data" not in overrides and "resume" not in overrides:
            overrides["data"] = DEFAULT_CFG.data or TASK2DATA.get(task or DEFAULT_CFG.task, DEFAULT_CFG.data)
            LOGGER.warning(f"WARNING ⚠️ 'data' is missing. Using default 'data={overrides['data']}'.")
    elif mode == "export":
        if "format" not in overrides:
            overrides["format"] = DEFAULT_CFG.format or "torchscript"
            LOGGER.warning(f"WARNING ⚠️ 'format' is missing. Using default 'format={overrides['format']}'.")

    # Run command in python
    getattr(model, mode)(**overrides)  # default args from model

    # Show help
    LOGGER.info(f"💡 Learn more at https://docs.ultralytics.com/modes/{mode}")


# Special modes --------------------------------------------------------------------------------------------------------
def copy_default_cfg():
    """Copy and create a new default configuration file with '_copy' appended to its name."""
    new_file = Path.cwd() / DEFAULT_CFG_PATH.name.replace(".yaml", "_copy.yaml")
    shutil.copy2(DEFAULT_CFG_PATH, new_file)
    LOGGER.info(
        f"{DEFAULT_CFG_PATH} copied to {new_file}\n"
        f"Example YOLO command with this new custom cfg:\n    yolo cfg='{new_file}' imgsz=320 batch=8"
    )


if __name__ == "__main__":
    # Example: entrypoint(debug='yolo predict model=yolov8n.pt')
    entrypoint(debug="")<|MERGE_RESOLUTION|>--- conflicted
+++ resolved
@@ -30,11 +30,9 @@
 )
 
 # Define valid tasks and modes
-<<<<<<< HEAD
 MODES = 'train', 'val', 'predict', 'export', 'track', 'benchmark'
 TASKS = 'detect', 'segment', 'classify', 'pose', 'regress'
 TASK2DATA = {'detect': 'coco8.yaml', 'segment': 'coco8-seg.yaml', 'classify': 'imagenet10', 'pose': 'coco8-pose.yaml', 'regress': 'imagenet10'}
-=======
 MODES = "train", "val", "predict", "export", "track", "benchmark"
 TASKS = "detect", "segment", "classify", "pose", "obb"
 TASK2DATA = {
@@ -44,7 +42,6 @@
     "pose": "coco8-pose.yaml",
     "obb": "dota8.yaml",
 }
->>>>>>> 123c024b
 TASK2MODEL = {
     "detect": "yolov8n.pt",
     "segment": "yolov8n-seg.pt",
