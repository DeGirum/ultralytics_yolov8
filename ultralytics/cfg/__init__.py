# Ultralytics 🚀 AGPL-3.0 License - https://ultralytics.com/license

import shutil
import subprocess
import sys
from pathlib import Path
from types import SimpleNamespace
from typing import Any, Dict, List, Union

import cv2

<<<<<<< HEAD
=======
from ultralytics import __version__
>>>>>>> 242d332c
from ultralytics.utils import (
    ASSETS,
    DEFAULT_CFG,
    DEFAULT_CFG_DICT,
    DEFAULT_CFG_PATH,
    DEFAULT_SOL_DICT,
    IS_VSCODE,
    LOGGER,
    RANK,
    ROOT,
    RUNS_DIR,
    SETTINGS,
    SETTINGS_FILE,
    TESTS_RUNNING,
    IterableSimpleNamespace,
    checks,
    colorstr,
    deprecation_warn,
    vscode_msg,
    yaml_load,
    yaml_print,
)

# Define valid solutions
SOLUTION_MAP = {
<<<<<<< HEAD
    "count": ("ObjectCounter", "count"),
    "heatmap": ("Heatmap", "generate_heatmap"),
    "queue": ("QueueManager", "process_queue"),
    "speed": ("SpeedEstimator", "estimate_speed"),
    "workout": ("AIGym", "monitor"),
    "analytics": ("Analytics", "process_data"),
    "trackzone": ("TrackZone", "trackzone"),
    "inference": ("Inference", "inference"),
=======
    "count": "ObjectCounter",
    "crop": "ObjectCropper",
    "blur": "ObjectBlurrer",
    "workout": "AIGym",
    "heatmap": "Heatmap",
    "isegment": "InstanceSegmentation",
    "visioneye": "VisionEye",
    "speed": "SpeedEstimator",
    "queue": "QueueManager",
    "analytics": "Analytics",
    "inference": "Inference",
    "trackzone": "TrackZone",
>>>>>>> 242d332c
    "help": None,
}

# Define valid tasks and modes
MODES = frozenset({"train", "val", "predict", "export", "track", "benchmark"})
<<<<<<< HEAD
TASKS = frozenset({"detect", "segment", "classify", "pose", "obb", "regress"})
=======
TASKS = frozenset({"detect", "segment", "classify", "pose", "obb"})
>>>>>>> 242d332c
TASK2DATA = {
    "detect": "coco8.yaml",
    "segment": "coco8-seg.yaml",
    "classify": "imagenet10",
    "pose": "coco8-pose.yaml",
    "obb": "dota8.yaml",
    "regress": "imdb10-age.yaml"
}
TASK2MODEL = {
    "detect": "yolo11n.pt",
    "segment": "yolo11n-seg.pt",
    "classify": "yolo11n-cls.pt",
    "pose": "yolo11n-pose.pt",
    "obb": "yolo11n-obb.pt",
    "regress": "yolov8n-regress.pt",
}
TASK2METRIC = {
    "detect": "metrics/mAP50-95(B)",
    "segment": "metrics/mAP50-95(M)",
    "classify": "metrics/accuracy_top1",
    "pose": "metrics/mAP50-95(P)",
    "obb": "metrics/mAP50-95(B)",
    "regress": "metrics/MAE",
}
MODELS = frozenset({TASK2MODEL[task] for task in TASKS})

ARGV = sys.argv or ["", ""]  # sometimes sys.argv = []
SOLUTIONS_HELP_MSG = f"""
    Arguments received: {str(["yolo"] + ARGV[1:])}. Ultralytics 'yolo solutions' usage overview:

        yolo solutions SOLUTION ARGS

        Where SOLUTION (optional) is one of {list(SOLUTION_MAP.keys())[:-1]}
              ARGS (optional) are any number of custom 'arg=value' pairs like 'show_in=True' that override defaults 
                  at https://docs.ultralytics.com/usage/cfg
                
    1. Call object counting solution
<<<<<<< HEAD
        yolo solutions count source="path/to/video/file.mp4" region=[(20, 400), (1080, 400), (1080, 360), (20, 360)]
=======
        yolo solutions count source="path/to/video.mp4" region="[(20, 400), (1080, 400), (1080, 360), (20, 360)]"
>>>>>>> 242d332c

    2. Call heatmaps solution
        yolo solutions heatmap colormap=cv2.COLORMAP_PARULA model=yolo11n.pt

    3. Call queue management solution
<<<<<<< HEAD
        yolo solutions queue region=[(20, 400), (1080, 400), (1080, 360), (20, 360)] model=yolo11n.pt
=======
        yolo solutions queue region="[(20, 400), (1080, 400), (1080, 360), (20, 360)]" model=yolo11n.pt
>>>>>>> 242d332c

    4. Call workouts monitoring solution for push-ups
        yolo solutions workout model=yolo11n-pose.pt kpts=[6, 8, 10]

    5. Generate analytical graphs
        yolo solutions analytics analytics_type="pie"
    
    6. Track objects within specific zones
<<<<<<< HEAD
        yolo solutions trackzone source="path/to/video/file.mp4" region=[(150, 150), (1130, 150), (1130, 570), (150, 570)]
=======
        yolo solutions trackzone source="path/to/video.mp4" region="[(150, 150), (1130, 150), (1130, 570), (150, 570)]"
>>>>>>> 242d332c
        
    7. Streamlit real-time webcam inference GUI
        yolo streamlit-predict
    """
CLI_HELP_MSG = f"""
    Arguments received: {str(["yolo"] + ARGV[1:])}. Ultralytics 'yolo' commands use the following syntax:

        yolo TASK MODE ARGS

        Where   TASK (optional) is one of {TASKS}
                MODE (required) is one of {MODES}
                ARGS (optional) are any number of custom 'arg=value' pairs like 'imgsz=320' that override defaults.
                    See all ARGS at https://docs.ultralytics.com/usage/cfg or with 'yolo cfg'

    1. Train a detection model for 10 epochs with an initial learning_rate of 0.01
        yolo train data=coco8.yaml model=yolo11n.pt epochs=10 lr0=0.01

    2. Predict a YouTube video using a pretrained segmentation model at image size 320:
        yolo predict model=yolo11n-seg.pt source='https://youtu.be/LNwODJXcvt4' imgsz=320

    3. Val a pretrained detection model at batch-size 1 and image size 640:
        yolo val model=yolo11n.pt data=coco8.yaml batch=1 imgsz=640

    4. Export a YOLO11n classification model to ONNX format at image size 224 by 128 (no TASK required)
        yolo export model=yolo11n-cls.pt format=onnx imgsz=224,128

    5. Ultralytics solutions usage
<<<<<<< HEAD
        yolo solutions count or in {list(SOLUTION_MAP.keys())[1:-1]} source="path/to/video/file.mp4"
=======
        yolo solutions count or in {list(SOLUTION_MAP.keys())[1:-1]} source="path/to/video.mp4"
>>>>>>> 242d332c

    6. Run special commands:
        yolo help
        yolo checks
        yolo version
        yolo settings
        yolo copy-cfg
        yolo cfg
        yolo solutions help

    Docs: https://docs.ultralytics.com
    Solutions: https://docs.ultralytics.com/solutions/
    Community: https://community.ultralytics.com
    GitHub: https://github.com/ultralytics/ultralytics
    """

# Define keys for arg type checks
CFG_FLOAT_KEYS = frozenset(
    {  # integer or float arguments, i.e. x=2 and x=2.0
        "warmup_epochs",
        "box",
        "cls",
        "dfl",
        "degrees",
        "shear",
        "time",
        "workspace",
        "batch",
    }
)
CFG_FRACTION_KEYS = frozenset(
    {  # fractional float arguments with 0.0<=values<=1.0
        "dropout",
        "lr0",
        "lrf",
        "momentum",
        "weight_decay",
        "warmup_momentum",
        "warmup_bias_lr",
        "hsv_h",
        "hsv_s",
        "hsv_v",
        "translate",
        "scale",
        "perspective",
        "flipud",
        "fliplr",
        "bgr",
        "mosaic",
        "mixup",
<<<<<<< HEAD
=======
        "cutmix",
>>>>>>> 242d332c
        "copy_paste",
        "conf",
        "iou",
        "fraction",
    }
)
CFG_INT_KEYS = frozenset(
    {  # integer-only arguments
        "epochs",
        "patience",
        "workers",
        "seed",
        "close_mosaic",
        "mask_ratio",
        "max_det",
        "vid_stride",
        "line_width",
        "nbs",
        "save_period",
    }
)
CFG_BOOL_KEYS = frozenset(
    {  # boolean-only arguments
        "save",
        "exist_ok",
        "verbose",
        "deterministic",
        "single_cls",
        "rect",
        "cos_lr",
        "overlap_mask",
        "val",
        "save_json",
<<<<<<< HEAD
        "save_hybrid",
=======
>>>>>>> 242d332c
        "half",
        "dnn",
        "plots",
        "show",
        "save_txt",
        "save_conf",
        "save_crop",
        "save_frames",
        "show_labels",
        "show_conf",
        "visualize",
        "augment",
        "agnostic_nms",
        "retina_masks",
        "show_boxes",
        "keras",
        "optimize",
        "int8",
        "dynamic",
        "simplify",
        "nms",
        "profile",
        "multi_scale",
<<<<<<< HEAD
        "separate_outputs", 
        "export_hw_optimized", 
        "uint8_io_dtype",
=======
>>>>>>> 242d332c
    }
)


def cfg2dict(cfg: Union[str, Path, Dict, SimpleNamespace]) -> Dict:
    """
    Converts a configuration object to a dictionary.

    Args:
        cfg (str | Path | Dict | SimpleNamespace): Configuration object to be converted. Can be a file path,
            a string, a dictionary, or a SimpleNamespace object.

    Returns:
        (dict): Configuration object in dictionary format.

    Examples:
        Convert a YAML file path to a dictionary:
        >>> config_dict = cfg2dict("config.yaml")

        Convert a SimpleNamespace to a dictionary:
        >>> from types import SimpleNamespace
        >>> config_sn = SimpleNamespace(param1="value1", param2="value2")
        >>> config_dict = cfg2dict(config_sn)

        Pass through an already existing dictionary:
        >>> config_dict = cfg2dict({"param1": "value1", "param2": "value2"})

    Notes:
        - If cfg is a path or string, it's loaded as YAML and converted to a dictionary.
        - If cfg is a SimpleNamespace object, it's converted to a dictionary using vars().
        - If cfg is already a dictionary, it's returned unchanged.
    """
    if isinstance(cfg, (str, Path)):
        cfg = yaml_load(cfg)  # load dict
    elif isinstance(cfg, SimpleNamespace):
        cfg = vars(cfg)  # convert to dict
    return cfg


def get_cfg(cfg: Union[str, Path, Dict, SimpleNamespace] = DEFAULT_CFG_DICT, overrides: Dict = None) -> SimpleNamespace:
    """
    Load and merge configuration data from a file or dictionary, with optional overrides.

    Args:
        cfg (str | Path | Dict | SimpleNamespace): Configuration data source. Can be a file path, dictionary, or
            SimpleNamespace object.
        overrides (Dict | None): Dictionary containing key-value pairs to override the base configuration.

    Returns:
        (SimpleNamespace): Namespace containing the merged configuration arguments.

    Examples:
        >>> from ultralytics.cfg import get_cfg
        >>> config = get_cfg()  # Load default configuration
        >>> config_with_overrides = get_cfg("path/to/config.yaml", overrides={"epochs": 50, "batch_size": 16})

    Notes:
        - If both `cfg` and `overrides` are provided, the values in `overrides` will take precedence.
        - Special handling ensures alignment and correctness of the configuration, such as converting numeric
          `project` and `name` to strings and validating configuration keys and values.
        - The function performs type and value checks on the configuration data.
    """
    cfg = cfg2dict(cfg)

    # Merge overrides
    if overrides:
        overrides = cfg2dict(overrides)
        if "save_dir" not in cfg:
            overrides.pop("save_dir", None)  # special override keys to ignore
        check_dict_alignment(cfg, overrides)
        cfg = {**cfg, **overrides}  # merge cfg and overrides dicts (prefer overrides)

    # Special handling for numeric project/name
    for k in "project", "name":
        if k in cfg and isinstance(cfg[k], (int, float)):
            cfg[k] = str(cfg[k])
    if cfg.get("name") == "model":  # assign model to 'name' arg
        cfg["name"] = str(cfg.get("model", "")).split(".")[0]
<<<<<<< HEAD
        LOGGER.warning(f"WARNING ⚠️ 'name=model' automatically updated to 'name={cfg['name']}'.")
=======
        LOGGER.warning(f"'name=model' automatically updated to 'name={cfg['name']}'.")
>>>>>>> 242d332c

    # Type and Value checks
    check_cfg(cfg)

    # Return instance
    return IterableSimpleNamespace(**cfg)


def check_cfg(cfg: Dict, hard: bool = True) -> None:
    """
    Checks configuration argument types and values for the Ultralytics library.

    This function validates the types and values of configuration arguments, ensuring correctness and converting
    them if necessary. It checks for specific key types defined in global variables such as `CFG_FLOAT_KEYS`,
    `CFG_FRACTION_KEYS`, `CFG_INT_KEYS`, and `CFG_BOOL_KEYS`.

    Args:
        cfg (dict): Configuration dictionary to validate.
        hard (bool): If True, raises exceptions for invalid types and values; if False, attempts to convert them.

    Examples:
        >>> config = {
        ...     "epochs": 50,  # valid integer
        ...     "lr0": 0.01,  # valid float
        ...     "momentum": 1.2,  # invalid float (out of 0.0-1.0 range)
        ...     "save": "true",  # invalid bool
        ... }
        >>> check_cfg(config, hard=False)
        >>> print(config)
        {'epochs': 50, 'lr0': 0.01, 'momentum': 1.2, 'save': False}  # corrected 'save' key

    Notes:
        - The function modifies the input dictionary in-place.
        - None values are ignored as they may be from optional arguments.
        - Fraction keys are checked to be within the range [0.0, 1.0].
    """
    for k, v in cfg.items():
        if v is not None:  # None values may be from optional args
            if k in CFG_FLOAT_KEYS and not isinstance(v, (int, float)):
                if hard:
                    raise TypeError(
                        f"'{k}={v}' is of invalid type {type(v).__name__}. "
                        f"Valid '{k}' types are int (i.e. '{k}=0') or float (i.e. '{k}=0.5')"
                    )
                cfg[k] = float(v)
            elif k in CFG_FRACTION_KEYS:
                if not isinstance(v, (int, float)):
                    if hard:
                        raise TypeError(
                            f"'{k}={v}' is of invalid type {type(v).__name__}. "
                            f"Valid '{k}' types are int (i.e. '{k}=0') or float (i.e. '{k}=0.5')"
                        )
                    cfg[k] = v = float(v)
                if not (0.0 <= v <= 1.0):
                    raise ValueError(f"'{k}={v}' is an invalid value. Valid '{k}' values are between 0.0 and 1.0.")
            elif k in CFG_INT_KEYS and not isinstance(v, int):
                if hard:
                    raise TypeError(
                        f"'{k}={v}' is of invalid type {type(v).__name__}. '{k}' must be an int (i.e. '{k}=8')"
                    )
                cfg[k] = int(v)
            elif k in CFG_BOOL_KEYS and not isinstance(v, bool):
                if hard:
                    raise TypeError(
                        f"'{k}={v}' is of invalid type {type(v).__name__}. "
                        f"'{k}' must be a bool (i.e. '{k}=True' or '{k}=False')"
                    )
                cfg[k] = bool(v)


def get_save_dir(args: SimpleNamespace, name: str = None) -> Path:
    """
    Returns the directory path for saving outputs, derived from arguments or default settings.

    Args:
        args (SimpleNamespace): Namespace object containing configurations such as 'project', 'name', 'task',
            'mode', and 'save_dir'.
        name (str | None): Optional name for the output directory. If not provided, it defaults to 'args.name'
            or the 'args.mode'.

    Returns:
        (Path): Directory path where outputs should be saved.

    Examples:
        >>> from types import SimpleNamespace
        >>> args = SimpleNamespace(project="my_project", task="detect", mode="train", exist_ok=True)
        >>> save_dir = get_save_dir(args)
        >>> print(save_dir)
        my_project/detect/train
    """
    if getattr(args, "save_dir", None):
        save_dir = args.save_dir
    else:
        from ultralytics.utils.files import increment_path

        project = args.project or (ROOT.parent / "tests/tmp/runs" if TESTS_RUNNING else RUNS_DIR) / args.task
        name = name or args.name or f"{args.mode}"
        save_dir = increment_path(Path(project) / name, exist_ok=args.exist_ok if RANK in {-1, 0} else True)

    return Path(save_dir)


def _handle_deprecation(custom: Dict) -> Dict:
    """
    Handles deprecated configuration keys by mapping them to current equivalents with deprecation warnings.

    Args:
        custom (dict): Configuration dictionary potentially containing deprecated keys.

    Examples:
        >>> custom_config = {"boxes": True, "hide_labels": "False", "line_thickness": 2}
        >>> _handle_deprecation(custom_config)
        >>> print(custom_config)
        {'show_boxes': True, 'show_labels': True, 'line_width': 2}

    Notes:
        This function modifies the input dictionary in-place, replacing deprecated keys with their current
        equivalents. It also handles value conversions where necessary, such as inverting boolean values for
        'hide_labels' and 'hide_conf'.
    """
<<<<<<< HEAD
    for key in custom.copy().keys():
        if key == "boxes":
            deprecation_warn(key, "show_boxes")
            custom["show_boxes"] = custom.pop("boxes")
        if key == "hide_labels":
            deprecation_warn(key, "show_labels")
            custom["show_labels"] = custom.pop("hide_labels") == "False"
        if key == "hide_conf":
            deprecation_warn(key, "show_conf")
            custom["show_conf"] = custom.pop("hide_conf") == "False"
        if key == "line_thickness":
            deprecation_warn(key, "line_width")
            custom["line_width"] = custom.pop("line_thickness")
        if key == "label_smoothing":
            deprecation_warn(key)
            custom.pop("label_smoothing")
=======
    deprecated_mappings = {
        "boxes": ("show_boxes", lambda v: v),
        "hide_labels": ("show_labels", lambda v: not bool(v)),
        "hide_conf": ("show_conf", lambda v: not bool(v)),
        "line_thickness": ("line_width", lambda v: v),
    }
    removed_keys = {"label_smoothing", "save_hybrid", "crop_fraction"}

    for old_key, (new_key, transform) in deprecated_mappings.items():
        if old_key not in custom:
            continue
        deprecation_warn(old_key, new_key)
        custom[new_key] = transform(custom.pop(old_key))

    for key in removed_keys:
        if key not in custom:
            continue
        deprecation_warn(key)
        custom.pop(key)
>>>>>>> 242d332c

    return custom


def check_dict_alignment(base: Dict, custom: Dict, e: Exception = None) -> None:
    """
    Checks alignment between custom and base configuration dictionaries, handling deprecated keys and providing error
    messages for mismatched keys.

    Args:
        base (dict): The base configuration dictionary containing valid keys.
        custom (dict): The custom configuration dictionary to be checked for alignment.
        e (Exception | None): Optional error instance passed by the calling function.

    Raises:
        SystemExit: If mismatched keys are found between the custom and base dictionaries.

    Examples:
        >>> base_cfg = {"epochs": 50, "lr0": 0.01, "batch_size": 16}
        >>> custom_cfg = {"epoch": 100, "lr": 0.02, "batch_size": 32}
        >>> try:
        ...     check_dict_alignment(base_cfg, custom_cfg)
        ... except SystemExit:
        ...     print("Mismatched keys found")

    Notes:
        - Suggests corrections for mismatched keys based on similarity to valid keys.
        - Automatically replaces deprecated keys in the custom configuration with updated equivalents.
        - Prints detailed error messages for each mismatched key to help users correct their configurations.
    """
    custom = _handle_deprecation(custom)
    base_keys, custom_keys = (frozenset(x.keys()) for x in (base, custom))
    if mismatched := [k for k in custom_keys if k not in base_keys]:
        from difflib import get_close_matches

        string = ""
        for x in mismatched:
            matches = get_close_matches(x, base_keys)  # key list
            matches = [f"{k}={base[k]}" if base.get(k) is not None else k for k in matches]
            match_str = f"Similar arguments are i.e. {matches}." if matches else ""
            string += f"'{colorstr('red', 'bold', x)}' is not a valid YOLO argument. {match_str}\n"
        raise SyntaxError(string + CLI_HELP_MSG) from e


def merge_equals_args(args: List[str]) -> List[str]:
    """
    Merges arguments around isolated '=' in a list of strings and joins fragments with brackets.

    This function handles the following cases:
<<<<<<< HEAD
    1. ['arg', '=', 'val'] becomes ['arg=val']
    2. ['arg=', 'val'] becomes ['arg=val']
    3. ['arg', '=val'] becomes ['arg=val']
    4. Joins fragments with brackets, e.g., ['imgsz=[3,', '640,', '640]'] becomes ['imgsz=[3,640,640]']
=======
        1. ['arg', '=', 'val'] becomes ['arg=val']
        2. ['arg=', 'val'] becomes ['arg=val']
        3. ['arg', '=val'] becomes ['arg=val']
        4. Joins fragments with brackets, e.g., ['imgsz=[3,', '640,', '640]'] becomes ['imgsz=[3,640,640]']
>>>>>>> 242d332c

    Args:
        args (List[str]): A list of strings where each element represents an argument or fragment.

    Returns:
<<<<<<< HEAD
        List[str]: A list of strings where the arguments around isolated '=' are merged and fragments with brackets are joined.

    Examples:
        >>> args = ["arg1", "=", "value", "arg2=", "value2", "arg3", "=value3", "imgsz=[3,", "640,", "640]"]
        >>> merge_and_join_args(args)
=======
        (List[str]): A list of strings where the arguments around isolated '=' are merged and fragments with brackets are joined.

    Examples:
        >>> args = ["arg1", "=", "value", "arg2=", "value2", "arg3", "=value3", "imgsz=[3,", "640,", "640]"]
        >>> merge_equals_args(args)
>>>>>>> 242d332c
        ['arg1=value', 'arg2=value2', 'arg3=value3', 'imgsz=[3,640,640]']
    """
    new_args = []
    current = ""
    depth = 0

    i = 0
    while i < len(args):
        arg = args[i]

        # Handle equals sign merging
        if arg == "=" and 0 < i < len(args) - 1:  # merge ['arg', '=', 'val']
            new_args[-1] += f"={args[i + 1]}"
            i += 2
            continue
        elif arg.endswith("=") and i < len(args) - 1 and "=" not in args[i + 1]:  # merge ['arg=', 'val']
            new_args.append(f"{arg}{args[i + 1]}")
            i += 2
            continue
        elif arg.startswith("=") and i > 0:  # merge ['arg', '=val']
            new_args[-1] += arg
            i += 1
            continue

        # Handle bracket joining
        depth += arg.count("[") - arg.count("]")
        current += arg
        if depth == 0:
            new_args.append(current)
            current = ""

        i += 1

    # Append any remaining current string
    if current:
        new_args.append(current)

    return new_args


def handle_yolo_hub(args: List[str]) -> None:
    """
    Handles Ultralytics HUB command-line interface (CLI) commands for authentication.

    This function processes Ultralytics HUB CLI commands such as login and logout. It should be called when executing a
    script with arguments related to HUB authentication.

    Args:
        args (List[str]): A list of command line arguments. The first argument should be either 'login'
            or 'logout'. For 'login', an optional second argument can be the API key.

    Examples:
<<<<<<< HEAD
        ```bash
        yolo login YOUR_API_KEY
        ```
=======
        $ yolo login YOUR_API_KEY
>>>>>>> 242d332c

    Notes:
        - The function imports the 'hub' module from ultralytics to perform login and logout operations.
        - For the 'login' command, if no API key is provided, an empty string is passed to the login function.
        - The 'logout' command does not require any additional arguments.
    """
    from ultralytics import hub

    if args[0] == "login":
        key = args[1] if len(args) > 1 else ""
        # Log in to Ultralytics HUB using the provided API key
        hub.login(key)
    elif args[0] == "logout":
        # Log out from Ultralytics HUB
        hub.logout()


def handle_yolo_settings(args: List[str]) -> None:
    """
    Handles YOLO settings command-line interface (CLI) commands.

    This function processes YOLO settings CLI commands such as reset and updating individual settings. It should be
    called when executing a script with arguments related to YOLO settings management.

    Args:
        args (List[str]): A list of command line arguments for YOLO settings management.

    Examples:
        >>> handle_yolo_settings(["reset"])  # Reset YOLO settings
        >>> handle_yolo_settings(["default_cfg_path=yolo11n.yaml"])  # Update a specific setting

    Notes:
        - If no arguments are provided, the function will display the current settings.
        - The 'reset' command will delete the existing settings file and create new default settings.
        - Other arguments are treated as key-value pairs to update specific settings.
        - The function will check for alignment between the provided settings and the existing ones.
        - After processing, the updated settings will be displayed.
        - For more information on handling YOLO settings, visit:
          https://docs.ultralytics.com/quickstart/#ultralytics-settings
    """
    url = "https://docs.ultralytics.com/quickstart/#ultralytics-settings"  # help URL
    try:
        if any(args):
            if args[0] == "reset":
                SETTINGS_FILE.unlink()  # delete the settings file
                SETTINGS.reset()  # create new settings
                LOGGER.info("Settings reset successfully")  # inform the user that settings have been reset
            else:  # save a new setting
                new = dict(parse_key_value_pair(a) for a in args)
                check_dict_alignment(SETTINGS, new)
                SETTINGS.update(new)

        LOGGER.info(SETTINGS)  # print the current settings
        LOGGER.info(f"💡 Learn more about Ultralytics Settings at {url}")
    except Exception as e:
        LOGGER.warning(f"settings error: '{e}'. Please see {url} for help.")


def handle_yolo_solutions(args: List[str]) -> None:
    """
    Processes YOLO solutions arguments and runs the specified computer vision solutions pipeline.

    Args:
        args (List[str]): Command-line arguments for configuring and running the Ultralytics YOLO
            solutions: https://docs.ultralytics.com/solutions/, It can include solution name, source,
            and other configuration parameters.
<<<<<<< HEAD

    Returns:
        None: The function processes video frames and saves the output but doesn't return any value.
=======
>>>>>>> 242d332c

    Examples:
        Run people counting solution with default settings:
        >>> handle_yolo_solutions(["count"])
<<<<<<< HEAD

        Run analytics with custom configuration:
        >>> handle_yolo_solutions(["analytics", "conf=0.25", "source=path/to/video/file.mp4"])

        Run inference with custom configuration, requires Streamlit version 1.29.0 or higher.
        >>> handle_yolo_solutions(["inference", "model=yolo11n.pt"])

    Notes:
        - Default configurations are merged from DEFAULT_SOL_DICT and DEFAULT_CFG_DICT
        - Arguments can be provided in the format 'key=value' or as boolean flags
        - Available solutions are defined in SOLUTION_MAP with their respective classes and methods
        - If an invalid solution is provided, defaults to 'count' solution
        - Output videos are saved in 'runs/solution/{solution_name}' directory
        - For 'analytics' solution, frame numbers are tracked for generating analytical graphs
        - Video processing can be interrupted by pressing 'q'
        - Processes video frames sequentially and saves output in .avi format
        - If no source is specified, downloads and uses a default sample video\
        - The inference solution will be launched using the 'streamlit run' command.
        - The Streamlit app file is located in the Ultralytics package directory.
    """
    full_args_dict = {**DEFAULT_SOL_DICT, **DEFAULT_CFG_DICT}  # arguments dictionary
    overrides = {}

    # check dictionary alignment
    for arg in merge_equals_args(args):
        arg = arg.lstrip("-").rstrip(",")
        if "=" in arg:
            try:
                k, v = parse_key_value_pair(arg)
                overrides[k] = v
            except (NameError, SyntaxError, ValueError, AssertionError) as e:
                check_dict_alignment(full_args_dict, {arg: ""}, e)
        elif arg in full_args_dict and isinstance(full_args_dict.get(arg), bool):
            overrides[arg] = True
    check_dict_alignment(full_args_dict, overrides)  # dict alignment

    # Get solution name
    if args and args[0] in SOLUTION_MAP:
        if args[0] != "help":
            s_n = args.pop(0)  # Extract the solution name directly
        else:
            LOGGER.info(SOLUTIONS_HELP_MSG)
    else:
        LOGGER.warning(
            f"⚠️ No valid solution provided. Using default 'count'. Available: {', '.join(SOLUTION_MAP.keys())}"
        )
        s_n = "count"  # Default solution if none provided

    if args and args[0] == "help":  # Add check for return if user call `yolo solutions help`
        return

    if s_n == "inference":
        checks.check_requirements("streamlit>=1.29.0")
        LOGGER.info("💡 Loading Ultralytics live inference app...")
        subprocess.run(
            [  # Run subprocess with Streamlit custom argument
                "streamlit",
                "run",
                str(ROOT / "solutions/streamlit_inference.py"),
                "--server.headless",
                "true",
                overrides.pop("model", "yolo11n.pt"),
            ]
        )
    else:
        cls, method = SOLUTION_MAP[s_n]  # solution class name, method name and default source

        from ultralytics import solutions  # import ultralytics solutions

        solution = getattr(solutions, cls)(IS_CLI=True, **overrides)  # get solution class i.e ObjectCounter
        process = getattr(
            solution, method
        )  # get specific function of class for processing i.e, count from ObjectCounter

        cap = cv2.VideoCapture(solution.CFG["source"])  # read the video file

        # extract width, height and fps of the video file, create save directory and initialize video writer
        import os  # for directory creation
        from pathlib import Path

        from ultralytics.utils.files import increment_path  # for output directory path update

        w, h, fps = (int(cap.get(x)) for x in (cv2.CAP_PROP_FRAME_WIDTH, cv2.CAP_PROP_FRAME_HEIGHT, cv2.CAP_PROP_FPS))
        if s_n == "analytics":  # analytical graphs follow fixed shape for output i.e w=1920, h=1080
            w, h = 1920, 1080
        save_dir = increment_path(Path("runs") / "solutions" / "exp", exist_ok=False)
        save_dir.mkdir(parents=True, exist_ok=True)  # create the output directory
        vw = cv2.VideoWriter(os.path.join(save_dir, "solution.avi"), cv2.VideoWriter_fourcc(*"mp4v"), fps, (w, h))

        try:  # Process video frames
            f_n = 0  # frame number, required for analytical graphs
            while cap.isOpened():
                success, frame = cap.read()
                if not success:
                    break
                frame = process(frame, f_n := f_n + 1) if s_n == "analytics" else process(frame)
                vw.write(frame)
                if cv2.waitKey(1) & 0xFF == ord("q"):
                    break
        finally:
            cap.release()
=======

        Run analytics with custom configuration:
        >>> handle_yolo_solutions(["analytics", "conf=0.25", "source=path/to/video.mp4"])

        Run inference with custom configuration, requires Streamlit version 1.29.0 or higher.
        >>> handle_yolo_solutions(["inference", "model=yolo11n.pt"])

    Notes:
        - Arguments can be provided in the format 'key=value' or as boolean flags
        - Available solutions are defined in SOLUTION_MAP with their respective classes and methods
        - If an invalid solution is provided, defaults to 'count' solution
        - Output videos are saved in 'runs/solution/{solution_name}' directory
        - For 'analytics' solution, frame numbers are tracked for generating analytical graphs
        - Video processing can be interrupted by pressing 'q'
        - Processes video frames sequentially and saves output in .avi format
        - If no source is specified, downloads and uses a default sample video
        - The inference solution will be launched using the 'streamlit run' command.
        - The Streamlit app file is located in the Ultralytics package directory.
    """
    from ultralytics.solutions.config import SolutionConfig
>>>>>>> 242d332c

    full_args_dict = vars(SolutionConfig())  # arguments dictionary
    overrides = {}

    # check dictionary alignment
    for arg in merge_equals_args(args):
        arg = arg.lstrip("-").rstrip(",")
        if "=" in arg:
            try:
                k, v = parse_key_value_pair(arg)
                overrides[k] = v
            except (NameError, SyntaxError, ValueError, AssertionError) as e:
                check_dict_alignment(full_args_dict, {arg: ""}, e)
        elif arg in full_args_dict and isinstance(full_args_dict.get(arg), bool):
            overrides[arg] = True
    check_dict_alignment(full_args_dict, overrides)  # dict alignment

    # Get solution name
    if not args:
        LOGGER.warning("No solution name provided. i.e `yolo solutions count`. Defaulting to 'count'.")
        args = ["count"]
    if args[0] == "help":
        LOGGER.info(SOLUTIONS_HELP_MSG)
        return  # Early return for 'help' case
    elif args[0] in SOLUTION_MAP:
        solution_name = args.pop(0)  # Extract the solution name directly
    else:
        LOGGER.warning(
            f"❌ '{args[0]}' is not a valid solution. 💡 Defaulting to 'count'.\n"
            f"🚀 Available solutions: {', '.join(list(SOLUTION_MAP.keys())[:-1])}\n"
        )
        solution_name = "count"  # Default for invalid solution

    if solution_name == "inference":
        checks.check_requirements("streamlit>=1.29.0")
        LOGGER.info("💡 Loading Ultralytics live inference app...")
        subprocess.run(
            [  # Run subprocess with Streamlit custom argument
                "streamlit",
                "run",
                str(ROOT / "solutions/streamlit_inference.py"),
                "--server.headless",
                "true",
                overrides.pop("model", "yolo11n.pt"),
            ]
        )
    else:
        from ultralytics import solutions

        solution = getattr(solutions, SOLUTION_MAP[solution_name])(is_cli=True, **overrides)  # class i.e ObjectCounter

        cap = cv2.VideoCapture(solution.CFG["source"])  # read the video file
        if solution_name != "crop":
            # extract width, height and fps of the video file, create save directory and initialize video writer
            w, h, fps = (
                int(cap.get(x)) for x in (cv2.CAP_PROP_FRAME_WIDTH, cv2.CAP_PROP_FRAME_HEIGHT, cv2.CAP_PROP_FPS)
            )
            if solution_name == "analytics":  # analytical graphs follow fixed shape for output i.e w=1920, h=1080
                w, h = 1280, 720
            save_dir = get_save_dir(SimpleNamespace(project="runs/solutions", name="exp", exist_ok=False))
            save_dir.mkdir(parents=True)  # create the output directory i.e. runs/solutions/exp
            vw = cv2.VideoWriter(str(save_dir / f"{solution_name}.avi"), cv2.VideoWriter_fourcc(*"mp4v"), fps, (w, h))

        try:  # Process video frames
            f_n = 0  # frame number, required for analytical graphs
            while cap.isOpened():
                success, frame = cap.read()
                if not success:
                    break
                results = solution(frame, f_n := f_n + 1) if solution_name == "analytics" else solution(frame)
                if solution_name != "crop":
                    vw.write(results.plot_im)
                if cv2.waitKey(1) & 0xFF == ord("q"):
                    break
        finally:
            cap.release()


def parse_key_value_pair(pair: str = "key=value") -> tuple:
    """
    Parses a key-value pair string into separate key and value components.

    Args:
        pair (str): A string containing a key-value pair in the format "key=value".

    Returns:
        key (str): The parsed key.
        value (str): The parsed value.

    Raises:
        AssertionError: If the value is missing or empty.

    Examples:
        >>> key, value = parse_key_value_pair("model=yolo11n.pt")
        >>> print(f"Key: {key}, Value: {value}")
        Key: model, Value: yolo11n.pt

        >>> key, value = parse_key_value_pair("epochs=100")
        >>> print(f"Key: {key}, Value: {value}")
        Key: epochs, Value: 100

    Notes:
        - The function splits the input string on the first '=' character.
        - Leading and trailing whitespace is removed from both key and value.
        - An assertion error is raised if the value is empty after stripping.
    """
    k, v = pair.split("=", 1)  # split on first '=' sign
    k, v = k.strip(), v.strip()  # remove spaces
    assert v, f"missing '{k}' value"
    return k, smart_value(v)


def smart_value(v: str) -> Any:
    """
    Converts a string representation of a value to its appropriate Python type.

    This function attempts to convert a given string into a Python object of the most appropriate type. It handles
    conversions to None, bool, int, float, and other types that can be evaluated safely.

    Args:
        v (str): The string representation of the value to be converted.

    Returns:
        (Any): The converted value. The type can be None, bool, int, float, or the original string if no conversion
            is applicable.

    Examples:
        >>> smart_value("42")
        42
        >>> smart_value("3.14")
        3.14
        >>> smart_value("True")
        True
        >>> smart_value("None")
        None
        >>> smart_value("some_string")
        'some_string'

    Notes:
        - The function uses a case-insensitive comparison for boolean and None values.
        - For other types, it attempts to use Python's eval() function, which can be unsafe if used on untrusted input.
        - If no conversion is possible, the original string is returned.
    """
    v_lower = v.lower()
    if v_lower == "none":
        return None
    elif v_lower == "true":
        return True
    elif v_lower == "false":
        return False
    else:
        try:
            return eval(v)
        except Exception:
            return v


def entrypoint(debug: str = "") -> None:
    """
    Ultralytics entrypoint function for parsing and executing command-line arguments.

    This function serves as the main entry point for the Ultralytics CLI, parsing command-line arguments and
    executing the corresponding tasks such as training, validation, prediction, exporting models, and more.

    Args:
        debug (str): Space-separated string of command-line arguments for debugging purposes.

    Examples:
        Train a detection model for 10 epochs with an initial learning_rate of 0.01:
        >>> entrypoint("train data=coco8.yaml model=yolo11n.pt epochs=10 lr0=0.01")

        Predict a YouTube video using a pretrained segmentation model at image size 320:
        >>> entrypoint("predict model=yolo11n-seg.pt source='https://youtu.be/LNwODJXcvt4' imgsz=320")

        Validate a pretrained detection model at batch-size 1 and image size 640:
        >>> entrypoint("val model=yolo11n.pt data=coco8.yaml batch=1 imgsz=640")

    Notes:
        - If no arguments are passed, the function will display the usage help message.
        - For a list of all available commands and their arguments, see the provided help messages and the
          Ultralytics documentation at https://docs.ultralytics.com.
    """
    args = (debug.split(" ") if debug else ARGV)[1:]
    if not args:  # no arguments passed
        LOGGER.info(CLI_HELP_MSG)
        return

    special = {
        "help": lambda: LOGGER.info(CLI_HELP_MSG),
        "checks": checks.collect_system_info,
        "version": lambda: LOGGER.info(__version__),
        "settings": lambda: handle_yolo_settings(args[1:]),
        "cfg": lambda: yaml_print(DEFAULT_CFG_PATH),
        "hub": lambda: handle_yolo_hub(args[1:]),
        "login": lambda: handle_yolo_hub(args),
        "logout": lambda: handle_yolo_hub(args),
        "copy-cfg": copy_default_cfg,
        "solutions": lambda: handle_yolo_solutions(args[1:]),
    }
    full_args_dict = {**DEFAULT_CFG_DICT, **{k: None for k in TASKS}, **{k: None for k in MODES}, **special}

    # Define common misuses of special commands, i.e. -h, -help, --help
    special.update({k[0]: v for k, v in special.items()})  # singular
    special.update({k[:-1]: v for k, v in special.items() if len(k) > 1 and k.endswith("s")})  # singular
    special = {**special, **{f"-{k}": v for k, v in special.items()}, **{f"--{k}": v for k, v in special.items()}}

    overrides = {}  # basic overrides, i.e. imgsz=320
    for a in merge_equals_args(args):  # merge spaces around '=' sign
        if a.startswith("--"):
            LOGGER.warning(f"argument '{a}' does not require leading dashes '--', updating to '{a[2:]}'.")
            a = a[2:]
        if a.endswith(","):
            LOGGER.warning(f"argument '{a}' does not require trailing comma ',', updating to '{a[:-1]}'.")
            a = a[:-1]
        if "=" in a:
            try:
                k, v = parse_key_value_pair(a)
                if k == "cfg" and v is not None:  # custom.yaml passed
                    LOGGER.info(f"Overriding {DEFAULT_CFG_PATH} with {v}")
                    overrides = {k: val for k, val in yaml_load(checks.check_yaml(v)).items() if k != "cfg"}
                else:
                    overrides[k] = v
            except (NameError, SyntaxError, ValueError, AssertionError) as e:
                check_dict_alignment(full_args_dict, {a: ""}, e)

        elif a in TASKS:
            overrides["task"] = a
        elif a in MODES:
            overrides["mode"] = a
        elif a.lower() in special:
            special[a.lower()]()
            return
        elif a in DEFAULT_CFG_DICT and isinstance(DEFAULT_CFG_DICT[a], bool):
            overrides[a] = True  # auto-True for default bool args, i.e. 'yolo show' sets show=True
        elif a in DEFAULT_CFG_DICT:
            raise SyntaxError(
                f"'{colorstr('red', 'bold', a)}' is a valid YOLO argument but is missing an '=' sign "
                f"to set its value, i.e. try '{a}={DEFAULT_CFG_DICT[a]}'\n{CLI_HELP_MSG}"
            )
        else:
            check_dict_alignment(full_args_dict, {a: ""})

    # Check keys
    check_dict_alignment(full_args_dict, overrides)

    # Mode
    mode = overrides.get("mode")
    if mode is None:
        mode = DEFAULT_CFG.mode or "predict"
        LOGGER.warning(f"'mode' argument is missing. Valid modes are {MODES}. Using default 'mode={mode}'.")
    elif mode not in MODES:
        raise ValueError(f"Invalid 'mode={mode}'. Valid modes are {MODES}.\n{CLI_HELP_MSG}")

    # Task
    task = overrides.pop("task", None)
    if task:
        if task not in TASKS:
            if task == "track":
                LOGGER.warning(
<<<<<<< HEAD
                    "WARNING ⚠️ invalid 'task=track', setting 'task=detect' and 'mode=track'. Valid tasks are {TASKS}.\n{CLI_HELP_MSG}."
=======
                    "invalid 'task=track', setting 'task=detect' and 'mode=track'. Valid tasks are {TASKS}.\n{CLI_HELP_MSG}."
>>>>>>> 242d332c
                )
                task, mode = "detect", "track"
            else:
                raise ValueError(f"Invalid 'task={task}'. Valid tasks are {TASKS}.\n{CLI_HELP_MSG}")
        if "model" not in overrides:
            overrides["model"] = TASK2MODEL[task]

    # Model
    model = overrides.pop("model", DEFAULT_CFG.model)
    if model is None:
        model = "yolo11n.pt"
        LOGGER.warning(f"'model' argument is missing. Using default 'model={model}'.")
    overrides["model"] = model
    stem = Path(model).stem.lower()
    if "rtdetr" in stem:  # guess architecture
        from ultralytics import RTDETR

        model = RTDETR(model)  # no task argument
    elif "fastsam" in stem:
        from ultralytics import FastSAM

        model = FastSAM(model)
    elif "sam_" in stem or "sam2_" in stem or "sam2.1_" in stem:
        from ultralytics import SAM

        model = SAM(model)
    else:
        from ultralytics import YOLO

        model = YOLO(model, task=task)
    if isinstance(overrides.get("pretrained"), str):
        model.load(overrides["pretrained"])

    # Task Update
    if task != model.task:
        if task:
            LOGGER.warning(
                f"conflicting 'task={task}' passed with 'task={model.task}' model. "
                f"Ignoring 'task={task}' and updating to 'task={model.task}' to match model."
            )
        task = model.task

    # Mode
    if mode in {"predict", "track"} and "source" not in overrides:
        overrides["source"] = (
            "https://ultralytics.com/images/boats.jpg" if task == "obb" else DEFAULT_CFG.source or ASSETS
        )
<<<<<<< HEAD
        LOGGER.warning(f"WARNING ⚠️ 'source' argument is missing. Using default 'source={overrides['source']}'.")
=======
        LOGGER.warning(f"'source' argument is missing. Using default 'source={overrides['source']}'.")
>>>>>>> 242d332c
    elif mode in {"train", "val"}:
        if "data" not in overrides and "resume" not in overrides:
            overrides["data"] = DEFAULT_CFG.data or TASK2DATA.get(task or DEFAULT_CFG.task, DEFAULT_CFG.data)
            LOGGER.warning(f"'data' argument is missing. Using default 'data={overrides['data']}'.")
    elif mode == "export":
        if "format" not in overrides:
            overrides["format"] = DEFAULT_CFG.format or "torchscript"
            LOGGER.warning(f"'format' argument is missing. Using default 'format={overrides['format']}'.")

    # Run command in python
    getattr(model, mode)(**overrides)  # default args from model

    # Show help
    LOGGER.info(f"💡 Learn more at https://docs.ultralytics.com/modes/{mode}")

    # Recommend VS Code extension
    if IS_VSCODE and SETTINGS.get("vscode_msg", True):
        LOGGER.info(vscode_msg())


# Special modes --------------------------------------------------------------------------------------------------------
def copy_default_cfg() -> None:
    """
    Copies the default configuration file and creates a new one with '_copy' appended to its name.

    This function duplicates the existing default configuration file (DEFAULT_CFG_PATH) and saves it
    with '_copy' appended to its name in the current working directory. It provides a convenient way
    to create a custom configuration file based on the default settings.

    Examples:
        >>> copy_default_cfg()
        # Output: default.yaml copied to /path/to/current/directory/default_copy.yaml
        # Example YOLO command with this new custom cfg:
        #   yolo cfg='/path/to/current/directory/default_copy.yaml' imgsz=320 batch=8

    Notes:
        - The new configuration file is created in the current working directory.
        - After copying, the function prints a message with the new file's location and an example
          YOLO command demonstrating how to use the new configuration file.
        - This function is useful for users who want to modify the default configuration without
          altering the original file.
    """
    new_file = Path.cwd() / DEFAULT_CFG_PATH.name.replace(".yaml", "_copy.yaml")
    shutil.copy2(DEFAULT_CFG_PATH, new_file)
    LOGGER.info(
        f"{DEFAULT_CFG_PATH} copied to {new_file}\n"
        f"Example YOLO command with this new custom cfg:\n    yolo cfg='{new_file}' imgsz=320 batch=8"
    )


if __name__ == "__main__":
    # Example: entrypoint(debug='yolo predict model=yolo11n.pt')
    entrypoint(debug="")<|MERGE_RESOLUTION|>--- conflicted
+++ resolved
@@ -9,10 +9,7 @@
 
 import cv2
 
-<<<<<<< HEAD
-=======
 from ultralytics import __version__
->>>>>>> 242d332c
 from ultralytics.utils import (
     ASSETS,
     DEFAULT_CFG,
@@ -38,16 +35,6 @@
 
 # Define valid solutions
 SOLUTION_MAP = {
-<<<<<<< HEAD
-    "count": ("ObjectCounter", "count"),
-    "heatmap": ("Heatmap", "generate_heatmap"),
-    "queue": ("QueueManager", "process_queue"),
-    "speed": ("SpeedEstimator", "estimate_speed"),
-    "workout": ("AIGym", "monitor"),
-    "analytics": ("Analytics", "process_data"),
-    "trackzone": ("TrackZone", "trackzone"),
-    "inference": ("Inference", "inference"),
-=======
     "count": "ObjectCounter",
     "crop": "ObjectCropper",
     "blur": "ObjectBlurrer",
@@ -60,17 +47,12 @@
     "analytics": "Analytics",
     "inference": "Inference",
     "trackzone": "TrackZone",
->>>>>>> 242d332c
     "help": None,
 }
 
 # Define valid tasks and modes
 MODES = frozenset({"train", "val", "predict", "export", "track", "benchmark"})
-<<<<<<< HEAD
 TASKS = frozenset({"detect", "segment", "classify", "pose", "obb", "regress"})
-=======
-TASKS = frozenset({"detect", "segment", "classify", "pose", "obb"})
->>>>>>> 242d332c
 TASK2DATA = {
     "detect": "coco8.yaml",
     "segment": "coco8-seg.yaml",
@@ -108,21 +90,13 @@
                   at https://docs.ultralytics.com/usage/cfg
                 
     1. Call object counting solution
-<<<<<<< HEAD
-        yolo solutions count source="path/to/video/file.mp4" region=[(20, 400), (1080, 400), (1080, 360), (20, 360)]
-=======
         yolo solutions count source="path/to/video.mp4" region="[(20, 400), (1080, 400), (1080, 360), (20, 360)]"
->>>>>>> 242d332c
 
     2. Call heatmaps solution
         yolo solutions heatmap colormap=cv2.COLORMAP_PARULA model=yolo11n.pt
 
     3. Call queue management solution
-<<<<<<< HEAD
-        yolo solutions queue region=[(20, 400), (1080, 400), (1080, 360), (20, 360)] model=yolo11n.pt
-=======
         yolo solutions queue region="[(20, 400), (1080, 400), (1080, 360), (20, 360)]" model=yolo11n.pt
->>>>>>> 242d332c
 
     4. Call workouts monitoring solution for push-ups
         yolo solutions workout model=yolo11n-pose.pt kpts=[6, 8, 10]
@@ -131,11 +105,7 @@
         yolo solutions analytics analytics_type="pie"
     
     6. Track objects within specific zones
-<<<<<<< HEAD
-        yolo solutions trackzone source="path/to/video/file.mp4" region=[(150, 150), (1130, 150), (1130, 570), (150, 570)]
-=======
         yolo solutions trackzone source="path/to/video.mp4" region="[(150, 150), (1130, 150), (1130, 570), (150, 570)]"
->>>>>>> 242d332c
         
     7. Streamlit real-time webcam inference GUI
         yolo streamlit-predict
@@ -163,11 +133,7 @@
         yolo export model=yolo11n-cls.pt format=onnx imgsz=224,128
 
     5. Ultralytics solutions usage
-<<<<<<< HEAD
-        yolo solutions count or in {list(SOLUTION_MAP.keys())[1:-1]} source="path/to/video/file.mp4"
-=======
         yolo solutions count or in {list(SOLUTION_MAP.keys())[1:-1]} source="path/to/video.mp4"
->>>>>>> 242d332c
 
     6. Run special commands:
         yolo help
@@ -218,10 +184,7 @@
         "bgr",
         "mosaic",
         "mixup",
-<<<<<<< HEAD
-=======
         "cutmix",
->>>>>>> 242d332c
         "copy_paste",
         "conf",
         "iou",
@@ -255,10 +218,6 @@
         "overlap_mask",
         "val",
         "save_json",
-<<<<<<< HEAD
-        "save_hybrid",
-=======
->>>>>>> 242d332c
         "half",
         "dnn",
         "plots",
@@ -282,12 +241,6 @@
         "nms",
         "profile",
         "multi_scale",
-<<<<<<< HEAD
-        "separate_outputs", 
-        "export_hw_optimized", 
-        "uint8_io_dtype",
-=======
->>>>>>> 242d332c
     }
 )
 
@@ -366,11 +319,7 @@
             cfg[k] = str(cfg[k])
     if cfg.get("name") == "model":  # assign model to 'name' arg
         cfg["name"] = str(cfg.get("model", "")).split(".")[0]
-<<<<<<< HEAD
-        LOGGER.warning(f"WARNING ⚠️ 'name=model' automatically updated to 'name={cfg['name']}'.")
-=======
         LOGGER.warning(f"'name=model' automatically updated to 'name={cfg['name']}'.")
->>>>>>> 242d332c
 
     # Type and Value checks
     check_cfg(cfg)
@@ -491,24 +440,6 @@
         equivalents. It also handles value conversions where necessary, such as inverting boolean values for
         'hide_labels' and 'hide_conf'.
     """
-<<<<<<< HEAD
-    for key in custom.copy().keys():
-        if key == "boxes":
-            deprecation_warn(key, "show_boxes")
-            custom["show_boxes"] = custom.pop("boxes")
-        if key == "hide_labels":
-            deprecation_warn(key, "show_labels")
-            custom["show_labels"] = custom.pop("hide_labels") == "False"
-        if key == "hide_conf":
-            deprecation_warn(key, "show_conf")
-            custom["show_conf"] = custom.pop("hide_conf") == "False"
-        if key == "line_thickness":
-            deprecation_warn(key, "line_width")
-            custom["line_width"] = custom.pop("line_thickness")
-        if key == "label_smoothing":
-            deprecation_warn(key)
-            custom.pop("label_smoothing")
-=======
     deprecated_mappings = {
         "boxes": ("show_boxes", lambda v: v),
         "hide_labels": ("show_labels", lambda v: not bool(v)),
@@ -528,7 +459,6 @@
             continue
         deprecation_warn(key)
         custom.pop(key)
->>>>>>> 242d332c
 
     return custom
 
@@ -578,35 +508,20 @@
     Merges arguments around isolated '=' in a list of strings and joins fragments with brackets.
 
     This function handles the following cases:
-<<<<<<< HEAD
-    1. ['arg', '=', 'val'] becomes ['arg=val']
-    2. ['arg=', 'val'] becomes ['arg=val']
-    3. ['arg', '=val'] becomes ['arg=val']
-    4. Joins fragments with brackets, e.g., ['imgsz=[3,', '640,', '640]'] becomes ['imgsz=[3,640,640]']
-=======
         1. ['arg', '=', 'val'] becomes ['arg=val']
         2. ['arg=', 'val'] becomes ['arg=val']
         3. ['arg', '=val'] becomes ['arg=val']
         4. Joins fragments with brackets, e.g., ['imgsz=[3,', '640,', '640]'] becomes ['imgsz=[3,640,640]']
->>>>>>> 242d332c
 
     Args:
         args (List[str]): A list of strings where each element represents an argument or fragment.
 
     Returns:
-<<<<<<< HEAD
-        List[str]: A list of strings where the arguments around isolated '=' are merged and fragments with brackets are joined.
-
-    Examples:
-        >>> args = ["arg1", "=", "value", "arg2=", "value2", "arg3", "=value3", "imgsz=[3,", "640,", "640]"]
-        >>> merge_and_join_args(args)
-=======
         (List[str]): A list of strings where the arguments around isolated '=' are merged and fragments with brackets are joined.
 
     Examples:
         >>> args = ["arg1", "=", "value", "arg2=", "value2", "arg3", "=value3", "imgsz=[3,", "640,", "640]"]
         >>> merge_equals_args(args)
->>>>>>> 242d332c
         ['arg1=value', 'arg2=value2', 'arg3=value3', 'imgsz=[3,640,640]']
     """
     new_args = []
@@ -659,13 +574,7 @@
             or 'logout'. For 'login', an optional second argument can be the API key.
 
     Examples:
-<<<<<<< HEAD
-        ```bash
-        yolo login YOUR_API_KEY
-        ```
-=======
         $ yolo login YOUR_API_KEY
->>>>>>> 242d332c
 
     Notes:
         - The function imports the 'hub' module from ultralytics to perform login and logout operations.
@@ -732,119 +641,10 @@
         args (List[str]): Command-line arguments for configuring and running the Ultralytics YOLO
             solutions: https://docs.ultralytics.com/solutions/, It can include solution name, source,
             and other configuration parameters.
-<<<<<<< HEAD
-
-    Returns:
-        None: The function processes video frames and saves the output but doesn't return any value.
-=======
->>>>>>> 242d332c
 
     Examples:
         Run people counting solution with default settings:
         >>> handle_yolo_solutions(["count"])
-<<<<<<< HEAD
-
-        Run analytics with custom configuration:
-        >>> handle_yolo_solutions(["analytics", "conf=0.25", "source=path/to/video/file.mp4"])
-
-        Run inference with custom configuration, requires Streamlit version 1.29.0 or higher.
-        >>> handle_yolo_solutions(["inference", "model=yolo11n.pt"])
-
-    Notes:
-        - Default configurations are merged from DEFAULT_SOL_DICT and DEFAULT_CFG_DICT
-        - Arguments can be provided in the format 'key=value' or as boolean flags
-        - Available solutions are defined in SOLUTION_MAP with their respective classes and methods
-        - If an invalid solution is provided, defaults to 'count' solution
-        - Output videos are saved in 'runs/solution/{solution_name}' directory
-        - For 'analytics' solution, frame numbers are tracked for generating analytical graphs
-        - Video processing can be interrupted by pressing 'q'
-        - Processes video frames sequentially and saves output in .avi format
-        - If no source is specified, downloads and uses a default sample video\
-        - The inference solution will be launched using the 'streamlit run' command.
-        - The Streamlit app file is located in the Ultralytics package directory.
-    """
-    full_args_dict = {**DEFAULT_SOL_DICT, **DEFAULT_CFG_DICT}  # arguments dictionary
-    overrides = {}
-
-    # check dictionary alignment
-    for arg in merge_equals_args(args):
-        arg = arg.lstrip("-").rstrip(",")
-        if "=" in arg:
-            try:
-                k, v = parse_key_value_pair(arg)
-                overrides[k] = v
-            except (NameError, SyntaxError, ValueError, AssertionError) as e:
-                check_dict_alignment(full_args_dict, {arg: ""}, e)
-        elif arg in full_args_dict and isinstance(full_args_dict.get(arg), bool):
-            overrides[arg] = True
-    check_dict_alignment(full_args_dict, overrides)  # dict alignment
-
-    # Get solution name
-    if args and args[0] in SOLUTION_MAP:
-        if args[0] != "help":
-            s_n = args.pop(0)  # Extract the solution name directly
-        else:
-            LOGGER.info(SOLUTIONS_HELP_MSG)
-    else:
-        LOGGER.warning(
-            f"⚠️ No valid solution provided. Using default 'count'. Available: {', '.join(SOLUTION_MAP.keys())}"
-        )
-        s_n = "count"  # Default solution if none provided
-
-    if args and args[0] == "help":  # Add check for return if user call `yolo solutions help`
-        return
-
-    if s_n == "inference":
-        checks.check_requirements("streamlit>=1.29.0")
-        LOGGER.info("💡 Loading Ultralytics live inference app...")
-        subprocess.run(
-            [  # Run subprocess with Streamlit custom argument
-                "streamlit",
-                "run",
-                str(ROOT / "solutions/streamlit_inference.py"),
-                "--server.headless",
-                "true",
-                overrides.pop("model", "yolo11n.pt"),
-            ]
-        )
-    else:
-        cls, method = SOLUTION_MAP[s_n]  # solution class name, method name and default source
-
-        from ultralytics import solutions  # import ultralytics solutions
-
-        solution = getattr(solutions, cls)(IS_CLI=True, **overrides)  # get solution class i.e ObjectCounter
-        process = getattr(
-            solution, method
-        )  # get specific function of class for processing i.e, count from ObjectCounter
-
-        cap = cv2.VideoCapture(solution.CFG["source"])  # read the video file
-
-        # extract width, height and fps of the video file, create save directory and initialize video writer
-        import os  # for directory creation
-        from pathlib import Path
-
-        from ultralytics.utils.files import increment_path  # for output directory path update
-
-        w, h, fps = (int(cap.get(x)) for x in (cv2.CAP_PROP_FRAME_WIDTH, cv2.CAP_PROP_FRAME_HEIGHT, cv2.CAP_PROP_FPS))
-        if s_n == "analytics":  # analytical graphs follow fixed shape for output i.e w=1920, h=1080
-            w, h = 1920, 1080
-        save_dir = increment_path(Path("runs") / "solutions" / "exp", exist_ok=False)
-        save_dir.mkdir(parents=True, exist_ok=True)  # create the output directory
-        vw = cv2.VideoWriter(os.path.join(save_dir, "solution.avi"), cv2.VideoWriter_fourcc(*"mp4v"), fps, (w, h))
-
-        try:  # Process video frames
-            f_n = 0  # frame number, required for analytical graphs
-            while cap.isOpened():
-                success, frame = cap.read()
-                if not success:
-                    break
-                frame = process(frame, f_n := f_n + 1) if s_n == "analytics" else process(frame)
-                vw.write(frame)
-                if cv2.waitKey(1) & 0xFF == ord("q"):
-                    break
-        finally:
-            cap.release()
-=======
 
         Run analytics with custom configuration:
         >>> handle_yolo_solutions(["analytics", "conf=0.25", "source=path/to/video.mp4"])
@@ -865,7 +665,6 @@
         - The Streamlit app file is located in the Ultralytics package directory.
     """
     from ultralytics.solutions.config import SolutionConfig
->>>>>>> 242d332c
 
     full_args_dict = vars(SolutionConfig())  # arguments dictionary
     overrides = {}
@@ -1125,11 +924,7 @@
         if task not in TASKS:
             if task == "track":
                 LOGGER.warning(
-<<<<<<< HEAD
-                    "WARNING ⚠️ invalid 'task=track', setting 'task=detect' and 'mode=track'. Valid tasks are {TASKS}.\n{CLI_HELP_MSG}."
-=======
                     "invalid 'task=track', setting 'task=detect' and 'mode=track'. Valid tasks are {TASKS}.\n{CLI_HELP_MSG}."
->>>>>>> 242d332c
                 )
                 task, mode = "detect", "track"
             else:
@@ -1177,11 +972,7 @@
         overrides["source"] = (
             "https://ultralytics.com/images/boats.jpg" if task == "obb" else DEFAULT_CFG.source or ASSETS
         )
-<<<<<<< HEAD
-        LOGGER.warning(f"WARNING ⚠️ 'source' argument is missing. Using default 'source={overrides['source']}'.")
-=======
         LOGGER.warning(f"'source' argument is missing. Using default 'source={overrides['source']}'.")
->>>>>>> 242d332c
     elif mode in {"train", "val"}:
         if "data" not in overrides and "resume" not in overrides:
             overrides["data"] = DEFAULT_CFG.data or TASK2DATA.get(task or DEFAULT_CFG.task, DEFAULT_CFG.data)
