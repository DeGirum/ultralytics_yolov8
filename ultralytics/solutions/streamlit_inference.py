# Ultralytics 🚀 AGPL-3.0 License - https://ultralytics.com/license

import io
from typing import Any

import cv2

from ultralytics import YOLO
from ultralytics.utils import LOGGER
from ultralytics.utils.checks import check_requirements
from ultralytics.utils.downloads import GITHUB_ASSETS_STEMS


class Inference:
    """
<<<<<<< HEAD
    A class to perform object detection, image classification, image segmentation and pose estimation inference using
    Streamlit and Ultralytics YOLO models. It provides the functionalities such as loading models, configuring settings,
    uploading video files, and performing real-time inference.

    Attributes:
        st (module): Streamlit module for UI creation.
        temp_dict (dict): Temporary dictionary to store the model path.
        model_path (str): Path to the loaded model.
        model (YOLO): The YOLO model instance.
        source (str): Selected video source.
        enable_trk (str): Enable tracking option.
        conf (float): Confidence threshold.
        iou (float): IoU threshold for non-max suppression.
        vid_file_name (str): Name of the uploaded video file.
        selected_ind (list): List of selected class indices.
=======
    A class to perform object detection, image classification, image segmentation and pose estimation inference.

    This class provides functionalities for loading models, configuring settings, uploading video files, and performing
    real-time inference using Streamlit and Ultralytics YOLO models.

    Attributes:
        st (module): Streamlit module for UI creation.
        temp_dict (dict): Temporary dictionary to store the model path and other configuration.
        model_path (str): Path to the loaded model.
        model (YOLO): The YOLO model instance.
        source (str): Selected video source (webcam or video file).
        enable_trk (str): Enable tracking option ("Yes" or "No").
        conf (float): Confidence threshold for detection.
        iou (float): IoU threshold for non-maximum suppression.
        org_frame (Any): Container for the original frame to be displayed.
        ann_frame (Any): Container for the annotated frame to be displayed.
        vid_file_name (str | int): Name of the uploaded video file or webcam index.
        selected_ind (List[int]): List of selected class indices for detection.
>>>>>>> 242d332c

    Methods:
        web_ui: Sets up the Streamlit web interface with custom HTML elements.
        sidebar: Configures the Streamlit sidebar for model and inference settings.
        source_upload: Handles video file uploads through the Streamlit interface.
        configure: Configures the model and loads selected classes for inference.
        inference: Performs real-time object detection inference.

    Examples:
<<<<<<< HEAD
        >>> inf = solutions.Inference(model="path/to/model.pt")  # Model is not necessary argument.
=======
        >>> inf = Inference(model="path/to/model.pt")  # Model is an optional argument
>>>>>>> 242d332c
        >>> inf.inference()
    """

    def __init__(self, **kwargs: Any):
        """
<<<<<<< HEAD
        Initializes the Inference class, checking Streamlit requirements and setting up the model path.
=======
        Initialize the Inference class, checking Streamlit requirements and setting up the model path.
>>>>>>> 242d332c

        Args:
            **kwargs (Any): Additional keyword arguments for model configuration.
        """
        check_requirements("streamlit>=1.29.0")  # scope imports for faster ultralytics package load speeds
        import streamlit as st

<<<<<<< HEAD
        self.st = st  # Reference to the Streamlit class instance
        self.source = None  # Placeholder for video or webcam source details
        self.enable_trk = False  # Flag to toggle object tracking
        self.conf = 0.25  # Confidence threshold for detection
        self.iou = 0.45  # Intersection-over-Union (IoU) threshold for non-maximum suppression
        self.org_frame = None  # Container for the original frame to be displayed
        self.ann_frame = None  # Container for the annotated frame to be displayed
        self.vid_file_name = None  # Holds the name of the video file
        self.selected_ind = []  # List of selected classes for detection or tracking
        self.model = None  # Container for the loaded model instance

        self.temp_dict = {"model": None, **kwargs}
        self.model_path = None  # Store model file name with path
=======
        self.st = st  # Reference to the Streamlit module
        self.source = None  # Video source selection (webcam or video file)
        self.enable_trk = False  # Flag to toggle object tracking
        self.conf = 0.25  # Confidence threshold for detection
        self.iou = 0.45  # Intersection-over-Union (IoU) threshold for non-maximum suppression
        self.org_frame = None  # Container for the original frame display
        self.ann_frame = None  # Container for the annotated frame display
        self.vid_file_name = None  # Video file name or webcam index
        self.selected_ind = []  # List of selected class indices for detection
        self.model = None  # YOLO model instance

        self.temp_dict = {"model": None, **kwargs}
        self.model_path = None  # Model file path
>>>>>>> 242d332c
        if self.temp_dict["model"] is not None:
            self.model_path = self.temp_dict["model"]

        LOGGER.info(f"Ultralytics Solutions: ✅ {self.temp_dict}")

    def web_ui(self):
        """Sets up the Streamlit web interface with custom HTML elements."""
        menu_style_cfg = """<style>MainMenu {visibility: hidden;}</style>"""  # Hide main menu style

        # Main title of streamlit application
        main_title_cfg = """<div><h1 style="color:#FF64DA; text-align:center; font-size:40px; margin-top:-50px;
        font-family: 'Archivo', sans-serif; margin-bottom:20px;">Ultralytics YOLO Streamlit Application</h1></div>"""

        # Subtitle of streamlit application
        sub_title_cfg = """<div><h4 style="color:#042AFF; text-align:center; font-family: 'Archivo', sans-serif; 
        margin-top:-15px; margin-bottom:50px;">Experience real-time object detection on your webcam with the power 
        of Ultralytics YOLO! 🚀</h4></div>"""

        # Set html page configuration and append custom HTML
        self.st.set_page_config(page_title="Ultralytics Streamlit App", layout="wide")
        self.st.markdown(menu_style_cfg, unsafe_allow_html=True)
        self.st.markdown(main_title_cfg, unsafe_allow_html=True)
        self.st.markdown(sub_title_cfg, unsafe_allow_html=True)

    def sidebar(self):
<<<<<<< HEAD
        """Configures the Streamlit sidebar for model and inference settings."""
=======
        """Configure the Streamlit sidebar for model and inference settings."""
>>>>>>> 242d332c
        with self.st.sidebar:  # Add Ultralytics LOGO
            logo = "https://raw.githubusercontent.com/ultralytics/assets/main/logo/Ultralytics_Logotype_Original.svg"
            self.st.image(logo, width=250)

        self.st.sidebar.title("User Configuration")  # Add elements to vertical setting menu
        self.source = self.st.sidebar.selectbox(
            "Video",
            ("webcam", "video"),
        )  # Add source selection dropdown
        self.enable_trk = self.st.sidebar.radio("Enable Tracking", ("Yes", "No"))  # Enable object tracking
        self.conf = float(
            self.st.sidebar.slider("Confidence Threshold", 0.0, 1.0, self.conf, 0.01)
        )  # Slider for confidence
        self.iou = float(self.st.sidebar.slider("IoU Threshold", 0.0, 1.0, self.iou, 0.01))  # Slider for NMS threshold

<<<<<<< HEAD
        col1, col2 = self.st.columns(2)
        self.org_frame = col1.empty()
        self.ann_frame = col2.empty()

    def source_upload(self):
        """Handles video file uploads through the Streamlit interface."""
=======
        col1, col2 = self.st.columns(2)  # Create two columns for displaying frames
        self.org_frame = col1.empty()  # Container for original frame
        self.ann_frame = col2.empty()  # Container for annotated frame

    def source_upload(self):
        """Handle video file uploads through the Streamlit interface."""
>>>>>>> 242d332c
        self.vid_file_name = ""
        if self.source == "video":
            vid_file = self.st.sidebar.file_uploader("Upload Video File", type=["mp4", "mov", "avi", "mkv"])
            if vid_file is not None:
                g = io.BytesIO(vid_file.read())  # BytesIO Object
                with open("ultralytics.mp4", "wb") as out:  # Open temporary file as bytes
                    out.write(g.read())  # Read bytes into file
                self.vid_file_name = "ultralytics.mp4"
        elif self.source == "webcam":
<<<<<<< HEAD
            self.vid_file_name = 0

    def configure(self):
        """Configures the model and loads selected classes for inference."""
=======
            self.vid_file_name = 0  # Use webcam index 0

    def configure(self):
        """Configure the model and load selected classes for inference."""
>>>>>>> 242d332c
        # Add dropdown menu for model selection
        available_models = [x.replace("yolo", "YOLO") for x in GITHUB_ASSETS_STEMS if x.startswith("yolo11")]
        if self.model_path:  # If user provided the custom model, insert model without suffix as *.pt is added later
            available_models.insert(0, self.model_path.split(".pt")[0])
        selected_model = self.st.sidebar.selectbox("Model", available_models)

        with self.st.spinner("Model is downloading..."):
            self.model = YOLO(f"{selected_model.lower()}.pt")  # Load the YOLO model
            class_names = list(self.model.names.values())  # Convert dictionary to list of class names
        self.st.success("Model loaded successfully!")

        # Multiselect box with class names and get indices of selected classes
        selected_classes = self.st.sidebar.multiselect("Classes", class_names, default=class_names[:3])
        self.selected_ind = [class_names.index(option) for option in selected_classes]

        if not isinstance(self.selected_ind, list):  # Ensure selected_options is a list
            self.selected_ind = list(self.selected_ind)

    def inference(self):
<<<<<<< HEAD
        """Performs real-time object detection inference."""
=======
        """Perform real-time object detection inference on video or webcam feed."""
>>>>>>> 242d332c
        self.web_ui()  # Initialize the web interface
        self.sidebar()  # Create the sidebar
        self.source_upload()  # Upload the video source
        self.configure()  # Configure the app

        if self.st.sidebar.button("Start"):
            stop_button = self.st.button("Stop")  # Button to stop the inference
            cap = cv2.VideoCapture(self.vid_file_name)  # Capture the video
            if not cap.isOpened():
<<<<<<< HEAD
                self.st.error("Could not open webcam.")
=======
                self.st.error("Could not open webcam or video source.")
                return

>>>>>>> 242d332c
            while cap.isOpened():
                success, frame = cap.read()
                if not success:
                    self.st.warning("Failed to read frame from webcam. Please verify the webcam is connected properly.")
                    break

<<<<<<< HEAD
                # Store model predictions
=======
                # Process frame with model
>>>>>>> 242d332c
                if self.enable_trk == "Yes":
                    results = self.model.track(
                        frame, conf=self.conf, iou=self.iou, classes=self.selected_ind, persist=True
                    )
                else:
                    results = self.model(frame, conf=self.conf, iou=self.iou, classes=self.selected_ind)
<<<<<<< HEAD
=======

>>>>>>> 242d332c
                annotated_frame = results[0].plot()  # Add annotations on frame

                if stop_button:
                    cap.release()  # Release the capture
                    self.st.stop()  # Stop streamlit app

                self.org_frame.image(frame, channels="BGR")  # Display original frame
                self.ann_frame.image(annotated_frame, channels="BGR")  # Display processed frame

            cap.release()  # Release the capture
<<<<<<< HEAD
        cv2.destroyAllWindows()  # Destroy window
=======
        cv2.destroyAllWindows()  # Destroy all OpenCV windows
>>>>>>> 242d332c


if __name__ == "__main__":
    import sys  # Import the sys module for accessing command-line arguments

    # Check if a model name is provided as a command-line argument
    args = len(sys.argv)
<<<<<<< HEAD
    model = sys.argv[1] if args > 1 else None  # assign first argument as the model name
=======
    model = sys.argv[1] if args > 1 else None  # Assign first argument as the model name if provided
>>>>>>> 242d332c
    # Create an instance of the Inference class and run inference
    Inference(model=model).inference()<|MERGE_RESOLUTION|>--- conflicted
+++ resolved
@@ -13,23 +13,6 @@
 
 class Inference:
     """
-<<<<<<< HEAD
-    A class to perform object detection, image classification, image segmentation and pose estimation inference using
-    Streamlit and Ultralytics YOLO models. It provides the functionalities such as loading models, configuring settings,
-    uploading video files, and performing real-time inference.
-
-    Attributes:
-        st (module): Streamlit module for UI creation.
-        temp_dict (dict): Temporary dictionary to store the model path.
-        model_path (str): Path to the loaded model.
-        model (YOLO): The YOLO model instance.
-        source (str): Selected video source.
-        enable_trk (str): Enable tracking option.
-        conf (float): Confidence threshold.
-        iou (float): IoU threshold for non-max suppression.
-        vid_file_name (str): Name of the uploaded video file.
-        selected_ind (list): List of selected class indices.
-=======
     A class to perform object detection, image classification, image segmentation and pose estimation inference.
 
     This class provides functionalities for loading models, configuring settings, uploading video files, and performing
@@ -48,7 +31,6 @@
         ann_frame (Any): Container for the annotated frame to be displayed.
         vid_file_name (str | int): Name of the uploaded video file or webcam index.
         selected_ind (List[int]): List of selected class indices for detection.
->>>>>>> 242d332c
 
     Methods:
         web_ui: Sets up the Streamlit web interface with custom HTML elements.
@@ -58,21 +40,13 @@
         inference: Performs real-time object detection inference.
 
     Examples:
-<<<<<<< HEAD
-        >>> inf = solutions.Inference(model="path/to/model.pt")  # Model is not necessary argument.
-=======
         >>> inf = Inference(model="path/to/model.pt")  # Model is an optional argument
->>>>>>> 242d332c
         >>> inf.inference()
     """
 
     def __init__(self, **kwargs: Any):
         """
-<<<<<<< HEAD
-        Initializes the Inference class, checking Streamlit requirements and setting up the model path.
-=======
         Initialize the Inference class, checking Streamlit requirements and setting up the model path.
->>>>>>> 242d332c
 
         Args:
             **kwargs (Any): Additional keyword arguments for model configuration.
@@ -80,21 +54,6 @@
         check_requirements("streamlit>=1.29.0")  # scope imports for faster ultralytics package load speeds
         import streamlit as st
 
-<<<<<<< HEAD
-        self.st = st  # Reference to the Streamlit class instance
-        self.source = None  # Placeholder for video or webcam source details
-        self.enable_trk = False  # Flag to toggle object tracking
-        self.conf = 0.25  # Confidence threshold for detection
-        self.iou = 0.45  # Intersection-over-Union (IoU) threshold for non-maximum suppression
-        self.org_frame = None  # Container for the original frame to be displayed
-        self.ann_frame = None  # Container for the annotated frame to be displayed
-        self.vid_file_name = None  # Holds the name of the video file
-        self.selected_ind = []  # List of selected classes for detection or tracking
-        self.model = None  # Container for the loaded model instance
-
-        self.temp_dict = {"model": None, **kwargs}
-        self.model_path = None  # Store model file name with path
-=======
         self.st = st  # Reference to the Streamlit module
         self.source = None  # Video source selection (webcam or video file)
         self.enable_trk = False  # Flag to toggle object tracking
@@ -108,7 +67,6 @@
 
         self.temp_dict = {"model": None, **kwargs}
         self.model_path = None  # Model file path
->>>>>>> 242d332c
         if self.temp_dict["model"] is not None:
             self.model_path = self.temp_dict["model"]
 
@@ -134,11 +92,7 @@
         self.st.markdown(sub_title_cfg, unsafe_allow_html=True)
 
     def sidebar(self):
-<<<<<<< HEAD
-        """Configures the Streamlit sidebar for model and inference settings."""
-=======
         """Configure the Streamlit sidebar for model and inference settings."""
->>>>>>> 242d332c
         with self.st.sidebar:  # Add Ultralytics LOGO
             logo = "https://raw.githubusercontent.com/ultralytics/assets/main/logo/Ultralytics_Logotype_Original.svg"
             self.st.image(logo, width=250)
@@ -154,21 +108,12 @@
         )  # Slider for confidence
         self.iou = float(self.st.sidebar.slider("IoU Threshold", 0.0, 1.0, self.iou, 0.01))  # Slider for NMS threshold
 
-<<<<<<< HEAD
-        col1, col2 = self.st.columns(2)
-        self.org_frame = col1.empty()
-        self.ann_frame = col2.empty()
-
-    def source_upload(self):
-        """Handles video file uploads through the Streamlit interface."""
-=======
         col1, col2 = self.st.columns(2)  # Create two columns for displaying frames
         self.org_frame = col1.empty()  # Container for original frame
         self.ann_frame = col2.empty()  # Container for annotated frame
 
     def source_upload(self):
         """Handle video file uploads through the Streamlit interface."""
->>>>>>> 242d332c
         self.vid_file_name = ""
         if self.source == "video":
             vid_file = self.st.sidebar.file_uploader("Upload Video File", type=["mp4", "mov", "avi", "mkv"])
@@ -178,17 +123,10 @@
                     out.write(g.read())  # Read bytes into file
                 self.vid_file_name = "ultralytics.mp4"
         elif self.source == "webcam":
-<<<<<<< HEAD
-            self.vid_file_name = 0
-
-    def configure(self):
-        """Configures the model and loads selected classes for inference."""
-=======
             self.vid_file_name = 0  # Use webcam index 0
 
     def configure(self):
         """Configure the model and load selected classes for inference."""
->>>>>>> 242d332c
         # Add dropdown menu for model selection
         available_models = [x.replace("yolo", "YOLO") for x in GITHUB_ASSETS_STEMS if x.startswith("yolo11")]
         if self.model_path:  # If user provided the custom model, insert model without suffix as *.pt is added later
@@ -208,11 +146,7 @@
             self.selected_ind = list(self.selected_ind)
 
     def inference(self):
-<<<<<<< HEAD
-        """Performs real-time object detection inference."""
-=======
         """Perform real-time object detection inference on video or webcam feed."""
->>>>>>> 242d332c
         self.web_ui()  # Initialize the web interface
         self.sidebar()  # Create the sidebar
         self.source_upload()  # Upload the video source
@@ -222,34 +156,23 @@
             stop_button = self.st.button("Stop")  # Button to stop the inference
             cap = cv2.VideoCapture(self.vid_file_name)  # Capture the video
             if not cap.isOpened():
-<<<<<<< HEAD
-                self.st.error("Could not open webcam.")
-=======
                 self.st.error("Could not open webcam or video source.")
                 return
 
->>>>>>> 242d332c
             while cap.isOpened():
                 success, frame = cap.read()
                 if not success:
                     self.st.warning("Failed to read frame from webcam. Please verify the webcam is connected properly.")
                     break
 
-<<<<<<< HEAD
-                # Store model predictions
-=======
                 # Process frame with model
->>>>>>> 242d332c
                 if self.enable_trk == "Yes":
                     results = self.model.track(
                         frame, conf=self.conf, iou=self.iou, classes=self.selected_ind, persist=True
                     )
                 else:
                     results = self.model(frame, conf=self.conf, iou=self.iou, classes=self.selected_ind)
-<<<<<<< HEAD
-=======
 
->>>>>>> 242d332c
                 annotated_frame = results[0].plot()  # Add annotations on frame
 
                 if stop_button:
@@ -260,11 +183,7 @@
                 self.ann_frame.image(annotated_frame, channels="BGR")  # Display processed frame
 
             cap.release()  # Release the capture
-<<<<<<< HEAD
-        cv2.destroyAllWindows()  # Destroy window
-=======
         cv2.destroyAllWindows()  # Destroy all OpenCV windows
->>>>>>> 242d332c
 
 
 if __name__ == "__main__":
@@ -272,10 +191,6 @@
 
     # Check if a model name is provided as a command-line argument
     args = len(sys.argv)
-<<<<<<< HEAD
-    model = sys.argv[1] if args > 1 else None  # assign first argument as the model name
-=======
     model = sys.argv[1] if args > 1 else None  # Assign first argument as the model name if provided
->>>>>>> 242d332c
     # Create an instance of the Inference class and run inference
     Inference(model=model).inference()