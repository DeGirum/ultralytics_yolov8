# Ultralytics 🚀 AGPL-3.0 License - https://ultralytics.com/license

<<<<<<< HEAD
from ultralytics.solutions.solutions import BaseSolution
from ultralytics.utils.plotting import Annotator
=======
from ultralytics.solutions.solutions import BaseSolution, SolutionAnnotator, SolutionResults

>>>>>>> 242d332c

class AIGym(BaseSolution):
    """
    A class to manage gym steps of people in a real-time video stream based on their poses.

<<<<<<< HEAD
class AIGym(BaseSolution):
    """
    A class to manage gym steps of people in a real-time video stream based on their poses.

=======
>>>>>>> 242d332c
    This class extends BaseSolution to monitor workouts using YOLO pose estimation models. It tracks and counts
    repetitions of exercises based on predefined angle thresholds for up and down positions.

    Attributes:
        count (List[int]): Repetition counts for each detected person.
        angle (List[float]): Current angle of the tracked body part for each person.
        stage (List[str]): Current exercise stage ('up', 'down', or '-') for each person.
        initial_stage (str | None): Initial stage of the exercise.
        up_angle (float): Angle threshold for considering the 'up' position of an exercise.
        down_angle (float): Angle threshold for considering the 'down' position of an exercise.
        kpts (List[int]): Indices of keypoints used for angle calculation.
<<<<<<< HEAD
        annotator (Annotator): Object for drawing annotations on the image.

    Methods:
        monitor: Processes a frame to detect poses, calculate angles, and count repetitions.
=======

    Methods:
        process: Processes a frame to detect poses, calculate angles, and count repetitions.
>>>>>>> 242d332c

    Examples:
        >>> gym = AIGym(model="yolo11n-pose.pt")
        >>> image = cv2.imread("gym_scene.jpg")
<<<<<<< HEAD
        >>> processed_image = gym.monitor(image)
=======
        >>> results = gym.process(image)
        >>> processed_image = results.plot_im
>>>>>>> 242d332c
        >>> cv2.imshow("Processed Image", processed_image)
        >>> cv2.waitKey(0)
    """

    def __init__(self, **kwargs):
<<<<<<< HEAD
        """Initializes AIGym for workout monitoring using pose estimation and predefined angles."""
        # Check if the model name ends with '-pose'
        if "model" in kwargs and "-pose" not in kwargs["model"]:
            kwargs["model"] = "yolo11n-pose.pt"
        elif "model" not in kwargs:
            kwargs["model"] = "yolo11n-pose.pt"

        super().__init__(**kwargs)
        self.count = []  # List for counts, necessary where there are multiple objects in frame
        self.angle = []  # List for angle, necessary where there are multiple objects in frame
        self.stage = []  # List for stage, necessary where there are multiple objects in frame

        # Extract details from CFG single time for usage later
        self.initial_stage = None
        self.up_angle = float(self.CFG["up_angle"])  # Pose up predefined angle to consider up pose
        self.down_angle = float(self.CFG["down_angle"])  # Pose down predefined angle to consider down pose
        self.kpts = self.CFG["kpts"]  # User selected kpts of workouts storage for further usage

    def monitor(self, im0):
        """
        Monitors workouts using Ultralytics YOLO Pose Model.

=======
        """
        Initialize AIGym for workout monitoring using pose estimation and predefined angles.

        Args:
            **kwargs (Any): Keyword arguments passed to the parent class constructor.
                model (str): Model name or path, defaults to "yolo11n-pose.pt".
        """
        kwargs["model"] = kwargs.get("model", "yolo11n-pose.pt")
        super().__init__(**kwargs)
        self.count = []  # List for counts, necessary where there are multiple objects in frame
        self.angle = []  # List for angle, necessary where there are multiple objects in frame
        self.stage = []  # List for stage, necessary where there are multiple objects in frame

        # Extract details from CFG single time for usage later
        self.initial_stage = None
        self.up_angle = float(self.CFG["up_angle"])  # Pose up predefined angle to consider up pose
        self.down_angle = float(self.CFG["down_angle"])  # Pose down predefined angle to consider down pose
        self.kpts = self.CFG["kpts"]  # User selected kpts of workouts storage for further usage

    def process(self, im0):
        """
        Monitor workouts using Ultralytics YOLO Pose Model.

>>>>>>> 242d332c
        This function processes an input image to track and analyze human poses for workout monitoring. It uses
        the YOLO Pose model to detect keypoints, estimate angles, and count repetitions based on predefined
        angle thresholds.

        Args:
<<<<<<< HEAD
            im0 (ndarray): Input image for processing.

        Returns:
            (ndarray): Processed image with annotations for workout monitoring.
=======
            im0 (np.ndarray): Input image for processing.

        Returns:
            (SolutionResults): Contains processed image `plot_im`,
                'workout_count' (list of completed reps),
                'workout_stage' (list of current stages),
                'workout_angle' (list of angles), and
                'total_tracks' (total number of tracked individuals).
>>>>>>> 242d332c

        Examples:
            >>> gym = AIGym()
            >>> image = cv2.imread("workout.jpg")
<<<<<<< HEAD
            >>> processed_image = gym.monitor(image)
        """
        # Extract tracks
        tracks = self.model.track(source=im0, persist=True, classes=self.CFG["classes"], **self.track_add_args)[0]

        if tracks.boxes.id is not None:
            # Extract and check keypoints
            if len(tracks) > len(self.count):
=======
            >>> results = gym.process(image)
            >>> processed_image = results.plot_im
        """
        annotator = SolutionAnnotator(im0, line_width=self.line_width)  # Initialize annotator

        self.extract_tracks(im0)  # Extract tracks (bounding boxes, classes, and masks)
        tracks = self.tracks[0]

        if tracks.boxes.id is not None:
            if len(tracks) > len(self.count):  # Add new entries for newly detected people
>>>>>>> 242d332c
                new_human = len(tracks) - len(self.count)
                self.angle += [0] * new_human
                self.count += [0] * new_human
                self.stage += ["-"] * new_human

<<<<<<< HEAD
            # Initialize annotator
            self.annotator = Annotator(im0, line_width=self.line_width)

=======
>>>>>>> 242d332c
            # Enumerate over keypoints
            for ind, k in enumerate(reversed(tracks.keypoints.data)):
                # Get keypoints and estimate the angle
                kpts = [k[int(self.kpts[i])].cpu() for i in range(3)]
<<<<<<< HEAD
                self.angle[ind] = self.annotator.estimate_pose_angle(*kpts)
                im0 = self.annotator.draw_specific_points(k, self.kpts, radius=self.line_width * 3)
=======
                self.angle[ind] = annotator.estimate_pose_angle(*kpts)
                annotator.draw_specific_kpts(k, self.kpts, radius=self.line_width * 3)
>>>>>>> 242d332c

                # Determine stage and count logic based on angle thresholds
                if self.angle[ind] < self.down_angle:
                    if self.stage[ind] == "up":
                        self.count[ind] += 1
                    self.stage[ind] = "down"
                elif self.angle[ind] > self.up_angle:
                    self.stage[ind] = "up"

                # Display angle, count, and stage text
<<<<<<< HEAD
                self.annotator.plot_angle_and_count_and_stage(
                    angle_text=self.angle[ind],  # angle text for display
                    count_text=self.count[ind],  # count text for workouts
                    stage_text=self.stage[ind],  # stage position text
                    center_kpt=k[int(self.kpts[1])],  # center keypoint for display
                )

        self.display_output(im0)  # Display output image, if environment support display
        return im0  # return an image for writing or further usage
=======
                if self.show_labels:
                    annotator.plot_angle_and_count_and_stage(
                        angle_text=self.angle[ind],  # angle text for display
                        count_text=self.count[ind],  # count text for workouts
                        stage_text=self.stage[ind],  # stage position text
                        center_kpt=k[int(self.kpts[1])],  # center keypoint for display
                    )
        plot_im = annotator.result()
        self.display_output(plot_im)  # Display output image, if environment support display

        # Return SolutionResults
        return SolutionResults(
            plot_im=plot_im,
            workout_count=self.count,
            workout_stage=self.stage,
            workout_angle=self.angle,
            total_tracks=len(self.track_ids),
        )
>>>>>>> 242d332c
<|MERGE_RESOLUTION|>--- conflicted
+++ resolved
@@ -1,24 +1,12 @@
 # Ultralytics 🚀 AGPL-3.0 License - https://ultralytics.com/license
 
-<<<<<<< HEAD
-from ultralytics.solutions.solutions import BaseSolution
-from ultralytics.utils.plotting import Annotator
-=======
 from ultralytics.solutions.solutions import BaseSolution, SolutionAnnotator, SolutionResults
 
->>>>>>> 242d332c
 
 class AIGym(BaseSolution):
     """
     A class to manage gym steps of people in a real-time video stream based on their poses.
 
-<<<<<<< HEAD
-class AIGym(BaseSolution):
-    """
-    A class to manage gym steps of people in a real-time video stream based on their poses.
-
-=======
->>>>>>> 242d332c
     This class extends BaseSolution to monitor workouts using YOLO pose estimation models. It tracks and counts
     repetitions of exercises based on predefined angle thresholds for up and down positions.
 
@@ -30,55 +18,20 @@
         up_angle (float): Angle threshold for considering the 'up' position of an exercise.
         down_angle (float): Angle threshold for considering the 'down' position of an exercise.
         kpts (List[int]): Indices of keypoints used for angle calculation.
-<<<<<<< HEAD
-        annotator (Annotator): Object for drawing annotations on the image.
-
-    Methods:
-        monitor: Processes a frame to detect poses, calculate angles, and count repetitions.
-=======
 
     Methods:
         process: Processes a frame to detect poses, calculate angles, and count repetitions.
->>>>>>> 242d332c
 
     Examples:
         >>> gym = AIGym(model="yolo11n-pose.pt")
         >>> image = cv2.imread("gym_scene.jpg")
-<<<<<<< HEAD
-        >>> processed_image = gym.monitor(image)
-=======
         >>> results = gym.process(image)
         >>> processed_image = results.plot_im
->>>>>>> 242d332c
         >>> cv2.imshow("Processed Image", processed_image)
         >>> cv2.waitKey(0)
     """
 
     def __init__(self, **kwargs):
-<<<<<<< HEAD
-        """Initializes AIGym for workout monitoring using pose estimation and predefined angles."""
-        # Check if the model name ends with '-pose'
-        if "model" in kwargs and "-pose" not in kwargs["model"]:
-            kwargs["model"] = "yolo11n-pose.pt"
-        elif "model" not in kwargs:
-            kwargs["model"] = "yolo11n-pose.pt"
-
-        super().__init__(**kwargs)
-        self.count = []  # List for counts, necessary where there are multiple objects in frame
-        self.angle = []  # List for angle, necessary where there are multiple objects in frame
-        self.stage = []  # List for stage, necessary where there are multiple objects in frame
-
-        # Extract details from CFG single time for usage later
-        self.initial_stage = None
-        self.up_angle = float(self.CFG["up_angle"])  # Pose up predefined angle to consider up pose
-        self.down_angle = float(self.CFG["down_angle"])  # Pose down predefined angle to consider down pose
-        self.kpts = self.CFG["kpts"]  # User selected kpts of workouts storage for further usage
-
-    def monitor(self, im0):
-        """
-        Monitors workouts using Ultralytics YOLO Pose Model.
-
-=======
         """
         Initialize AIGym for workout monitoring using pose estimation and predefined angles.
 
@@ -102,18 +55,11 @@
         """
         Monitor workouts using Ultralytics YOLO Pose Model.
 
->>>>>>> 242d332c
         This function processes an input image to track and analyze human poses for workout monitoring. It uses
         the YOLO Pose model to detect keypoints, estimate angles, and count repetitions based on predefined
         angle thresholds.
 
         Args:
-<<<<<<< HEAD
-            im0 (ndarray): Input image for processing.
-
-        Returns:
-            (ndarray): Processed image with annotations for workout monitoring.
-=======
             im0 (np.ndarray): Input image for processing.
 
         Returns:
@@ -122,21 +68,10 @@
                 'workout_stage' (list of current stages),
                 'workout_angle' (list of angles), and
                 'total_tracks' (total number of tracked individuals).
->>>>>>> 242d332c
 
         Examples:
             >>> gym = AIGym()
             >>> image = cv2.imread("workout.jpg")
-<<<<<<< HEAD
-            >>> processed_image = gym.monitor(image)
-        """
-        # Extract tracks
-        tracks = self.model.track(source=im0, persist=True, classes=self.CFG["classes"], **self.track_add_args)[0]
-
-        if tracks.boxes.id is not None:
-            # Extract and check keypoints
-            if len(tracks) > len(self.count):
-=======
             >>> results = gym.process(image)
             >>> processed_image = results.plot_im
         """
@@ -147,29 +82,17 @@
 
         if tracks.boxes.id is not None:
             if len(tracks) > len(self.count):  # Add new entries for newly detected people
->>>>>>> 242d332c
                 new_human = len(tracks) - len(self.count)
                 self.angle += [0] * new_human
                 self.count += [0] * new_human
                 self.stage += ["-"] * new_human
 
-<<<<<<< HEAD
-            # Initialize annotator
-            self.annotator = Annotator(im0, line_width=self.line_width)
-
-=======
->>>>>>> 242d332c
             # Enumerate over keypoints
             for ind, k in enumerate(reversed(tracks.keypoints.data)):
                 # Get keypoints and estimate the angle
                 kpts = [k[int(self.kpts[i])].cpu() for i in range(3)]
-<<<<<<< HEAD
-                self.angle[ind] = self.annotator.estimate_pose_angle(*kpts)
-                im0 = self.annotator.draw_specific_points(k, self.kpts, radius=self.line_width * 3)
-=======
                 self.angle[ind] = annotator.estimate_pose_angle(*kpts)
                 annotator.draw_specific_kpts(k, self.kpts, radius=self.line_width * 3)
->>>>>>> 242d332c
 
                 # Determine stage and count logic based on angle thresholds
                 if self.angle[ind] < self.down_angle:
@@ -180,17 +103,6 @@
                     self.stage[ind] = "up"
 
                 # Display angle, count, and stage text
-<<<<<<< HEAD
-                self.annotator.plot_angle_and_count_and_stage(
-                    angle_text=self.angle[ind],  # angle text for display
-                    count_text=self.count[ind],  # count text for workouts
-                    stage_text=self.stage[ind],  # stage position text
-                    center_kpt=k[int(self.kpts[1])],  # center keypoint for display
-                )
-
-        self.display_output(im0)  # Display output image, if environment support display
-        return im0  # return an image for writing or further usage
-=======
                 if self.show_labels:
                     annotator.plot_angle_and_count_and_stage(
                         angle_text=self.angle[ind],  # angle text for display
@@ -208,5 +120,4 @@
             workout_stage=self.stage,
             workout_angle=self.angle,
             total_tracks=len(self.track_ids),
-        )
->>>>>>> 242d332c
+        )