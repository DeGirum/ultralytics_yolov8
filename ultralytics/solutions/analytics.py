--- conflicted
+++ resolved
@@ -4,15 +4,8 @@
 
 import cv2
 import numpy as np
-<<<<<<< HEAD
-from matplotlib.backends.backend_agg import FigureCanvasAgg as FigureCanvas
-from matplotlib.figure import Figure
-
-from ultralytics.solutions.solutions import BaseSolution  # Import a parent class
-=======
 
 from ultralytics.solutions.solutions import BaseSolution, SolutionResults  # Import a parent class
->>>>>>> 242d332c
 
 
 class Analytics(BaseSolution):
@@ -36,13 +29,6 @@
         clswise_count (Dict[str, int]): Dictionary for class-wise object counts.
         fig (Figure): Matplotlib figure object for the chart.
         ax (Axes): Matplotlib axes object for the chart.
-<<<<<<< HEAD
-        canvas (FigureCanvas): Canvas for rendering the chart.
-
-    Methods:
-        process_data: Processes image data and updates the chart.
-        update_graph: Updates the chart with new data points.
-=======
         canvas (FigureCanvasAgg): Canvas for rendering the chart.
         lines (dict): Dictionary to store line objects for area charts.
         color_mapping (Dict[str, str]): Dictionary mapping class labels to colors for consistent visualization.
@@ -50,33 +36,23 @@
     Methods:
         process: Process image data and update the chart.
         update_graph: Update the chart with new data points.
->>>>>>> 242d332c
 
     Examples:
         >>> analytics = Analytics(analytics_type="line")
         >>> frame = cv2.imread("image.jpg")
-<<<<<<< HEAD
-        >>> processed_frame = analytics.process_data(frame, frame_number=1)
-        >>> cv2.imshow("Analytics", processed_frame)
-=======
         >>> results = analytics.process(frame, frame_number=1)
         >>> cv2.imshow("Analytics", results.plot_im)
->>>>>>> 242d332c
     """
 
     def __init__(self, **kwargs):
         """Initialize Analytics class with various chart types for visual data representation."""
         super().__init__(**kwargs)
 
-<<<<<<< HEAD
-        self.type = self.CFG["analytics_type"]  # extract type of analytics
-=======
         import matplotlib.pyplot as plt  # scope for faster 'import ultralytics'
         from matplotlib.backends.backend_agg import FigureCanvasAgg
         from matplotlib.figure import Figure
 
         self.type = self.CFG["analytics_type"]  # type of analytics i.e "line", "pie", "bar" or "area" charts.
->>>>>>> 242d332c
         self.x_label = "Classes" if self.type in {"bar", "pie"} else "Frame#"
         self.y_label = "Total Counts"
 
@@ -86,11 +62,7 @@
         self.title = "Ultralytics Solutions"  # window name
         self.max_points = 45  # maximum points to be drawn on window
         self.fontsize = 25  # text font size for display
-<<<<<<< HEAD
-        figsize = (19.2, 10.8)  # Set output image size 1920 * 1080
-=======
         figsize = self.CFG["figsize"]  # set output image size i.e (12.8, 7.2) -> w = 1280, h = 720
->>>>>>> 242d332c
         self.color_cycle = cycle(["#DD00BA", "#042AFF", "#FF4447", "#7D24FF", "#BD00FF"])
 
         self.total_counts = 0  # count variable for storing total counts i.e. for line
@@ -100,65 +72,29 @@
         if self.type in {"line", "area"}:
             self.lines = {}
             self.fig = Figure(facecolor=self.bg_color, figsize=figsize)
-<<<<<<< HEAD
-            self.canvas = FigureCanvas(self.fig)  # Set common axis properties
-=======
             self.canvas = FigureCanvasAgg(self.fig)  # Set common axis properties
->>>>>>> 242d332c
             self.ax = self.fig.add_subplot(111, facecolor=self.bg_color)
             if self.type == "line":
                 (self.line,) = self.ax.plot([], [], color="cyan", linewidth=self.line_width)
         elif self.type in {"bar", "pie"}:
             # Initialize bar or pie plot
             self.fig, self.ax = plt.subplots(figsize=figsize, facecolor=self.bg_color)
-<<<<<<< HEAD
-            self.canvas = FigureCanvas(self.fig)  # Set common axis properties
-=======
             self.canvas = FigureCanvasAgg(self.fig)  # Set common axis properties
->>>>>>> 242d332c
             self.ax.set_facecolor(self.bg_color)
             self.color_mapping = {}
 
             if self.type == "pie":  # Ensure pie chart is circular
                 self.ax.axis("equal")
 
-<<<<<<< HEAD
-    def process_data(self, im0, frame_number):
-        """
-        Processes image data and runs object tracking to update analytics charts.
-=======
     def process(self, im0, frame_number):
         """
         Process image data and run object tracking to update analytics charts.
->>>>>>> 242d332c
 
         Args:
             im0 (np.ndarray): Input image for processing.
             frame_number (int): Video frame number for plotting the data.
 
         Returns:
-<<<<<<< HEAD
-            (np.ndarray): Processed image with updated analytics chart.
-
-        Raises:
-            ModuleNotFoundError: If an unsupported chart type is specified.
-
-        Examples:
-            >>> analytics = Analytics(analytics_type="line")
-            >>> frame = np.zeros((480, 640, 3), dtype=np.uint8)
-            >>> processed_frame = analytics.process_data(frame, frame_number=1)
-        """
-        self.extract_tracks(im0)  # Extract tracks
-
-        if self.type == "line":
-            for _ in self.boxes:
-                self.total_counts += 1
-            im0 = self.update_graph(frame_number=frame_number)
-            self.total_counts = 0
-        elif self.type in {"pie", "bar", "area"}:
-            self.clswise_count = {}
-            for box, cls in zip(self.boxes, self.clss):
-=======
             (SolutionResults): Contains processed image `plot_im`, 'total_tracks' (int, total number of tracked objects)
                 and 'classwise_count' (dict, per-class object count).
 
@@ -179,21 +115,10 @@
         elif self.type in {"pie", "bar", "area"}:
             self.clswise_count = {}
             for cls in self.clss:
->>>>>>> 242d332c
                 if self.names[int(cls)] in self.clswise_count:
                     self.clswise_count[self.names[int(cls)]] += 1
                 else:
                     self.clswise_count[self.names[int(cls)]] = 1
-<<<<<<< HEAD
-            im0 = self.update_graph(frame_number=frame_number, count_dict=self.clswise_count, plot=self.type)
-        else:
-            raise ModuleNotFoundError(f"{self.type} chart is not supported ❌")
-        return im0
-
-    def update_graph(self, frame_number, count_dict=None, plot="line"):
-        """
-        Updates the graph with new data for single or multiple classes.
-=======
             plot_im = self.update_graph(frame_number=frame_number, count_dict=self.clswise_count, plot=self.type)
         else:
             raise ModuleNotFoundError(f"{self.type} chart is not supported ❌")
@@ -204,7 +129,6 @@
     def update_graph(self, frame_number, count_dict=None, plot="line"):
         """
         Update the graph with new data for single or multiple classes.
->>>>>>> 242d332c
 
         Args:
             frame_number (int): The current frame number.
@@ -216,17 +140,10 @@
             (np.ndarray): Updated image containing the graph.
 
         Examples:
-<<<<<<< HEAD
-            >>> analytics = Analytics()
-            >>> frame_number = 10
-            >>> count_dict = {"person": 5, "car": 3}
-            >>> updated_image = analytics.update_graph(frame_number, count_dict, plot="bar")
-=======
             >>> analytics = Analytics(analytics_type="bar")
             >>> frame_num = 10
             >>> results_dict = {"person": 5, "car": 3}
             >>> updated_image = analytics.update_graph(frame_num, results_dict, plot="bar")
->>>>>>> 242d332c
         """
         if count_dict is None:
             # Single line update
@@ -304,11 +221,7 @@
                 self.ax.clear()
 
                 # Create pie chart and create legend labels with percentages
-<<<<<<< HEAD
-                wedges, autotexts = self.ax.pie(
-=======
                 wedges, _ = self.ax.pie(
->>>>>>> 242d332c
                     counts, labels=labels, startangle=start_angle, textprops={"color": self.fg_color}, autopct=None
                 )
                 legend_labels = [f"{label} ({percentage:.1f}%)" for label, percentage in zip(labels, percentages)]
