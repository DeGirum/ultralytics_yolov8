--- conflicted
+++ resolved
@@ -1,12 +1,7 @@
 # Ultralytics 🚀 AGPL-3.0 License - https://ultralytics.com/license
 
-<<<<<<< HEAD
-from ultralytics.solutions.solutions import BaseSolution
-from ultralytics.utils.plotting import Annotator, colors
-=======
 from ultralytics.solutions.solutions import BaseSolution, SolutionAnnotator, SolutionResults
 from ultralytics.utils.plotting import colors
->>>>>>> 242d332c
 
 
 class ObjectCounter(BaseSolution):
@@ -29,20 +24,12 @@
         count_objects: Counts objects within a polygonal or linear region.
         store_classwise_counts: Initializes class-wise counts if not already present.
         display_counts: Displays object counts on the frame.
-<<<<<<< HEAD
-        count: Processes input data (frames or object tracks) and updates counts.
-=======
         process: Processes input data (frames or object tracks) and updates counts.
->>>>>>> 242d332c
 
     Examples:
         >>> counter = ObjectCounter()
         >>> frame = cv2.imread("frame.jpg")
-<<<<<<< HEAD
-        >>> processed_frame = counter.count(frame)
-=======
         >>> results = counter.process(frame)
->>>>>>> 242d332c
         >>> print(f"Inward count: {counter.in_count}, Outward count: {counter.out_count}")
     """
 
@@ -54,18 +41,18 @@
         self.out_count = 0  # Counter for objects moving outward
         self.counted_ids = []  # List of IDs of objects that have been counted
         self.classwise_counts = {}  # Dictionary for counts, categorized by object class
-<<<<<<< HEAD
-        self.region_initialized = False  # Bool variable for region initialization
+        self.region_initialized = False  # Flag indicating whether the region has been initialized
 
         self.show_in = self.CFG["show_in"]
         self.show_out = self.CFG["show_out"]
+        self.margin = self.line_width * 2  # Scales the background rectangle size to display counts properly
 
     def count_objects(self, current_centroid, track_id, prev_position, cls):
         """
         Counts objects within a polygonal or linear region based on their tracks.
 
         Args:
-            current_centroid (Tuple[float, float]): Current centroid values in the current frame.
+            current_centroid (Tuple[float, float]): Current centroid coordinates (x, y) in the current frame.
             track_id (int): Unique identifier for the tracked object.
             prev_position (Tuple[float, float]): Last frame position coordinates (x, y) of the track.
             cls (int): Class index for classwise count updates.
@@ -74,10 +61,10 @@
             >>> counter = ObjectCounter()
             >>> track_line = {1: [100, 200], 2: [110, 210], 3: [120, 220]}
             >>> box = [130, 230, 150, 250]
-            >>> track_id = 1
-            >>> prev_position = (120, 220)
-            >>> cls = 0
-            >>> counter.count_objects(current_centroid, track_id, prev_position, cls)
+            >>> track_id_num = 1
+            >>> previous_position = (120, 220)
+            >>> class_to_count = 0  # In COCO model, class 0 = person
+            >>> counter.count_objects((140, 240), track_id_num, previous_position, class_to_count)
         """
         if prev_position is None or track_id in self.counted_ids:
             return
@@ -115,134 +102,6 @@
                     and current_centroid[0] > prev_position[0]
                     or region_width >= region_height
                     and current_centroid[1] > prev_position[1]
-                ):  # Moving right
-                    self.in_count += 1
-                    self.classwise_counts[self.names[cls]]["IN"] += 1
-                else:  # Moving left
-                    self.out_count += 1
-                    self.classwise_counts[self.names[cls]]["OUT"] += 1
-                self.counted_ids.append(track_id)
-
-    def store_classwise_counts(self, cls):
-        """
-        Initialize class-wise counts for a specific object class if not already present.
-
-        Args:
-            cls (int): Class index for classwise count updates.
-
-        This method ensures that the 'classwise_counts' dictionary contains an entry for the specified class,
-        initializing 'IN' and 'OUT' counts to zero if the class is not already present.
-
-        Examples:
-            >>> counter = ObjectCounter()
-            >>> counter.store_classwise_counts(0)  # Initialize counts for class index 0
-            >>> print(counter.classwise_counts)
-            {'person': {'IN': 0, 'OUT': 0}}
-        """
-        if self.names[cls] not in self.classwise_counts:
-            self.classwise_counts[self.names[cls]] = {"IN": 0, "OUT": 0}
-
-    def display_counts(self, im0):
-        """
-        Displays object counts on the input image or frame.
-
-        Args:
-            im0 (numpy.ndarray): The input image or frame to display counts on.
-
-        Examples:
-            >>> counter = ObjectCounter()
-            >>> frame = cv2.imread("image.jpg")
-            >>> counter.display_counts(frame)
-        """
-        labels_dict = {
-            str.capitalize(key): f"{'IN ' + str(value['IN']) if self.show_in else ''} "
-            f"{'OUT ' + str(value['OUT']) if self.show_out else ''}".strip()
-            for key, value in self.classwise_counts.items()
-            if value["IN"] != 0 or value["OUT"] != 0
-        }
-
-        if labels_dict:
-            self.annotator.display_analytics(im0, labels_dict, (104, 31, 17), (255, 255, 255), 10)
-
-    def count(self, im0):
-        """
-        Processes input data (frames or object tracks) and updates object counts.
-
-        This method initializes the counting region, extracts tracks, draws bounding boxes and regions, updates
-        object counts, and displays the results on the input image.
-
-        Args:
-            im0 (numpy.ndarray): The input image or frame to be processed.
-
-        Returns:
-            (numpy.ndarray): The processed image with annotations and count information.
-
-        Examples:
-            >>> counter = ObjectCounter()
-            >>> frame = cv2.imread("path/to/image.jpg")
-            >>> processed_frame = counter.count(frame)
-=======
-        self.region_initialized = False  # Flag indicating whether the region has been initialized
-
-        self.show_in = self.CFG["show_in"]
-        self.show_out = self.CFG["show_out"]
-        self.margin = self.line_width * 2  # Scales the background rectangle size to display counts properly
-
-    def count_objects(self, current_centroid, track_id, prev_position, cls):
-        """
-        Counts objects within a polygonal or linear region based on their tracks.
-
-        Args:
-            current_centroid (Tuple[float, float]): Current centroid coordinates (x, y) in the current frame.
-            track_id (int): Unique identifier for the tracked object.
-            prev_position (Tuple[float, float]): Last frame position coordinates (x, y) of the track.
-            cls (int): Class index for classwise count updates.
-
-        Examples:
-            >>> counter = ObjectCounter()
-            >>> track_line = {1: [100, 200], 2: [110, 210], 3: [120, 220]}
-            >>> box = [130, 230, 150, 250]
-            >>> track_id_num = 1
-            >>> previous_position = (120, 220)
-            >>> class_to_count = 0  # In COCO model, class 0 = person
-            >>> counter.count_objects((140, 240), track_id_num, previous_position, class_to_count)
-        """
-        if prev_position is None or track_id in self.counted_ids:
-            return
-
-        if len(self.region) == 2:  # Linear region (defined as a line segment)
-            line = self.LineString(self.region)  # Check if the line intersects the trajectory of the object
-            if line.intersects(self.LineString([prev_position, current_centroid])):
-                # Determine orientation of the region (vertical or horizontal)
-                if abs(self.region[0][0] - self.region[1][0]) < abs(self.region[0][1] - self.region[1][1]):
-                    # Vertical region: Compare x-coordinates to determine direction
-                    if current_centroid[0] > prev_position[0]:  # Moving right
-                        self.in_count += 1
-                        self.classwise_counts[self.names[cls]]["IN"] += 1
-                    else:  # Moving left
-                        self.out_count += 1
-                        self.classwise_counts[self.names[cls]]["OUT"] += 1
-                # Horizontal region: Compare y-coordinates to determine direction
-                elif current_centroid[1] > prev_position[1]:  # Moving downward
-                    self.in_count += 1
-                    self.classwise_counts[self.names[cls]]["IN"] += 1
-                else:  # Moving upward
-                    self.out_count += 1
-                    self.classwise_counts[self.names[cls]]["OUT"] += 1
-                self.counted_ids.append(track_id)
-
-        elif len(self.region) > 2:  # Polygonal region
-            polygon = self.Polygon(self.region)
-            if polygon.contains(self.Point(current_centroid)):
-                # Determine motion direction for vertical or horizontal polygons
-                region_width = max(p[0] for p in self.region) - min(p[0] for p in self.region)
-                region_height = max(p[1] for p in self.region) - min(p[1] for p in self.region)
-
-                if (
-                    region_width < region_height
-                    and current_centroid[0] > prev_position[0]
-                    or region_width >= region_height
-                    and current_centroid[1] > prev_position[1]
                 ):  # Moving right or downward
                     self.in_count += 1
                     self.classwise_counts[self.names[cls]]["IN"] += 1
@@ -307,39 +166,19 @@
             >>> counter = ObjectCounter()
             >>> frame = cv2.imread("path/to/image.jpg")
             >>> results = counter.process(frame)
->>>>>>> 242d332c
         """
         if not self.region_initialized:
             self.initialize_region()
             self.region_initialized = True
 
-<<<<<<< HEAD
-        self.annotator = Annotator(im0, line_width=self.line_width)  # Initialize annotator
-        self.extract_tracks(im0)  # Extract tracks
-=======
         self.extract_tracks(im0)  # Extract tracks
         self.annotator = SolutionAnnotator(im0, line_width=self.line_width)  # Initialize annotator
->>>>>>> 242d332c
 
         self.annotator.draw_region(
             reg_pts=self.region, color=(104, 0, 123), thickness=self.line_width * 2
         )  # Draw region
 
         # Iterate over bounding boxes, track ids and classes index
-<<<<<<< HEAD
-        for box, track_id, cls in zip(self.boxes, self.track_ids, self.clss):
-            # Draw bounding box and counting region
-            self.annotator.box_label(box, label=self.names[cls], color=colors(cls, True))
-            self.store_tracking_history(track_id, box)  # Store track history
-            self.store_classwise_counts(cls)  # store classwise counts in dict
-
-            # Draw tracks of objects
-            self.annotator.draw_centroid_and_tracks(
-                self.track_line, color=colors(int(cls), True), track_thickness=self.line_width
-            )
-            current_centroid = ((box[0] + box[2]) / 2, (box[1] + box[3]) / 2)
-            # store previous position of track for object counting
-=======
         for box, track_id, cls, conf in zip(self.boxes, self.track_ids, self.clss, self.confs):
             # Draw bounding box and counting region
             self.annotator.box_label(box, label=self.adjust_box_label(cls, conf, track_id), color=colors(cls, True))
@@ -348,18 +187,11 @@
 
             current_centroid = ((box[0] + box[2]) / 2, (box[1] + box[3]) / 2)
             # Store previous position of track for object counting
->>>>>>> 242d332c
             prev_position = None
             if len(self.track_history[track_id]) > 1:
                 prev_position = self.track_history[track_id][-2]
             self.count_objects(current_centroid, track_id, prev_position, cls)  # Perform object counting
 
-<<<<<<< HEAD
-        self.display_counts(im0)  # Display the counts on the frame
-        self.display_output(im0)  # display output with base class function
-
-        return im0  # return output image for more usage
-=======
         plot_im = self.annotator.result()
         self.display_counts(plot_im)  # Display the counts on the frame
         self.display_output(plot_im)  # Display output with base class function
@@ -371,5 +203,4 @@
             out_count=self.out_count,
             classwise_count=self.classwise_counts,
             total_tracks=len(self.track_ids),
-        )
->>>>>>> 242d332c
+        )