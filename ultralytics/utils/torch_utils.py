# Ultralytics 🚀 AGPL-3.0 License - https://ultralytics.com/license

import gc
import math
import os
import random
import time
from contextlib import contextmanager
from copy import deepcopy
from datetime import datetime
from pathlib import Path
from typing import Union

import numpy as np
import thop
import torch
import torch.distributed as dist
import torch.nn as nn
import torch.nn.functional as F

from ultralytics import __version__
from ultralytics.utils import (
    DEFAULT_CFG_DICT,
    DEFAULT_CFG_KEYS,
    LOGGER,
    NUM_THREADS,
    PYTHON_VERSION,
    TORCHVISION_VERSION,
    WINDOWS,
    colorstr,
)
from ultralytics.utils.checks import check_version

# Version checks (all default to version>=min_version)
TORCH_1_9 = check_version(torch.__version__, "1.9.0")
TORCH_1_13 = check_version(torch.__version__, "1.13.0")
TORCH_2_0 = check_version(torch.__version__, "2.0.0")
TORCH_2_4 = check_version(torch.__version__, "2.4.0")
TORCHVISION_0_10 = check_version(TORCHVISION_VERSION, "0.10.0")
TORCHVISION_0_11 = check_version(TORCHVISION_VERSION, "0.11.0")
TORCHVISION_0_13 = check_version(TORCHVISION_VERSION, "0.13.0")
TORCHVISION_0_18 = check_version(TORCHVISION_VERSION, "0.18.0")
if WINDOWS and check_version(torch.__version__, "==2.4.0"):  # reject version 2.4.0 on Windows
    LOGGER.warning(
        "Known issue with torch==2.4.0 on Windows with CPU, recommend upgrading to torch>=2.4.1 to resolve "
        "https://github.com/ultralytics/ultralytics/issues/15049"
    )


@contextmanager
def torch_distributed_zero_first(local_rank: int):
    """Ensures all processes in distributed training wait for the local master (rank 0) to complete a task first."""
    initialized = dist.is_available() and dist.is_initialized()
    use_ids = initialized and dist.get_backend() == "nccl"

    if initialized and local_rank not in {-1, 0}:
        dist.barrier(device_ids=[local_rank]) if use_ids else dist.barrier()
    yield
    if initialized and local_rank == 0:
        dist.barrier(device_ids=[local_rank]) if use_ids else dist.barrier()


def smart_inference_mode():
    """Applies torch.inference_mode() decorator if torch>=1.9.0 else torch.no_grad() decorator."""

    def decorate(fn):
        """Applies appropriate torch decorator for inference mode based on torch version."""
        if TORCH_1_9 and torch.is_inference_mode_enabled():
            return fn  # already in inference_mode, act as a pass-through
        else:
            return (torch.inference_mode if TORCH_1_9 else torch.no_grad)()(fn)

    return decorate


def autocast(enabled: bool, device: str = "cuda"):
    """
    Get the appropriate autocast context manager based on PyTorch version and AMP setting.

    This function returns a context manager for automatic mixed precision (AMP) training that is compatible with both
    older and newer versions of PyTorch. It handles the differences in the autocast API between PyTorch versions.

    Args:
        enabled (bool): Whether to enable automatic mixed precision.
        device (str, optional): The device to use for autocast. Defaults to 'cuda'.

    Returns:
        (torch.amp.autocast): The appropriate autocast context manager.

    Notes:
        - For PyTorch versions 1.13 and newer, it uses `torch.amp.autocast`.
        - For older versions, it uses `torch.cuda.autocast`.

    Examples:
        >>> with autocast(enabled=True):
        ...     # Your mixed precision operations here
        ...     pass
    """
    if TORCH_1_13:
        return torch.amp.autocast(device, enabled=enabled)
    else:
        return torch.cuda.amp.autocast(enabled)


def get_cpu_info():
    """Return a string with system CPU information, i.e. 'Apple M2'."""
    from ultralytics.utils import PERSISTENT_CACHE  # avoid circular import error

    if "cpu_info" not in PERSISTENT_CACHE:
        try:
            import cpuinfo  # pip install py-cpuinfo

            k = "brand_raw", "hardware_raw", "arch_string_raw"  # keys sorted by preference
            info = cpuinfo.get_cpu_info()  # info dict
            string = info.get(k[0] if k[0] in info else k[1] if k[1] in info else k[2], "unknown")
            PERSISTENT_CACHE["cpu_info"] = string.replace("(R)", "").replace("CPU ", "").replace("@ ", "")
        except Exception:
            pass
    return PERSISTENT_CACHE.get("cpu_info", "unknown")


def get_gpu_info(index):
    """Return a string with system GPU information, i.e. 'Tesla T4, 15102MiB'."""
    properties = torch.cuda.get_device_properties(index)
    return f"{properties.name}, {properties.total_memory / (1 << 20):.0f}MiB"


def select_device(device="", batch=0, newline=False, verbose=True):
    """
    Select the appropriate PyTorch device based on the provided arguments.

    The function takes a string specifying the device or a torch.device object and returns a torch.device object
    representing the selected device. The function also validates the number of available devices and raises an
    exception if the requested device(s) are not available.

    Args:
        device (str | torch.device, optional): Device string or torch.device object.
            Options are 'None', 'cpu', or 'cuda', or '0' or '0,1,2,3'. Defaults to an empty string, which auto-selects
            the first available GPU, or CPU if no GPU is available.
        batch (int, optional): Batch size being used in your model. Defaults to 0.
        newline (bool, optional): If True, adds a newline at the end of the log string. Defaults to False.
        verbose (bool, optional): If True, logs the device information. Defaults to True.

    Returns:
        (torch.device): Selected device.

    Raises:
        ValueError: If the specified device is not available or if the batch size is not a multiple of the number of
            devices when using multiple GPUs.

    Examples:
        >>> select_device("cuda:0")
        device(type='cuda', index=0)

        >>> select_device("cpu")
        device(type='cpu')

    Note:
        Sets the 'CUDA_VISIBLE_DEVICES' environment variable for specifying which GPUs to use.
    """
<<<<<<< HEAD
    if isinstance(device, torch.device) or str(device).startswith("tpu"):
=======
    if isinstance(device, torch.device) or str(device).startswith("tpu") or str(device).startswith("intel"):
>>>>>>> 242d332c
        return device

    s = f"Ultralytics {__version__} 🚀 Python-{PYTHON_VERSION} torch-{torch.__version__} "
    device = str(device).lower()
    for remove in "cuda:", "none", "(", ")", "[", "]", "'", " ":
        device = device.replace(remove, "")  # to string, 'cuda:0' -> '0' and '(0, 1)' -> '0,1'
    cpu = device == "cpu"
    mps = device in {"mps", "mps:0"}  # Apple Metal Performance Shaders (MPS)
    if cpu or mps:
        os.environ["CUDA_VISIBLE_DEVICES"] = "-1"  # force torch.cuda.is_available() = False
    elif device:  # non-cpu device requested
        if device == "cuda":
            device = "0"
        if "," in device:
            device = ",".join([x for x in device.split(",") if x])  # remove sequential commas, i.e. "0,,1" -> "0,1"
        visible = os.environ.get("CUDA_VISIBLE_DEVICES", None)
        os.environ["CUDA_VISIBLE_DEVICES"] = device  # set environment variable - must be before assert is_available()
        if not (torch.cuda.is_available() and torch.cuda.device_count() >= len(device.split(","))):
            LOGGER.info(s)
            install = (
                "See https://pytorch.org/get-started/locally/ for up-to-date torch install instructions if no "
                "CUDA devices are seen by torch.\n"
                if torch.cuda.device_count() == 0
                else ""
            )
            raise ValueError(
                f"Invalid CUDA 'device={device}' requested."
                f" Use 'device=cpu' or pass valid CUDA device(s) if available,"
                f" i.e. 'device=0' or 'device=0,1,2,3' for Multi-GPU.\n"
                f"\ntorch.cuda.is_available(): {torch.cuda.is_available()}"
                f"\ntorch.cuda.device_count(): {torch.cuda.device_count()}"
                f"\nos.environ['CUDA_VISIBLE_DEVICES']: {visible}\n"
                f"{install}"
            )

    if not cpu and not mps and torch.cuda.is_available():  # prefer GPU if available
        devices = device.split(",") if device else "0"  # i.e. "0,1" -> ["0", "1"]
        n = len(devices)  # device count
        if n > 1:  # multi-GPU
            if batch < 1:
                raise ValueError(
                    "AutoBatch with batch<1 not supported for Multi-GPU training, "
                    "please specify a valid batch size, i.e. batch=16."
                )
            if batch >= 0 and batch % n != 0:  # check batch_size is divisible by device_count
                raise ValueError(
                    f"'batch={batch}' must be a multiple of GPU count {n}. Try 'batch={batch // n * n}' or "
                    f"'batch={batch // n * n + n}', the nearest batch sizes evenly divisible by {n}."
                )
        space = " " * (len(s) + 1)
        for i, d in enumerate(devices):
            s += f"{'' if i == 0 else space}CUDA:{d} ({get_gpu_info(i)})\n"  # bytes to MB
        arg = "cuda:0"
    elif mps and TORCH_2_0 and torch.backends.mps.is_available():
        # Prefer MPS if available
        s += f"MPS ({get_cpu_info()})\n"
        arg = "mps"
    else:  # revert to CPU
        s += f"CPU ({get_cpu_info()})\n"
        arg = "cpu"

    if arg in {"cpu", "mps"}:
        torch.set_num_threads(NUM_THREADS)  # reset OMP_NUM_THREADS for cpu training
    if verbose:
        LOGGER.info(s if newline else s.rstrip())
    return torch.device(arg)


def time_sync():
    """PyTorch-accurate time."""
    if torch.cuda.is_available():
        torch.cuda.synchronize()
    return time.time()


def fuse_conv_and_bn(conv, bn):
    """Fuse Conv2d() and BatchNorm2d() layers."""
    fusedconv = (
        nn.Conv2d(
            conv.in_channels,
            conv.out_channels,
            kernel_size=conv.kernel_size,
            stride=conv.stride,
            padding=conv.padding,
            dilation=conv.dilation,
            groups=conv.groups,
            bias=True,
        )
        .requires_grad_(False)
        .to(conv.weight.device)
    )

    # Prepare filters
    w_conv = conv.weight.view(conv.out_channels, -1)
    w_bn = torch.diag(bn.weight.div(torch.sqrt(bn.eps + bn.running_var)))
    fusedconv.weight.copy_(torch.mm(w_bn, w_conv).view(fusedconv.weight.shape))

    # Prepare spatial bias
    b_conv = (
        torch.zeros(conv.weight.shape[0], dtype=conv.weight.dtype, device=conv.weight.device)
        if conv.bias is None
        else conv.bias
    )
    b_bn = bn.bias - bn.weight.mul(bn.running_mean).div(torch.sqrt(bn.running_var + bn.eps))
    fusedconv.bias.copy_(torch.mm(w_bn, b_conv.reshape(-1, 1)).reshape(-1) + b_bn)

    return fusedconv


def fuse_deconv_and_bn(deconv, bn):
    """Fuse ConvTranspose2d() and BatchNorm2d() layers."""
    fuseddconv = (
        nn.ConvTranspose2d(
            deconv.in_channels,
            deconv.out_channels,
            kernel_size=deconv.kernel_size,
            stride=deconv.stride,
            padding=deconv.padding,
            output_padding=deconv.output_padding,
            dilation=deconv.dilation,
            groups=deconv.groups,
            bias=True,
        )
        .requires_grad_(False)
        .to(deconv.weight.device)
    )

    # Prepare filters
    w_deconv = deconv.weight.view(deconv.out_channels, -1)
    w_bn = torch.diag(bn.weight.div(torch.sqrt(bn.eps + bn.running_var)))
    fuseddconv.weight.copy_(torch.mm(w_bn, w_deconv).view(fuseddconv.weight.shape))

    # Prepare spatial bias
    b_conv = torch.zeros(deconv.weight.shape[1], device=deconv.weight.device) if deconv.bias is None else deconv.bias
    b_bn = bn.bias - bn.weight.mul(bn.running_mean).div(torch.sqrt(bn.running_var + bn.eps))
    fuseddconv.bias.copy_(torch.mm(w_bn, b_conv.reshape(-1, 1)).reshape(-1) + b_bn)

    return fuseddconv


def model_info(model, detailed=False, verbose=True, imgsz=640):
<<<<<<< HEAD
    """Print and return detailed model information layer by layer."""
=======
    """
    Print and return detailed model information layer by layer.

    Args:
        model (nn.Module): Model to analyze.
        detailed (bool, optional): Whether to print detailed layer information. Defaults to False.
        verbose (bool, optional): Whether to print model information. Defaults to True.
        imgsz (int | List, optional): Input image size. Defaults to 640.

    Returns:
        (Tuple[int, int, int, float]): Number of layers, parameters, gradients, and GFLOPs.
    """
>>>>>>> 242d332c
    if not verbose:
        return
    n_p = get_num_params(model)  # number of parameters
    n_g = get_num_gradients(model)  # number of gradients
    layers = __import__("collections").OrderedDict((n, m) for n, m in model.named_modules() if len(m._modules) == 0)
    n_l = len(layers)  # number of layers
    if detailed:
<<<<<<< HEAD
        LOGGER.info(f"{'layer':>5}{'name':>40}{'gradient':>10}{'parameters':>12}{'shape':>20}{'mu':>10}{'sigma':>10}")
        for i, (name, p) in enumerate(model.named_parameters()):
            name = name.replace("module_list.", "")
            LOGGER.info(
                f"{i:>5g}{name:>40s}{p.requires_grad!r:>10}{p.numel():>12g}{str(list(p.shape)):>20s}"
                f"{p.mean():>10.3g}{p.std():>10.3g}{str(p.dtype):>15s}"
            )
=======
        h = f"{'layer':>5}{'name':>40}{'type':>20}{'gradient':>10}{'parameters':>12}{'shape':>20}{'mu':>10}{'sigma':>10}"
        LOGGER.info(h)
        for i, (mn, m) in enumerate(layers.items()):
            mn = mn.replace("module_list.", "")
            mt = m.__class__.__name__
            if len(m._parameters):
                for pn, p in m.named_parameters():
                    LOGGER.info(
                        f"{i:>5g}{f'{mn}.{pn}':>40}{mt:>20}{p.requires_grad!r:>10}{p.numel():>12g}{str(list(p.shape)):>20}{p.mean():>10.3g}{p.std():>10.3g}{str(p.dtype).replace('torch.', ''):>15}"
                    )
            else:  # layers with no learnable params
                LOGGER.info(f"{i:>5g}{mn:>40}{mt:>20}{False!r:>10}{0:>12g}{str([]):>20}{'-':>10}{'-':>10}{'-':>15}")
>>>>>>> 242d332c

    flops = get_flops(model, imgsz)  # imgsz may be int or list, i.e. imgsz=640 or imgsz=[640, 320]
    fused = " (fused)" if getattr(model, "is_fused", lambda: False)() else ""
    fs = f", {flops:.1f} GFLOPs" if flops else ""
    yaml_file = getattr(model, "yaml_file", "") or getattr(model, "yaml", {}).get("yaml_file", "")
    model_name = Path(yaml_file).stem.replace("yolo", "YOLO") or "Model"
    LOGGER.info(f"{model_name} summary{fused}: {n_l:,} layers, {n_p:,} parameters, {n_g:,} gradients{fs}")
    return n_l, n_p, n_g, flops


def get_num_params(model):
    """Return the total number of parameters in a YOLO model."""
    return sum(x.numel() for x in model.parameters())


def get_num_gradients(model):
    """Return the total number of parameters with gradients in a YOLO model."""
    return sum(x.numel() for x in model.parameters() if x.requires_grad)


def model_info_for_loggers(trainer):
    """
    Return model info dict with useful model information.

    Args:
        trainer (ultralytics.engine.trainer.BaseTrainer): The trainer object containing model and validation data.

    Returns:
        (dict): Dictionary containing model parameters, GFLOPs, and inference speeds.

    Examples:
        YOLOv8n info for loggers
        >>> results = {
        ...    "model/parameters": 3151904,
        ...    "model/GFLOPs": 8.746,
        ...    "model/speed_ONNX(ms)": 41.244,
        ...    "model/speed_TensorRT(ms)": 3.211,
        ...    "model/speed_PyTorch(ms)": 18.755,
        ...}
    """
    if trainer.args.profile:  # profile ONNX and TensorRT times
        from ultralytics.utils.benchmarks import ProfileModels

        results = ProfileModels([trainer.last], device=trainer.device).run()[0]
        results.pop("model/name")
    else:  # only return PyTorch times from most recent validation
        results = {
            "model/parameters": get_num_params(trainer.model),
            "model/GFLOPs": round(get_flops(trainer.model), 3),
        }
    results["model/speed_PyTorch(ms)"] = round(trainer.validator.speed["inference"], 3)
    return results


def get_flops(model, imgsz=640):
<<<<<<< HEAD
    """Return a YOLO model's FLOPs."""
=======
    """
    Calculate FLOPs (floating point operations) for a model in billions.

    Attempts two calculation methods: first with a stride-based tensor for efficiency,
    then falls back to full image size if needed (e.g., for RTDETR models). Returns 0.0
    if thop library is unavailable or calculation fails.

    Args:
        model (nn.Module): The model to calculate FLOPs for.
        imgsz (int | List[int], optional): Input image size. Defaults to 640.

    Returns:
        (float): The model FLOPs in billions.
    """
    try:
        import thop
    except ImportError:
        thop = None  # conda support without 'ultralytics-thop' installed

    if not thop:
        return 0.0  # if not installed return 0.0 GFLOPs

>>>>>>> 242d332c
    try:
        model = de_parallel(model)
        p = next(model.parameters())
        if not isinstance(imgsz, list):
            imgsz = [imgsz, imgsz]  # expand if int/float
        try:
            # Method 1: Use stride-based input tensor
            stride = max(int(model.stride.max()), 32) if hasattr(model, "stride") else 32  # max stride
            im = torch.empty((1, p.shape[1], stride, stride), device=p.device)  # input image in BCHW format
            flops = thop.profile(deepcopy(model), inputs=[im], verbose=False)[0] / 1e9 * 2  # stride GFLOPs
            return flops * imgsz[0] / stride * imgsz[1] / stride  # imgsz GFLOPs
        except Exception:
            # Method 2: Use actual image size (required for RTDETR models)
            im = torch.empty((1, p.shape[1], *imgsz), device=p.device)  # input image in BCHW format
            return thop.profile(deepcopy(model), inputs=[im], verbose=False)[0] / 1e9 * 2  # imgsz GFLOPs
    except Exception:
        return 0.0


def get_flops_with_torch_profiler(model, imgsz=640):
    """
    Compute model FLOPs using torch profiler (alternative to thop package, but 2-10x slower).

    Args:
        model (nn.Module): The model to calculate FLOPs for.
        imgsz (int | List[int], optional): Input image size. Defaults to 640.

    Returns:
        (float): The model's FLOPs in billions.
    """
    if not TORCH_2_0:  # torch profiler implemented in torch>=2.0
        return 0.0
    model = de_parallel(model)
    p = next(model.parameters())
    if not isinstance(imgsz, list):
        imgsz = [imgsz, imgsz]  # expand if int/float
    try:
        # Use stride size for input tensor
        stride = (max(int(model.stride.max()), 32) if hasattr(model, "stride") else 32) * 2  # max stride
        im = torch.empty((1, p.shape[1], stride, stride), device=p.device)  # input image in BCHW format
        with torch.profiler.profile(with_flops=True) as prof:
            model(im)
        flops = sum(x.flops for x in prof.key_averages()) / 1e9
        flops = flops * imgsz[0] / stride * imgsz[1] / stride  # 640x640 GFLOPs
    except Exception:
        # Use actual image size for input tensor (i.e. required for RTDETR models)
        im = torch.empty((1, p.shape[1], *imgsz), device=p.device)  # input image in BCHW format
        with torch.profiler.profile(with_flops=True) as prof:
            model(im)
        flops = sum(x.flops for x in prof.key_averages()) / 1e9
    return flops


def initialize_weights(model):
    """Initialize model weights to random values."""
    for m in model.modules():
        t = type(m)
        if t is nn.Conv2d:
            pass  # nn.init.kaiming_normal_(m.weight, mode='fan_out', nonlinearity='relu')
        elif t is nn.BatchNorm2d:
            m.eps = 1e-3
            m.momentum = 0.03
        elif t in {nn.Hardswish, nn.LeakyReLU, nn.ReLU, nn.ReLU6, nn.SiLU}:
            m.inplace = True


def scale_img(img, ratio=1.0, same_shape=False, gs=32):
    """
    Scales and pads an image tensor, optionally maintaining aspect ratio and padding to gs multiple.

    Args:
        img (torch.Tensor): Input image tensor.
        ratio (float, optional): Scaling ratio. Defaults to 1.0.
        same_shape (bool, optional): Whether to maintain the same shape. Defaults to False.
        gs (int, optional): Grid size for padding. Defaults to 32.

    Returns:
        (torch.Tensor): Scaled and padded image tensor.
    """
    if ratio == 1.0:
        return img
    h, w = img.shape[2:]
    s = (int(h * ratio), int(w * ratio))  # new size
    img = F.interpolate(img, size=s, mode="bilinear", align_corners=False)  # resize
    if not same_shape:  # pad/crop img
        h, w = (math.ceil(x * ratio / gs) * gs for x in (h, w))
    return F.pad(img, [0, w - s[1], 0, h - s[0]], value=0.447)  # value = imagenet mean


def copy_attr(a, b, include=(), exclude=()):
    """
    Copies attributes from object 'b' to object 'a', with options to include/exclude certain attributes.

    Args:
        a (object): Destination object to copy attributes to.
        b (object): Source object to copy attributes from.
        include (tuple, optional): Attributes to include. If empty, all attributes are included. Defaults to ().
        exclude (tuple, optional): Attributes to exclude. Defaults to ().
    """
    for k, v in b.__dict__.items():
        if (len(include) and k not in include) or k.startswith("_") or k in exclude:
            continue
        else:
            setattr(a, k, v)


def get_latest_opset():
    """
    Return the second-most recent ONNX opset version supported by this version of PyTorch, adjusted for maturity.

    Returns:
        (int): The ONNX opset version.
    """
    if TORCH_1_13:
        # If the PyTorch>=1.13, dynamically compute the latest opset minus one using 'symbolic_opset'
        return max(int(k[14:]) for k in vars(torch.onnx) if "symbolic_opset" in k) - 1
    # Otherwise for PyTorch<=1.12 return the corresponding predefined opset
    version = torch.onnx.producer_version.rsplit(".", 1)[0]  # i.e. '2.3'
    return {"1.12": 15, "1.11": 14, "1.10": 13, "1.9": 12, "1.8": 12}.get(version, 12)


def intersect_dicts(da, db, exclude=()):
    """
    Returns a dictionary of intersecting keys with matching shapes, excluding 'exclude' keys, using da values.

    Args:
        da (dict): First dictionary.
        db (dict): Second dictionary.
        exclude (tuple, optional): Keys to exclude. Defaults to ().

    Returns:
        (dict): Dictionary of intersecting keys with matching shapes.
    """
    return {k: v for k, v in da.items() if k in db and all(x not in k for x in exclude) and v.shape == db[k].shape}


def is_parallel(model):
    """
    Returns True if model is of type DP or DDP.

    Args:
        model (nn.Module): Model to check.

    Returns:
        (bool): True if model is DataParallel or DistributedDataParallel.
    """
    return isinstance(model, (nn.parallel.DataParallel, nn.parallel.DistributedDataParallel))


def de_parallel(model):
    """
    De-parallelize a model: returns single-GPU model if model is of type DP or DDP.

    Args:
        model (nn.Module): Model to de-parallelize.

    Returns:
        (nn.Module): De-parallelized model.
    """
    return model.module if is_parallel(model) else model


def one_cycle(y1=0.0, y2=1.0, steps=100):
    """
    Returns a lambda function for sinusoidal ramp from y1 to y2 https://arxiv.org/pdf/1812.01187.pdf.

    Args:
        y1 (float, optional): Initial value. Defaults to 0.0.
        y2 (float, optional): Final value. Defaults to 1.0.
        steps (int, optional): Number of steps. Defaults to 100.

    Returns:
        (function): Lambda function for computing the sinusoidal ramp.
    """
    return lambda x: max((1 - math.cos(x * math.pi / steps)) / 2, 0) * (y2 - y1) + y1


def init_seeds(seed=0, deterministic=False):
    """
    Initialize random number generator (RNG) seeds https://pytorch.org/docs/stable/notes/randomness.html.

    Args:
        seed (int, optional): Random seed. Defaults to 0.
        deterministic (bool, optional): Whether to set deterministic algorithms. Defaults to False.
    """
    random.seed(seed)
    np.random.seed(seed)
    torch.manual_seed(seed)
    torch.cuda.manual_seed(seed)
    torch.cuda.manual_seed_all(seed)  # for Multi-GPU, exception safe
    # torch.backends.cudnn.benchmark = True  # AutoBatch problem https://github.com/ultralytics/yolov5/issues/9287
    if deterministic:
        if TORCH_2_0:
            torch.use_deterministic_algorithms(True, warn_only=True)  # warn if deterministic is not possible
            torch.backends.cudnn.deterministic = True
            os.environ["CUBLAS_WORKSPACE_CONFIG"] = ":4096:8"
            os.environ["PYTHONHASHSEED"] = str(seed)
        else:
            LOGGER.warning("Upgrade to torch>=2.0.0 for deterministic training.")
    else:
        unset_deterministic()


def unset_deterministic():
    """Unsets all the configurations applied for deterministic training."""
    torch.use_deterministic_algorithms(False)
    torch.backends.cudnn.deterministic = False
    os.environ.pop("CUBLAS_WORKSPACE_CONFIG", None)
    os.environ.pop("PYTHONHASHSEED", None)


class ModelEMA:
    """
    Updated Exponential Moving Average (EMA) implementation.

    Keeps a moving average of everything in the model state_dict (parameters and buffers).
    For EMA details see References.

    To disable EMA set the `enabled` attribute to `False`.

    Attributes:
        ema (nn.Module): Copy of the model in evaluation mode.
        updates (int): Number of EMA updates.
        decay (function): Decay function that determines the EMA weight.
        enabled (bool): Whether EMA is enabled.

    References:
        - https://github.com/rwightman/pytorch-image-models
        - https://www.tensorflow.org/api_docs/python/tf/train/ExponentialMovingAverage
    """

    def __init__(self, model, decay=0.9999, tau=2000, updates=0):
        """
        Initialize EMA for 'model' with given arguments.

        Args:
            model (nn.Module): Model to create EMA for.
            decay (float, optional): Maximum EMA decay rate. Defaults to 0.9999.
            tau (int, optional): EMA decay time constant. Defaults to 2000.
            updates (int, optional): Initial number of updates. Defaults to 0.
        """
        self.ema = deepcopy(de_parallel(model)).eval()  # FP32 EMA
        self.updates = updates  # number of EMA updates
        self.decay = lambda x: decay * (1 - math.exp(-x / tau))  # decay exponential ramp (to help early epochs)
        for p in self.ema.parameters():
            p.requires_grad_(False)
        self.enabled = True

    def update(self, model):
        """
        Update EMA parameters.

        Args:
            model (nn.Module): Model to update EMA from.
        """
        if self.enabled:
            self.updates += 1
            d = self.decay(self.updates)

            msd = de_parallel(model).state_dict()  # model state_dict
            for k, v in self.ema.state_dict().items():
                if v.dtype.is_floating_point:  # true for FP16 and FP32
                    v *= d
                    v += (1 - d) * msd[k].detach()
                    # assert v.dtype == msd[k].dtype == torch.float32, f'{k}: EMA {v.dtype},  model {msd[k].dtype}'

    def update_attr(self, model, include=(), exclude=("process_group", "reducer")):
        """
        Updates attributes and saves stripped model with optimizer removed.

        Args:
            model (nn.Module): Model to update attributes from.
            include (tuple, optional): Attributes to include. Defaults to ().
            exclude (tuple, optional): Attributes to exclude. Defaults to ("process_group", "reducer").
        """
        if self.enabled:
            copy_attr(self.ema, model, include, exclude)


def strip_optimizer(f: Union[str, Path] = "best.pt", s: str = "", updates: dict = None) -> dict:
    """
    Strip optimizer from 'f' to finalize training, optionally save as 's'.

    Args:
        f (str | Path): File path to model to strip the optimizer from. Defaults to 'best.pt'.
        s (str, optional): File path to save the model with stripped optimizer to. If not provided, 'f' will be overwritten.
        updates (dict, optional): A dictionary of updates to overlay onto the checkpoint before saving.

    Returns:
        (dict): The combined checkpoint dictionary.

    Examples:
        >>> from pathlib import Path
        >>> from ultralytics.utils.torch_utils import strip_optimizer
        >>> for f in Path("path/to/model/checkpoints").rglob("*.pt"):
        >>>    strip_optimizer(f)
    """
    try:
        x = torch.load(f, map_location=torch.device("cpu"))
        assert isinstance(x, dict), "checkpoint is not a Python dictionary"
        assert "model" in x, "'model' missing from checkpoint"
    except Exception as e:
        LOGGER.warning(f"Skipping {f}, not a valid Ultralytics model: {e}")
        return {}

    metadata = {
        "date": datetime.now().isoformat(),
        "version": __version__,
        "license": "AGPL-3.0 License (https://ultralytics.com/license)",
        "docs": "https://docs.ultralytics.com",
    }

    # Update model
    if x.get("ema"):
        x["model"] = x["ema"]  # replace model with EMA
    if hasattr(x["model"], "args"):
        x["model"].args = dict(x["model"].args)  # convert from IterableSimpleNamespace to dict
    if hasattr(x["model"], "criterion"):
        x["model"].criterion = None  # strip loss criterion
    x["model"].half()  # to FP16
    for p in x["model"].parameters():
        p.requires_grad = False

    # Update other keys
    args = {**DEFAULT_CFG_DICT, **x.get("train_args", {})}  # combine args
    for k in "optimizer", "best_fitness", "ema", "updates":  # keys
        x[k] = None
    x["epoch"] = -1
    x["train_args"] = {k: v for k, v in args.items() if k in DEFAULT_CFG_KEYS}  # strip non-default keys
    # x['model'].args = x['train_args']

    # Save
    combined = {**metadata, **x, **(updates or {})}
    torch.save(combined, s or f)  # combine dicts (prefer to the right)
    mb = os.path.getsize(s or f) / 1e6  # file size
    LOGGER.info(f"Optimizer stripped from {f},{f' saved as {s},' if s else ''} {mb:.1f}MB")
    return combined


def convert_optimizer_state_dict_to_fp16(state_dict):
    """
    Converts the state_dict of a given optimizer to FP16, focusing on the 'state' key for tensor conversions.

    Args:
        state_dict (dict): Optimizer state dictionary.

    Returns:
        (dict): Converted optimizer state dictionary with FP16 tensors.
    """
    for state in state_dict["state"].values():
        for k, v in state.items():
            if k != "step" and isinstance(v, torch.Tensor) and v.dtype is torch.float32:
                state[k] = v.half()

    return state_dict


@contextmanager
def cuda_memory_usage(device=None):
    """
    Monitor and manage CUDA memory usage.

    This function checks if CUDA is available and, if so, empties the CUDA cache to free up unused memory.
    It then yields a dictionary containing memory usage information, which can be updated by the caller.
    Finally, it updates the dictionary with the amount of memory reserved by CUDA on the specified device.

    Args:
        device (torch.device, optional): The CUDA device to query memory usage for. Defaults to None.

    Yields:
        (dict): A dictionary with a key 'memory' initialized to 0, which will be updated with the reserved memory.
    """
    cuda_info = dict(memory=0)
    if torch.cuda.is_available():
        torch.cuda.empty_cache()
        try:
            yield cuda_info
        finally:
            cuda_info["memory"] = torch.cuda.memory_reserved(device)
    else:
        yield cuda_info


<<<<<<< HEAD
def profile(input, ops, n=10, device=None, max_num_obj=0):
=======
def profile_ops(input, ops, n=10, device=None, max_num_obj=0):
>>>>>>> 242d332c
    """
    Ultralytics speed, memory and FLOPs profiler.

    Args:
        input (torch.Tensor | List[torch.Tensor]): Input tensor(s) to profile.
        ops (nn.Module | List[nn.Module]): Model or list of operations to profile.
        n (int, optional): Number of iterations to average. Defaults to 10.
        device (str | torch.device, optional): Device to profile on. Defaults to None.
        max_num_obj (int, optional): Maximum number of objects for simulation. Defaults to 0.

    Returns:
        (list): Profile results for each operation.

    Examples:
        >>> from ultralytics.utils.torch_utils import profile_ops
        >>> input = torch.randn(16, 3, 640, 640)
        >>> m1 = lambda x: x * torch.sigmoid(x)
        >>> m2 = nn.SiLU()
        >>> profile_ops(input, [m1, m2], n=100)  # profile over 100 iterations
    """
    try:
        import thop
    except ImportError:
        thop = None  # conda support without 'ultralytics-thop' installed

    results = []
    if not isinstance(device, torch.device):
        device = select_device(device)
    LOGGER.info(
        f"{'Params':>12s}{'GFLOPs':>12s}{'GPU_mem (GB)':>14s}{'forward (ms)':>14s}{'backward (ms)':>14s}"
        f"{'input':>24s}{'output':>24s}"
    )
    gc.collect()  # attempt to free unused memory
    torch.cuda.empty_cache()
    for x in input if isinstance(input, list) else [input]:
        x = x.to(device)
        x.requires_grad = True
        for m in ops if isinstance(ops, list) else [ops]:
            m = m.to(device) if hasattr(m, "to") else m  # device
            m = m.half() if hasattr(m, "half") and isinstance(x, torch.Tensor) and x.dtype is torch.float16 else m
            tf, tb, t = 0, 0, [0, 0, 0]  # dt forward, backward
            try:
<<<<<<< HEAD
                flops = thop.profile(deepcopy(m), inputs=[x], verbose=False)[0] / 1e9 * 2  # GFLOPs
=======
                flops = thop.profile(deepcopy(m), inputs=[x], verbose=False)[0] / 1e9 * 2 if thop else 0  # GFLOPs
>>>>>>> 242d332c
            except Exception:
                flops = 0

            try:
                mem = 0
                for _ in range(n):
                    with cuda_memory_usage(device) as cuda_info:
                        t[0] = time_sync()
                        y = m(x)
                        t[1] = time_sync()
                        try:
                            (sum(yi.sum() for yi in y) if isinstance(y, list) else y).sum().backward()
                            t[2] = time_sync()
                        except Exception:  # no backward method
                            # print(e)  # for debug
                            t[2] = float("nan")
                    mem += cuda_info["memory"] / 1e9  # (GB)
                    tf += (t[1] - t[0]) * 1000 / n  # ms per op forward
                    tb += (t[2] - t[1]) * 1000 / n  # ms per op backward
                    if max_num_obj:  # simulate training with predictions per image grid (for AutoBatch)
                        with cuda_memory_usage(device) as cuda_info:
                            torch.randn(
                                x.shape[0],
                                max_num_obj,
                                int(sum((x.shape[-1] / s) * (x.shape[-2] / s) for s in m.stride.tolist())),
                                device=device,
                                dtype=torch.float32,
                            )
                        mem += cuda_info["memory"] / 1e9  # (GB)
                s_in, s_out = (tuple(x.shape) if isinstance(x, torch.Tensor) else "list" for x in (x, y))  # shapes
                p = sum(x.numel() for x in m.parameters()) if isinstance(m, nn.Module) else 0  # parameters
                LOGGER.info(f"{p:12}{flops:12.4g}{mem:>14.3f}{tf:14.4g}{tb:14.4g}{str(s_in):>24s}{str(s_out):>24s}")
                results.append([p, flops, mem, tf, tb, s_in, s_out])
            except Exception as e:
                LOGGER.info(e)
                results.append(None)
            finally:
                gc.collect()  # attempt to free unused memory
                torch.cuda.empty_cache()
    return results


class EarlyStopping:
    """
    Early stopping class that stops training when a specified number of epochs have passed without improvement.

    Attributes:
        best_fitness (float): Best fitness value observed.
        best_epoch (int): Epoch where best fitness was observed.
        patience (int): Number of epochs to wait after fitness stops improving before stopping.
        possible_stop (bool): Flag indicating if stopping may occur next epoch.
    """

    def __init__(self, patience=50):
        """
        Initialize early stopping object.

        Args:
            patience (int, optional): Number of epochs to wait after fitness stops improving before stopping.
        """
        self.best_fitness = 0.0  # i.e. mAP
        self.best_epoch = 0
        self.patience = patience or float("inf")  # epochs to wait after fitness stops improving to stop
        self.possible_stop = False  # possible stop may occur next epoch

    def __call__(self, epoch, fitness):
        """
        Check whether to stop training.

        Args:
            epoch (int): Current epoch of training
            fitness (float): Fitness value of current epoch

        Returns:
            (bool): True if training should stop, False otherwise
        """
        if fitness is None:  # check if fitness=None (happens when val=False)
            return False

        if fitness > self.best_fitness or self.best_fitness == 0:  # allow for early zero-fitness stage of training
            self.best_epoch = epoch
            self.best_fitness = fitness
        delta = epoch - self.best_epoch  # epochs without improvement
        self.possible_stop = delta >= (self.patience - 1)  # possible stop may occur next epoch
        stop = delta >= self.patience  # stop training if patience exceeded
        if stop:
            prefix = colorstr("EarlyStopping: ")
            LOGGER.info(
                f"{prefix}Training stopped early as no improvement observed in last {self.patience} epochs. "
                f"Best results observed at epoch {self.best_epoch}, best model saved as best.pt.\n"
                f"To update EarlyStopping(patience={self.patience}) pass a new patience value, "
                f"i.e. `patience=300` or use `patience=0` to disable EarlyStopping."
            )
        return stop


class FXModel(nn.Module):
    """
    A custom model class for torch.fx compatibility.

<<<<<<< HEAD
    This class extends `torch.nn.Module` and is designed to ensure compatibility with torch.fx for tracing and graph manipulation.
    It copies attributes from an existing model and explicitly sets the model attribute to ensure proper copying.

    Args:
        model (torch.nn.Module): The original model to wrap for torch.fx compatibility.
=======
    This class extends `torch.nn.Module` and is designed to ensure compatibility with torch.fx for tracing and graph
    manipulation. It copies attributes from an existing model and explicitly sets the model attribute to ensure proper
    copying.

    Attributes:
        model (nn.Module): The original model's layers.
>>>>>>> 242d332c
    """

    def __init__(self, model):
        """
        Initialize the FXModel.

        Args:
<<<<<<< HEAD
            model (torch.nn.Module): The original model to wrap for torch.fx compatibility.
=======
            model (nn.Module): The original model to wrap for torch.fx compatibility.
>>>>>>> 242d332c
        """
        super().__init__()
        copy_attr(self, model)
        # Explicitly set `model` since `copy_attr` somehow does not copy it.
        self.model = model.model

    def forward(self, x):
        """
        Forward pass through the model.

<<<<<<< HEAD
        This method performs the forward pass through the model, handling the dependencies between layers and saving intermediate outputs.
=======
        This method performs the forward pass through the model, handling the dependencies between layers and saving
        intermediate outputs.
>>>>>>> 242d332c

        Args:
            x (torch.Tensor): The input tensor to the model.

        Returns:
            (torch.Tensor): The output tensor from the model.
        """
        y = []  # outputs
        for m in self.model:
            if m.f != -1:  # if not from previous layer
                # from earlier layers
                x = y[m.f] if isinstance(m.f, int) else [x if j == -1 else y[j] for j in m.f]
            x = m(x)  # run
            y.append(x)  # save output
        return x<|MERGE_RESOLUTION|>--- conflicted
+++ resolved
@@ -158,11 +158,7 @@
     Note:
         Sets the 'CUDA_VISIBLE_DEVICES' environment variable for specifying which GPUs to use.
     """
-<<<<<<< HEAD
-    if isinstance(device, torch.device) or str(device).startswith("tpu"):
-=======
     if isinstance(device, torch.device) or str(device).startswith("tpu") or str(device).startswith("intel"):
->>>>>>> 242d332c
         return device
 
     s = f"Ultralytics {__version__} 🚀 Python-{PYTHON_VERSION} torch-{torch.__version__} "
@@ -304,9 +300,6 @@
 
 
 def model_info(model, detailed=False, verbose=True, imgsz=640):
-<<<<<<< HEAD
-    """Print and return detailed model information layer by layer."""
-=======
     """
     Print and return detailed model information layer by layer.
 
@@ -319,7 +312,6 @@
     Returns:
         (Tuple[int, int, int, float]): Number of layers, parameters, gradients, and GFLOPs.
     """
->>>>>>> 242d332c
     if not verbose:
         return
     n_p = get_num_params(model)  # number of parameters
@@ -327,15 +319,6 @@
     layers = __import__("collections").OrderedDict((n, m) for n, m in model.named_modules() if len(m._modules) == 0)
     n_l = len(layers)  # number of layers
     if detailed:
-<<<<<<< HEAD
-        LOGGER.info(f"{'layer':>5}{'name':>40}{'gradient':>10}{'parameters':>12}{'shape':>20}{'mu':>10}{'sigma':>10}")
-        for i, (name, p) in enumerate(model.named_parameters()):
-            name = name.replace("module_list.", "")
-            LOGGER.info(
-                f"{i:>5g}{name:>40s}{p.requires_grad!r:>10}{p.numel():>12g}{str(list(p.shape)):>20s}"
-                f"{p.mean():>10.3g}{p.std():>10.3g}{str(p.dtype):>15s}"
-            )
-=======
         h = f"{'layer':>5}{'name':>40}{'type':>20}{'gradient':>10}{'parameters':>12}{'shape':>20}{'mu':>10}{'sigma':>10}"
         LOGGER.info(h)
         for i, (mn, m) in enumerate(layers.items()):
@@ -348,7 +331,6 @@
                     )
             else:  # layers with no learnable params
                 LOGGER.info(f"{i:>5g}{mn:>40}{mt:>20}{False!r:>10}{0:>12g}{str([]):>20}{'-':>10}{'-':>10}{'-':>15}")
->>>>>>> 242d332c
 
     flops = get_flops(model, imgsz)  # imgsz may be int or list, i.e. imgsz=640 or imgsz=[640, 320]
     fused = " (fused)" if getattr(model, "is_fused", lambda: False)() else ""
@@ -404,9 +386,6 @@
 
 
 def get_flops(model, imgsz=640):
-<<<<<<< HEAD
-    """Return a YOLO model's FLOPs."""
-=======
     """
     Calculate FLOPs (floating point operations) for a model in billions.
 
@@ -429,7 +408,6 @@
     if not thop:
         return 0.0  # if not installed return 0.0 GFLOPs
 
->>>>>>> 242d332c
     try:
         model = de_parallel(model)
         p = next(model.parameters())
@@ -813,11 +791,7 @@
         yield cuda_info
 
 
-<<<<<<< HEAD
-def profile(input, ops, n=10, device=None, max_num_obj=0):
-=======
 def profile_ops(input, ops, n=10, device=None, max_num_obj=0):
->>>>>>> 242d332c
     """
     Ultralytics speed, memory and FLOPs profiler.
 
@@ -860,11 +834,7 @@
             m = m.half() if hasattr(m, "half") and isinstance(x, torch.Tensor) and x.dtype is torch.float16 else m
             tf, tb, t = 0, 0, [0, 0, 0]  # dt forward, backward
             try:
-<<<<<<< HEAD
-                flops = thop.profile(deepcopy(m), inputs=[x], verbose=False)[0] / 1e9 * 2  # GFLOPs
-=======
                 flops = thop.profile(deepcopy(m), inputs=[x], verbose=False)[0] / 1e9 * 2 if thop else 0  # GFLOPs
->>>>>>> 242d332c
             except Exception:
                 flops = 0
 
@@ -965,20 +935,12 @@
     """
     A custom model class for torch.fx compatibility.
 
-<<<<<<< HEAD
-    This class extends `torch.nn.Module` and is designed to ensure compatibility with torch.fx for tracing and graph manipulation.
-    It copies attributes from an existing model and explicitly sets the model attribute to ensure proper copying.
-
-    Args:
-        model (torch.nn.Module): The original model to wrap for torch.fx compatibility.
-=======
     This class extends `torch.nn.Module` and is designed to ensure compatibility with torch.fx for tracing and graph
     manipulation. It copies attributes from an existing model and explicitly sets the model attribute to ensure proper
     copying.
 
     Attributes:
         model (nn.Module): The original model's layers.
->>>>>>> 242d332c
     """
 
     def __init__(self, model):
@@ -986,11 +948,7 @@
         Initialize the FXModel.
 
         Args:
-<<<<<<< HEAD
-            model (torch.nn.Module): The original model to wrap for torch.fx compatibility.
-=======
             model (nn.Module): The original model to wrap for torch.fx compatibility.
->>>>>>> 242d332c
         """
         super().__init__()
         copy_attr(self, model)
@@ -1001,12 +959,8 @@
         """
         Forward pass through the model.
 
-<<<<<<< HEAD
-        This method performs the forward pass through the model, handling the dependencies between layers and saving intermediate outputs.
-=======
         This method performs the forward pass through the model, handling the dependencies between layers and saving
         intermediate outputs.
->>>>>>> 242d332c
 
         Args:
             x (torch.Tensor): The input tensor to the model.
