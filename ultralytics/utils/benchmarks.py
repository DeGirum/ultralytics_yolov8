# Ultralytics YOLO 🚀, AGPL-3.0 license
"""
Benchmark a YOLO model formats for speed and accuracy.

Usage:
    from ultralytics.utils.benchmarks import ProfileModels, benchmark
    ProfileModels(['yolov8n.yaml', 'yolov8s.yaml']).profile()
    benchmark(model='yolov8n.pt', imgsz=160)

Format                  | `format=argument`         | Model
---                     | ---                       | ---
PyTorch                 | -                         | yolov8n.pt
TorchScript             | `torchscript`             | yolov8n.torchscript
ONNX                    | `onnx`                    | yolov8n.onnx
OpenVINO                | `openvino`                | yolov8n_openvino_model/
TensorRT                | `engine`                  | yolov8n.engine
CoreML                  | `coreml`                  | yolov8n.mlpackage
TensorFlow SavedModel   | `saved_model`             | yolov8n_saved_model/
TensorFlow GraphDef     | `pb`                      | yolov8n.pb
TensorFlow Lite         | `tflite`                  | yolov8n.tflite
TensorFlow Edge TPU     | `edgetpu`                 | yolov8n_edgetpu.tflite
TensorFlow.js           | `tfjs`                    | yolov8n_web_model/
PaddlePaddle            | `paddle`                  | yolov8n_paddle_model/
NCNN                    | `ncnn`                    | yolov8n_ncnn_model/
"""

import glob
import os
import platform
import re
import shutil
import time
from pathlib import Path

import numpy as np
import torch.cuda
import yaml

from ultralytics import YOLO, YOLOWorld
from ultralytics.cfg import TASK2DATA, TASK2METRIC
from ultralytics.engine.exporter import export_formats
from ultralytics.utils import ARM64, ASSETS, IS_JETSON, IS_RASPBERRYPI, LINUX, LOGGER, MACOS, TQDM, WEIGHTS_DIR
from ultralytics.utils.checks import IS_PYTHON_3_12, check_requirements, check_yolo
from ultralytics.utils.downloads import safe_download
from ultralytics.utils.files import file_size
from ultralytics.utils.torch_utils import get_cpu_info, select_device


def benchmark(
<<<<<<< HEAD
    model=WEIGHTS_DIR / "yolov8n.pt", data=None, imgsz=160, half=False, int8=False, device="cpu", verbose=False, separate_outputs=False, export_hw_optimized=False
=======
    model=WEIGHTS_DIR / "yolov8n.pt",
    data=None,
    imgsz=160,
    half=False,
    int8=False,
    device="cpu",
    verbose=False,
    eps=1e-3,
>>>>>>> 7a6c76d1
):
    """
    Benchmark a YOLO model across different formats for speed and accuracy.

    Args:
        model (str | Path): Path to the model file or directory.
        data (str | None): Dataset to evaluate on, inherited from TASK2DATA if not passed.
        imgsz (int): Image size for the benchmark.
        half (bool): Use half-precision for the model if True.
        int8 (bool): Use int8-precision for the model if True.
        device (str): Device to run the benchmark on, either 'cpu' or 'cuda'.
        verbose (bool | float): If True or a float, assert benchmarks pass with given metric.
        eps (float): Epsilon value for divide by zero prevention.

    Returns:
        (pandas.DataFrame): A pandas DataFrame with benchmark results for each format, including file size, metric,
            and inference time.

    Examples:
        Benchmark a YOLO model with default settings:
        >>> from ultralytics.utils.benchmarks import benchmark
        >>> benchmark(model="yolov8n.pt", imgsz=640)
    """
    import pandas as pd  # scope for faster 'import ultralytics'

    pd.options.display.max_columns = 10
    pd.options.display.width = 120
    device = select_device(device, verbose=False)
    if isinstance(model, (str, Path)):
        model = YOLO(model)
    is_end2end = getattr(model.model.model[-1], "end2end", False)

    y = []
    t0 = time.time()
    for i, (name, format, suffix, cpu, gpu) in enumerate(zip(*export_formats().values())):
        emoji, filename = "❌", None  # export defaults
        try:
            # Checks
            if i == 7:  # TF GraphDef
                assert model.task != "obb", "TensorFlow GraphDef not supported for OBB task"
            elif i == 9:  # Edge TPU
                assert LINUX and not ARM64, "Edge TPU export only supported on non-aarch64 Linux"
            elif i in {5, 10}:  # CoreML and TF.js
                assert MACOS or LINUX, "CoreML and TF.js export only supported on macOS and Linux"
                assert not IS_RASPBERRYPI, "CoreML and TF.js export not supported on Raspberry Pi"
                assert not IS_JETSON, "CoreML and TF.js export not supported on NVIDIA Jetson"
            if i in {5}:  # CoreML
                assert not IS_PYTHON_3_12, "CoreML not supported on Python 3.12"
            if i in {6, 7, 8}:  # TF SavedModel, TF GraphDef, and TFLite
                assert not isinstance(model, YOLOWorld), "YOLOWorldv2 TensorFlow exports not supported by onnx2tf yet"
            if i in {9, 10}:  # TF EdgeTPU and TF.js
                assert not isinstance(model, YOLOWorld), "YOLOWorldv2 TensorFlow exports not supported by onnx2tf yet"
            if i in {11}:  # Paddle
                assert not isinstance(model, YOLOWorld), "YOLOWorldv2 Paddle exports not supported yet"
                assert not is_end2end, "End-to-end models not supported by PaddlePaddle yet"
                assert LINUX or MACOS, "Windows Paddle exports not supported yet"
            if i in {12}:  # NCNN
                assert not isinstance(model, YOLOWorld), "YOLOWorldv2 NCNN exports not supported yet"
            if "cpu" in device.type:
                assert cpu, "inference not supported on CPU"
            if "cuda" in device.type:
                assert gpu, "inference not supported on GPU"
            if format in ("-", "torchscript", "saved_model", "pb", "ncnn") and separate_outputs:
                continue
            if format in ("coreml", "paddle", "ncnn") and export_hw_optimized:
                continue

            # Export
            if format == "-":
                filename = model.ckpt_path or model.cfg
                exported_model = model  # PyTorch format
            else:
                filename = model.export(imgsz=imgsz, format=format, half=half, int8=int8, device=device, verbose=False, separate_outputs=separate_outputs, export_hw_optimized=export_hw_optimized)
                exported_model = YOLO(filename, task=model.task)
                assert suffix in str(filename), "export failed"
            emoji = "❎"  # indicates export succeeded

            # Predict
            assert model.task != "pose" or i != 7, "GraphDef Pose inference is not supported"
            assert i not in {9, 10}, "inference not supported"  # Edge TPU and TF.js are unsupported
            assert i != 5 or platform.system() == "Darwin", "inference only supported on macOS>=10.13"  # CoreML
            if i in {12}:
                assert not is_end2end, "End-to-end torch.topk operation is not supported for NCNN prediction yet"
            exported_model.predict(ASSETS / "bus.jpg", imgsz=imgsz, device=device, half=half, separate_outputs=separate_outputs, export_hw_optimized=export_hw_optimized)

            # Validate
            data = data or TASK2DATA[model.task]  # task to dataset, i.e. coco8.yaml for task=detect
            key = TASK2METRIC[model.task]  # task to metric, i.e. metrics/mAP50-95(B) for task=detect
            results = exported_model.val(
                data=data, batch=1, imgsz=imgsz, plots=False, device=device, half=half, int8=int8, verbose=False, separate_outputs=separate_outputs, export_hw_optimized=export_hw_optimized
            )
            metric, speed = results.results_dict[key], results.speed["inference"]
            fps = round(1000 / (speed + eps), 2)  # frames per second
            y.append([name, "✅", round(file_size(filename), 1), round(metric, 4), round(speed, 2), fps])
        except Exception as e:
            if verbose:
                assert type(e) is AssertionError, f"Benchmark failure for {name}: {e}"
            LOGGER.warning(f"ERROR ❌️ Benchmark failure for {name}: {e}")
            y.append([name, emoji, round(file_size(filename), 1), None, None, None])  # mAP, t_inference

    # Print results
    check_yolo(device=device)  # print system info
    df = pd.DataFrame(y, columns=["Format", "Status❔", "Size (MB)", key, "Inference time (ms/im)", "FPS"])

    name = Path(model.ckpt_path).name
    s = f"\nBenchmarks complete for {name} on {data} at imgsz={imgsz}, separate_outputs={separate_outputs}, export_hw_optimized={export_hw_optimized} ({time.time() - t0:.2f}s)\n{df}\n"
    LOGGER.info(s)
    with open("benchmarks.log", "a", errors="ignore", encoding="utf-8") as f:
        f.write(s)

    if verbose and isinstance(verbose, float):
        metrics = df[key].array  # values to compare to floor
        floor = verbose  # minimum metric floor to pass, i.e. = 0.29 mAP for YOLOv5n
        assert all(x > floor for x in metrics if pd.notna(x)), f"Benchmark failure: metric(s) < floor {floor}"

    return df


class RF100Benchmark:
    """Benchmark YOLO model performance across various formats for speed and accuracy."""

    def __init__(self):
        """Initialize the RF100Benchmark class for benchmarking YOLO model performance across various formats."""
        self.ds_names = []
        self.ds_cfg_list = []
        self.rf = None
        self.val_metrics = ["class", "images", "targets", "precision", "recall", "map50", "map95"]

    def set_key(self, api_key):
        """
        Set Roboflow API key for processing.

        Args:
            api_key (str): The API key.

        Examples:
            Set the Roboflow API key for accessing datasets:
            >>> benchmark = RF100Benchmark()
            >>> benchmark.set_key("your_roboflow_api_key")
        """
        check_requirements("roboflow")
        from roboflow import Roboflow

        self.rf = Roboflow(api_key=api_key)

    def parse_dataset(self, ds_link_txt="datasets_links.txt"):
        """
        Parse dataset links and download datasets.

        Args:
            ds_link_txt (str): Path to the file containing dataset links.

        Examples:
            >>> benchmark = RF100Benchmark()
            >>> benchmark.set_key("api_key")
            >>> benchmark.parse_dataset("datasets_links.txt")
        """
        (shutil.rmtree("rf-100"), os.mkdir("rf-100")) if os.path.exists("rf-100") else os.mkdir("rf-100")
        os.chdir("rf-100")
        os.mkdir("ultralytics-benchmarks")
        safe_download("https://github.com/ultralytics/assets/releases/download/v0.0.0/datasets_links.txt")

        with open(ds_link_txt) as file:
            for line in file:
                try:
                    _, url, workspace, project, version = re.split("/+", line.strip())
                    self.ds_names.append(project)
                    proj_version = f"{project}-{version}"
                    if not Path(proj_version).exists():
                        self.rf.workspace(workspace).project(project).version(version).download("yolov8")
                    else:
                        print("Dataset already downloaded.")
                    self.ds_cfg_list.append(Path.cwd() / proj_version / "data.yaml")
                except Exception:
                    continue

        return self.ds_names, self.ds_cfg_list

    @staticmethod
    def fix_yaml(path):
        """
        Fixes the train and validation paths in a given YAML file.

        Args:
            path (str): Path to the YAML file to be fixed.

        Examples:
            >>> RF100Benchmark.fix_yaml("path/to/data.yaml")
        """
        with open(path) as file:
            yaml_data = yaml.safe_load(file)
        yaml_data["train"] = "train/images"
        yaml_data["val"] = "valid/images"
        with open(path, "w") as file:
            yaml.safe_dump(yaml_data, file)

    def evaluate(self, yaml_path, val_log_file, eval_log_file, list_ind):
        """
        Evaluate model performance on validation results.

        Args:
            yaml_path (str): Path to the YAML configuration file.
            val_log_file (str): Path to the validation log file.
            eval_log_file (str): Path to the evaluation log file.
            list_ind (int): Index of the current dataset in the list.

        Returns:
            (float): The mean average precision (mAP) value for the evaluated model.

        Examples:
            Evaluate a model on a specific dataset
            >>> benchmark = RF100Benchmark()
            >>> benchmark.evaluate("path/to/data.yaml", "path/to/val_log.txt", "path/to/eval_log.txt", 0)
        """
        skip_symbols = ["🚀", "⚠️", "💡", "❌"]
        with open(yaml_path) as stream:
            class_names = yaml.safe_load(stream)["names"]
        with open(val_log_file, encoding="utf-8") as f:
            lines = f.readlines()
            eval_lines = []
            for line in lines:
                if any(symbol in line for symbol in skip_symbols):
                    continue
                entries = line.split(" ")
                entries = list(filter(lambda val: val != "", entries))
                entries = [e.strip("\n") for e in entries]
                eval_lines.extend(
                    {
                        "class": entries[0],
                        "images": entries[1],
                        "targets": entries[2],
                        "precision": entries[3],
                        "recall": entries[4],
                        "map50": entries[5],
                        "map95": entries[6],
                    }
                    for e in entries
                    if e in class_names or (e == "all" and "(AP)" not in entries and "(AR)" not in entries)
                )
        map_val = 0.0
        if len(eval_lines) > 1:
            print("There's more dicts")
            for lst in eval_lines:
                if lst["class"] == "all":
                    map_val = lst["map50"]
        else:
            print("There's only one dict res")
            map_val = [res["map50"] for res in eval_lines][0]

        with open(eval_log_file, "a") as f:
            f.write(f"{self.ds_names[list_ind]}: {map_val}\n")


class ProfileModels:
    """
    ProfileModels class for profiling different models on ONNX and TensorRT.

    This class profiles the performance of different models, returning results such as model speed and FLOPs.

    Attributes:
        paths (List[str]): Paths of the models to profile.
        num_timed_runs (int): Number of timed runs for the profiling.
        num_warmup_runs (int): Number of warmup runs before profiling.
        min_time (float): Minimum number of seconds to profile for.
        imgsz (int): Image size used in the models.
        half (bool): Flag to indicate whether to use FP16 half-precision for TensorRT profiling.
        trt (bool): Flag to indicate whether to profile using TensorRT.
        device (torch.device): Device used for profiling.

    Methods:
        profile: Profiles the models and prints the result.

    Examples:
        Profile models and print results
        >>> from ultralytics.utils.benchmarks import ProfileModels
        >>> profiler = ProfileModels(["yolov8n.yaml", "yolov8s.yaml"], imgsz=640)
        >>> profiler.profile()
    """

    def __init__(
        self,
        paths: list,
        num_timed_runs=100,
        num_warmup_runs=10,
        min_time=60,
        imgsz=640,
        half=True,
        trt=True,
        device=None,
    ):
        """
        Initialize the ProfileModels class for profiling models.

        Args:
            paths (List[str]): List of paths of the models to be profiled.
            num_timed_runs (int): Number of timed runs for the profiling.
            num_warmup_runs (int): Number of warmup runs before the actual profiling starts.
            min_time (float): Minimum time in seconds for profiling a model.
            imgsz (int): Size of the image used during profiling.
            half (bool): Flag to indicate whether to use FP16 half-precision for TensorRT profiling.
            trt (bool): Flag to indicate whether to profile using TensorRT.
            device (torch.device | None): Device used for profiling. If None, it is determined automatically.

        Notes:
            FP16 'half' argument option removed for ONNX as slower on CPU than FP32.

        Examples:
            Initialize and profile models
            >>> from ultralytics.utils.benchmarks import ProfileModels
            >>> profiler = ProfileModels(["yolov8n.yaml", "yolov8s.yaml"], imgsz=640)
            >>> profiler.profile()
        """
        self.paths = paths
        self.num_timed_runs = num_timed_runs
        self.num_warmup_runs = num_warmup_runs
        self.min_time = min_time
        self.imgsz = imgsz
        self.half = half
        self.trt = trt  # run TensorRT profiling
        self.device = device or torch.device(0 if torch.cuda.is_available() else "cpu")

    def profile(self):
        """Profiles YOLO models for speed and accuracy across various formats including ONNX and TensorRT."""
        files = self.get_files()

        if not files:
            print("No matching *.pt or *.onnx files found.")
            return

        table_rows = []
        output = []
        for file in files:
            engine_file = file.with_suffix(".engine")
            if file.suffix in {".pt", ".yaml", ".yml"}:
                model = YOLO(str(file))
                model.fuse()  # to report correct params and GFLOPs in model.info()
                model_info = model.info()
                if self.trt and self.device.type != "cpu" and not engine_file.is_file():
                    engine_file = model.export(
                        format="engine",
                        half=self.half,
                        imgsz=self.imgsz,
                        device=self.device,
                        verbose=False,
                    )
                onnx_file = model.export(
                    format="onnx",
                    imgsz=self.imgsz,
                    device=self.device,
                    verbose=False,
                )
            elif file.suffix == ".onnx":
                model_info = self.get_onnx_model_info(file)
                onnx_file = file
            else:
                continue

            t_engine = self.profile_tensorrt_model(str(engine_file))
            t_onnx = self.profile_onnx_model(str(onnx_file))
            table_rows.append(self.generate_table_row(file.stem, t_onnx, t_engine, model_info))
            output.append(self.generate_results_dict(file.stem, t_onnx, t_engine, model_info))

        self.print_table(table_rows)
        return output

    def get_files(self):
        """Returns a list of paths for all relevant model files given by the user."""
        files = []
        for path in self.paths:
            path = Path(path)
            if path.is_dir():
                extensions = ["*.pt", "*.onnx", "*.yaml"]
                files.extend([file for ext in extensions for file in glob.glob(str(path / ext))])
            elif path.suffix in {".pt", ".yaml", ".yml"}:  # add non-existing
                files.append(str(path))
            else:
                files.extend(glob.glob(str(path)))

        print(f"Profiling: {sorted(files)}")
        return [Path(file) for file in sorted(files)]

    def get_onnx_model_info(self, onnx_file: str):
        """Extracts metadata from an ONNX model file including parameters, GFLOPs, and input shape."""
        return 0.0, 0.0, 0.0, 0.0  # return (num_layers, num_params, num_gradients, num_flops)

    @staticmethod
    def iterative_sigma_clipping(data, sigma=2, max_iters=3):
        """Applies iterative sigma clipping to data to remove outliers based on specified sigma and iteration count."""
        data = np.array(data)
        for _ in range(max_iters):
            mean, std = np.mean(data), np.std(data)
            clipped_data = data[(data > mean - sigma * std) & (data < mean + sigma * std)]
            if len(clipped_data) == len(data):
                break
            data = clipped_data
        return data

    def profile_tensorrt_model(self, engine_file: str, eps: float = 1e-3):
        """Profiles YOLO model performance with TensorRT, measuring average run time and standard deviation."""
        if not self.trt or not Path(engine_file).is_file():
            return 0.0, 0.0

        # Model and input
        model = YOLO(engine_file)
        input_data = np.random.rand(self.imgsz, self.imgsz, 3).astype(np.float32)  # must be FP32

        # Warmup runs
        elapsed = 0.0
        for _ in range(3):
            start_time = time.time()
            for _ in range(self.num_warmup_runs):
                model(input_data, imgsz=self.imgsz, verbose=False)
            elapsed = time.time() - start_time

        # Compute number of runs as higher of min_time or num_timed_runs
        num_runs = max(round(self.min_time / (elapsed + eps) * self.num_warmup_runs), self.num_timed_runs * 50)

        # Timed runs
        run_times = []
        for _ in TQDM(range(num_runs), desc=engine_file):
            results = model(input_data, imgsz=self.imgsz, verbose=False)
            run_times.append(results[0].speed["inference"])  # Convert to milliseconds

        run_times = self.iterative_sigma_clipping(np.array(run_times), sigma=2, max_iters=3)  # sigma clipping
        return np.mean(run_times), np.std(run_times)

    def profile_onnx_model(self, onnx_file: str, eps: float = 1e-3):
        """Profiles an ONNX model, measuring average inference time and standard deviation across multiple runs."""
        check_requirements("onnxruntime")
        import onnxruntime as ort

        # Session with either 'TensorrtExecutionProvider', 'CUDAExecutionProvider', 'CPUExecutionProvider'
        sess_options = ort.SessionOptions()
        sess_options.graph_optimization_level = ort.GraphOptimizationLevel.ORT_ENABLE_ALL
        sess_options.intra_op_num_threads = 8  # Limit the number of threads
        sess = ort.InferenceSession(onnx_file, sess_options, providers=["CPUExecutionProvider"])

        input_tensor = sess.get_inputs()[0]
        input_type = input_tensor.type
        dynamic = not all(isinstance(dim, int) and dim >= 0 for dim in input_tensor.shape)  # dynamic input shape
        input_shape = (1, 3, self.imgsz, self.imgsz) if dynamic else input_tensor.shape

        # Mapping ONNX datatype to numpy datatype
        if "float16" in input_type:
            input_dtype = np.float16
        elif "float" in input_type:
            input_dtype = np.float32
        elif "double" in input_type:
            input_dtype = np.float64
        elif "int64" in input_type:
            input_dtype = np.int64
        elif "int32" in input_type:
            input_dtype = np.int32
        else:
            raise ValueError(f"Unsupported ONNX datatype {input_type}")

        input_data = np.random.rand(*input_shape).astype(input_dtype)
        input_name = input_tensor.name
        output_name = sess.get_outputs()[0].name

        # Warmup runs
        elapsed = 0.0
        for _ in range(3):
            start_time = time.time()
            for _ in range(self.num_warmup_runs):
                sess.run([output_name], {input_name: input_data})
            elapsed = time.time() - start_time

        # Compute number of runs as higher of min_time or num_timed_runs
        num_runs = max(round(self.min_time / (elapsed + eps) * self.num_warmup_runs), self.num_timed_runs)

        # Timed runs
        run_times = []
        for _ in TQDM(range(num_runs), desc=onnx_file):
            start_time = time.time()
            sess.run([output_name], {input_name: input_data})
            run_times.append((time.time() - start_time) * 1000)  # Convert to milliseconds

        run_times = self.iterative_sigma_clipping(np.array(run_times), sigma=2, max_iters=5)  # sigma clipping
        return np.mean(run_times), np.std(run_times)

    def generate_table_row(self, model_name, t_onnx, t_engine, model_info):
        """Generates a table row string with model performance metrics including inference times and model details."""
        layers, params, gradients, flops = model_info
        return (
            f"| {model_name:18s} | {self.imgsz} | - | {t_onnx[0]:.2f} ± {t_onnx[1]:.2f} ms | {t_engine[0]:.2f} ± "
            f"{t_engine[1]:.2f} ms | {params / 1e6:.1f} | {flops:.1f} |"
        )

    @staticmethod
    def generate_results_dict(model_name, t_onnx, t_engine, model_info):
        """Generates a dictionary of profiling results including model name, parameters, GFLOPs, and speed metrics."""
        layers, params, gradients, flops = model_info
        return {
            "model/name": model_name,
            "model/parameters": params,
            "model/GFLOPs": round(flops, 3),
            "model/speed_ONNX(ms)": round(t_onnx[0], 3),
            "model/speed_TensorRT(ms)": round(t_engine[0], 3),
        }

    @staticmethod
    def print_table(table_rows):
        """Prints a formatted table of model profiling results, including speed and accuracy metrics."""
        gpu = torch.cuda.get_device_name(0) if torch.cuda.is_available() else "GPU"
        headers = [
            "Model",
            "size<br><sup>(pixels)",
            "mAP<sup>val<br>50-95",
            f"Speed<br><sup>CPU ({get_cpu_info()}) ONNX<br>(ms)",
            f"Speed<br><sup>{gpu} TensorRT<br>(ms)",
            "params<br><sup>(M)",
            "FLOPs<br><sup>(B)",
        ]
        header = "|" + "|".join(f" {h} " for h in headers) + "|"
        separator = "|" + "|".join("-" * (len(h) + 2) for h in headers) + "|"

        print(f"\n\n{header}")
        print(separator)
        for row in table_rows:
            print(row)<|MERGE_RESOLUTION|>--- conflicted
+++ resolved
@@ -47,9 +47,6 @@
 
 
 def benchmark(
-<<<<<<< HEAD
-    model=WEIGHTS_DIR / "yolov8n.pt", data=None, imgsz=160, half=False, int8=False, device="cpu", verbose=False, separate_outputs=False, export_hw_optimized=False
-=======
     model=WEIGHTS_DIR / "yolov8n.pt",
     data=None,
     imgsz=160,
@@ -57,8 +54,9 @@
     int8=False,
     device="cpu",
     verbose=False,
+    separate_outputs=False, 
+    export_hw_optimized=False,
     eps=1e-3,
->>>>>>> 7a6c76d1
 ):
     """
     Benchmark a YOLO model across different formats for speed and accuracy.
