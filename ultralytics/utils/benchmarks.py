--- conflicted
+++ resolved
@@ -4,11 +4,7 @@
 
 Usage:
     from ultralytics.utils.benchmarks import ProfileModels, benchmark
-<<<<<<< HEAD
-    ProfileModels(['yolo11n.yaml', 'yolov8s.yaml']).profile()
-=======
     ProfileModels(['yolo11n.yaml', 'yolov8s.yaml']).run()
->>>>>>> 242d332c
     benchmark(model='yolo11n.pt', imgsz=160)
 
 Format                  | `format=argument`         | Model
@@ -46,11 +42,7 @@
 from ultralytics.cfg import TASK2DATA, TASK2METRIC
 from ultralytics.engine.exporter import export_formats
 from ultralytics.utils import ARM64, ASSETS, LINUX, LOGGER, MACOS, TQDM, WEIGHTS_DIR
-<<<<<<< HEAD
-from ultralytics.utils.checks import IS_PYTHON_3_12, check_imgsz, check_requirements, check_yolo, is_rockchip
-=======
 from ultralytics.utils.checks import IS_PYTHON_3_13, check_imgsz, check_requirements, check_yolo, is_rockchip
->>>>>>> 242d332c
 from ultralytics.utils.downloads import safe_download
 from ultralytics.utils.files import file_size
 from ultralytics.utils.torch_utils import get_cpu_info, select_device
@@ -132,12 +124,7 @@
                 assert not IS_PYTHON_3_13, "CoreML not supported on Python 3.13"
             if i in {6, 7, 8, 9, 10}:  # TF SavedModel, TF GraphDef, and TFLite, TF EdgeTPU and TF.js
                 assert not isinstance(model, YOLOWorld), "YOLOWorldv2 TensorFlow exports not supported by onnx2tf yet"
-<<<<<<< HEAD
-            if i in {9, 10}:  # TF EdgeTPU and TF.js
-                assert not isinstance(model, YOLOWorld), "YOLOWorldv2 TensorFlow exports not supported by onnx2tf yet"
-=======
                 # assert not IS_PYTHON_MINIMUM_3_12, "TFLite exports not supported on Python>=3.12 yet"
->>>>>>> 242d332c
             if i == 11:  # Paddle
                 assert not isinstance(model, YOLOWorld), "YOLOWorldv2 Paddle exports not supported yet"
                 assert model.task != "obb", "Paddle OBB bug https://github.com/PaddlePaddle/Paddle/issues/72024"
@@ -151,11 +138,7 @@
                 assert not is_end2end
                 assert not isinstance(model, YOLOWorld), "YOLOWorldv2 IMX exports not supported"
                 assert model.task == "detect", "IMX only supported for detection task"
-<<<<<<< HEAD
-                assert "C2f" in model.__str__(), "IMX only supported for YOLOv8"
-=======
                 assert "C2f" in model.__str__(), "IMX only supported for YOLOv8"  # TODO: enable for YOLO11
->>>>>>> 242d332c
             if i == 15:  # RKNN
                 assert not isinstance(model, YOLOWorld), "YOLOWorldv2 RKNN exports not supported yet"
                 assert not is_end2end, "End-to-end models not supported by RKNN yet"
@@ -175,13 +158,9 @@
                 filename = model.pt_path or model.ckpt_path or model.model_name
                 exported_model = model  # PyTorch format
             else:
-<<<<<<< HEAD
-                filename = model.export(imgsz=imgsz, format=format, half=half, int8=int8, device=device, verbose=False, separate_outputs=separate_outputs, export_hw_optimized=export_hw_optimized)
-=======
                 filename = model.export(
                     imgsz=imgsz, format=format, half=half, int8=int8, data=data, device=device, verbose=False
                 )
->>>>>>> 242d332c
                 exported_model = YOLO(filename, task=model.task)
                 assert suffix in str(filename), "export failed"
             emoji = "❎"  # indicates export succeeded
@@ -192,16 +171,9 @@
             assert i != 5 or platform.system() == "Darwin", "inference only supported on macOS>=10.13"  # CoreML
             if i in {13}:
                 assert not is_end2end, "End-to-end torch.topk operation is not supported for NCNN prediction yet"
-<<<<<<< HEAD
-            exported_model.predict(ASSETS / "bus.jpg", imgsz=imgsz, device=device, half=half, verbose=False, separate_outputs=separate_outputs, export_hw_optimized=export_hw_optimized)
+            exported_model.predict(ASSETS / "bus.jpg", imgsz=imgsz, device=device, half=half, verbose=False)
 
             # Validate
-            data = data or TASK2DATA[model.task]  # task to dataset, i.e. coco8.yaml for task=detect
-=======
-            exported_model.predict(ASSETS / "bus.jpg", imgsz=imgsz, device=device, half=half, verbose=False)
-
-            # Validate
->>>>>>> 242d332c
             results = exported_model.val(
                 data=data, batch=1, imgsz=imgsz, plots=False, device=device, half=half, int8=int8, verbose=False, separate_outputs=separate_outputs, export_hw_optimized=export_hw_optimized
             )
@@ -222,11 +194,7 @@
     name = model.model_name
     dt = time.time() - t0
     legend = "Benchmarks legend:  - ✅ Success  - ❎ Export passed but validation failed  - ❌️ Export failed"
-<<<<<<< HEAD
-    s = f"\nBenchmarks complete for {name} on {data} at imgsz={imgsz}, separate_outputs={separate_outputs}, export_hw_optimized={export_hw_optimized} ({dt:.2f}s)\n{legend}\n{df.fillna('-')}\n"
-=======
     s = f"\nBenchmarks complete for {name} on {data} at imgsz={imgsz} ({dt:.2f}s)\n{legend}\n{df.fillna('-')}\n"
->>>>>>> 242d332c
     LOGGER.info(s)
     with open("benchmarks.log", "a", errors="ignore", encoding="utf-8") as f:
         f.write(s)
@@ -417,11 +385,7 @@
         Profile models and print results
         >>> from ultralytics.utils.benchmarks import ProfileModels
         >>> profiler = ProfileModels(["yolo11n.yaml", "yolov8s.yaml"], imgsz=640)
-<<<<<<< HEAD
-        >>> profiler.profile()
-=======
         >>> profiler.run()
->>>>>>> 242d332c
     """
 
     def __init__(
@@ -455,11 +419,7 @@
             Initialize and profile models
             >>> from ultralytics.utils.benchmarks import ProfileModels
             >>> profiler = ProfileModels(["yolo11n.yaml", "yolov8s.yaml"], imgsz=640)
-<<<<<<< HEAD
-            >>> profiler.profile()
-=======
             >>> profiler.run()
->>>>>>> 242d332c
         """
         self.paths = paths
         self.num_timed_runs = num_timed_runs
