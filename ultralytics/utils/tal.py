--- conflicted
+++ resolved
@@ -75,40 +75,15 @@
 
         try:
             return self._forward(pd_scores, pd_bboxes, anc_points, gt_labels, gt_bboxes, mask_gt)
-<<<<<<< HEAD
-        except torch.OutOfMemoryError:
-            # Move tensors to CPU, compute, then move back to original device
-            LOGGER.warning("WARNING: CUDA OutOfMemoryError in TaskAlignedAssigner, using CPU")
-=======
         except torch.cuda.OutOfMemoryError:
             # Move tensors to CPU, compute, then move back to original device
             LOGGER.warning("CUDA OutOfMemoryError in TaskAlignedAssigner, using CPU")
->>>>>>> 242d332c
             cpu_tensors = [t.cpu() for t in (pd_scores, pd_bboxes, anc_points, gt_labels, gt_bboxes, mask_gt)]
             result = self._forward(*cpu_tensors)
             return tuple(t.to(device) for t in result)
 
     def _forward(self, pd_scores, pd_bboxes, anc_points, gt_labels, gt_bboxes, mask_gt):
         """
-<<<<<<< HEAD
-        Compute the task-aligned assignment. Reference code is available at
-        https://github.com/Nioolek/PPYOLOE_pytorch/blob/master/ppyoloe/assigner/tal_assigner.py.
-
-        Args:
-            pd_scores (Tensor): shape(bs, num_total_anchors, num_classes)
-            pd_bboxes (Tensor): shape(bs, num_total_anchors, 4)
-            anc_points (Tensor): shape(num_total_anchors, 2)
-            gt_labels (Tensor): shape(bs, n_max_boxes, 1)
-            gt_bboxes (Tensor): shape(bs, n_max_boxes, 4)
-            mask_gt (Tensor): shape(bs, n_max_boxes, 1)
-
-        Returns:
-            target_labels (Tensor): shape(bs, num_total_anchors)
-            target_bboxes (Tensor): shape(bs, num_total_anchors, 4)
-            target_scores (Tensor): shape(bs, num_total_anchors, num_classes)
-            fg_mask (Tensor): shape(bs, num_total_anchors)
-            target_gt_idx (Tensor): shape(bs, num_total_anchors)
-=======
         Compute the task-aligned assignment.
 
         Args:
@@ -125,7 +100,6 @@
             target_scores (torch.Tensor): Target scores with shape (bs, num_total_anchors, num_classes).
             fg_mask (torch.Tensor): Foreground mask with shape (bs, num_total_anchors).
             target_gt_idx (torch.Tensor): Target ground truth indices with shape (bs, num_total_anchors).
->>>>>>> 242d332c
         """
         mask_pos, align_metric, overlaps = self.get_pos_mask(
             pd_scores, pd_bboxes, gt_labels, gt_bboxes, anc_points, mask_gt
