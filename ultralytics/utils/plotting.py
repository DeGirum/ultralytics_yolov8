# Ultralytics YOLO 🚀, AGPL-3.0 license

import contextlib
import math
import warnings
from pathlib import Path

import cv2
import matplotlib.pyplot as plt
import numpy as np
import torch
from PIL import Image, ImageDraw, ImageFont
from PIL import __version__ as pil_version

from ultralytics.utils import LOGGER, TryExcept, ops, plt_settings, threaded
from ultralytics.utils.checks import check_font, check_version, is_ascii
from ultralytics.utils.files import increment_path


class Colors:
    """
    Ultralytics default color palette https://ultralytics.com/.

    This class provides methods to work with the Ultralytics color palette, including converting hex color codes to
    RGB values.

    Attributes:
        palette (list of tuple): List of RGB color values.
        n (int): The number of colors in the palette.
        pose_palette (np.ndarray): A specific color palette array with dtype np.uint8.
    """

    def __init__(self):
        """Initialize colors as hex = matplotlib.colors.TABLEAU_COLORS.values()."""
        hexs = (
            "FF3838",
            "FF9D97",
            "FF701F",
            "FFB21D",
            "CFD231",
            "48F90A",
            "92CC17",
            "3DDB86",
            "1A9334",
            "00D4BB",
            "2C99A8",
            "00C2FF",
            "344593",
            "6473FF",
            "0018EC",
            "8438FF",
            "520085",
            "CB38FF",
            "FF95C8",
            "FF37C7",
        )
        self.palette = [self.hex2rgb(f"#{c}") for c in hexs]
        self.n = len(self.palette)
        self.pose_palette = np.array(
            [
                [255, 128, 0],
                [255, 153, 51],
                [255, 178, 102],
                [230, 230, 0],
                [255, 153, 255],
                [153, 204, 255],
                [255, 102, 255],
                [255, 51, 255],
                [102, 178, 255],
                [51, 153, 255],
                [255, 153, 153],
                [255, 102, 102],
                [255, 51, 51],
                [153, 255, 153],
                [102, 255, 102],
                [51, 255, 51],
                [0, 255, 0],
                [0, 0, 255],
                [255, 0, 0],
                [255, 255, 255],
            ],
            dtype=np.uint8,
        )

    def __call__(self, i, bgr=False):
        """Converts hex color codes to RGB values."""
        c = self.palette[int(i) % self.n]
        return (c[2], c[1], c[0]) if bgr else c

    @staticmethod
    def hex2rgb(h):
        """Converts hex color codes to RGB values (i.e. default PIL order)."""
        return tuple(int(h[1 + i : 1 + i + 2], 16) for i in (0, 2, 4))


colors = Colors()  # create instance for 'from utils.plots import colors'


class Annotator:
    """
    Ultralytics Annotator for train/val mosaics and JPGs and predictions annotations.

    Attributes:
        im (Image.Image or numpy array): The image to annotate.
        pil (bool): Whether to use PIL or cv2 for drawing annotations.
        font (ImageFont.truetype or ImageFont.load_default): Font used for text annotations.
        lw (float): Line width for drawing.
        skeleton (List[List[int]]): Skeleton structure for keypoints.
        limb_color (List[int]): Color palette for limbs.
        kpt_color (List[int]): Color palette for keypoints.
    """

    def __init__(self, im, line_width=None, font_size=None, font="Arial.ttf", pil=False, example="abc"):
        """Initialize the Annotator class with image and line width along with color palette for keypoints and limbs."""
        non_ascii = not is_ascii(example)  # non-latin labels, i.e. asian, arabic, cyrillic
        input_is_pil = isinstance(im, Image.Image)
        self.pil = pil or non_ascii or input_is_pil
        self.lw = line_width or max(round(sum(im.size if input_is_pil else im.shape) / 2 * 0.003), 2)
        if self.pil:  # use PIL
            self.im = im if input_is_pil else Image.fromarray(im)
            self.draw = ImageDraw.Draw(self.im)
            try:
                font = check_font("Arial.Unicode.ttf" if non_ascii else font)
                size = font_size or max(round(sum(self.im.size) / 2 * 0.035), 12)
                self.font = ImageFont.truetype(str(font), size)
            except Exception:
                self.font = ImageFont.load_default()
            # Deprecation fix for w, h = getsize(string) -> _, _, w, h = getbox(string)
            if check_version(pil_version, "9.2.0"):
                self.font.getsize = lambda x: self.font.getbbox(x)[2:4]  # text width, height
        else:  # use cv2
            assert im.data.contiguous, "Image not contiguous. Apply np.ascontiguousarray(im) to Annotator input images."
            self.im = im if im.flags.writeable else im.copy()
            self.tf = max(self.lw - 1, 1)  # font thickness
            self.sf = self.lw / 3  # font scale
        # Pose
        self.skeleton = [
            [16, 14],
            [14, 12],
            [17, 15],
            [15, 13],
            [12, 13],
            [6, 12],
            [7, 13],
            [6, 7],
            [6, 8],
            [7, 9],
            [8, 10],
            [9, 11],
            [2, 3],
            [1, 2],
            [1, 3],
            [2, 4],
            [3, 5],
            [4, 6],
            [5, 7],
        ]

        self.limb_color = colors.pose_palette[[9, 9, 9, 9, 7, 7, 7, 0, 0, 0, 0, 0, 16, 16, 16, 16, 16, 16, 16]]
        self.kpt_color = colors.pose_palette[[16, 16, 16, 16, 16, 0, 0, 0, 0, 0, 0, 9, 9, 9, 9, 9, 9]]

<<<<<<< HEAD
    def box_label(self, box, label="", color=(128, 128, 128), txt_color=(255, 255, 255), rotated=False):
        """Add one xyxy box to image with label."""
=======
    def get_txt_color(self, color=(128, 128, 128), txt_color=(255, 255, 255)):
        """Assign text color based on background color."""
        if color in self.dark_colors:
            return 104, 31, 17
        elif color in self.light_colors:
            return 255, 255, 255
        else:
            return txt_color

    def circle_label(self, box, label="", color=(128, 128, 128), txt_color=(255, 255, 255), margin=2):
        """
        Draws a label with a background rectangle centered within a given bounding box.

        Args:
            box (tuple): The bounding box coordinates (x1, y1, x2, y2).
            label (str): The text label to be displayed.
            color (tuple, optional): The background color of the rectangle (R, G, B).
            txt_color (tuple, optional): The color of the text (R, G, B).
            margin (int, optional): The margin between the text and the rectangle border.
        """

        # If label have more than 3 characters, skip other characters, due to circle size
        if len(label) > 3:
            print(
                f"Length of label is {len(label)}, initial 3 label characters will be considered for circle annotation!"
            )
            label = label[:3]

        # Calculate the center of the box
        x_center, y_center = int((box[0] + box[2]) / 2), int((box[1] + box[3]) / 2)
        # Get the text size
        text_size = cv2.getTextSize(str(label), cv2.FONT_HERSHEY_SIMPLEX, self.sf - 0.15, self.tf)[0]
        # Calculate the required radius to fit the text with the margin
        required_radius = int(((text_size[0] ** 2 + text_size[1] ** 2) ** 0.5) / 2) + margin
        # Draw the circle with the required radius
        cv2.circle(self.im, (x_center, y_center), required_radius, color, -1)
        # Calculate the position for the text
        text_x = x_center - text_size[0] // 2
        text_y = y_center + text_size[1] // 2
        # Draw the text
        cv2.putText(
            self.im,
            str(label),
            (text_x, text_y),
            cv2.FONT_HERSHEY_SIMPLEX,
            self.sf - 0.15,
            self.get_txt_color(color, txt_color),
            self.tf,
            lineType=cv2.LINE_AA,
        )

    def text_label(self, box, label="", color=(128, 128, 128), txt_color=(255, 255, 255), margin=5):
        """
        Draws a label with a background rectangle centered within a given bounding box.

        Args:
            box (tuple): The bounding box coordinates (x1, y1, x2, y2).
            label (str): The text label to be displayed.
            color (tuple, optional): The background color of the rectangle (R, G, B).
            txt_color (tuple, optional): The color of the text (R, G, B).
            margin (int, optional): The margin between the text and the rectangle border.
        """

        # Calculate the center of the bounding box
        x_center, y_center = int((box[0] + box[2]) / 2), int((box[1] + box[3]) / 2)
        # Get the size of the text
        text_size = cv2.getTextSize(label, cv2.FONT_HERSHEY_SIMPLEX, self.sf - 0.1, self.tf)[0]
        # Calculate the top-left corner of the text (to center it)
        text_x = x_center - text_size[0] // 2
        text_y = y_center + text_size[1] // 2
        # Calculate the coordinates of the background rectangle
        rect_x1 = text_x - margin
        rect_y1 = text_y - text_size[1] - margin
        rect_x2 = text_x + text_size[0] + margin
        rect_y2 = text_y + margin
        # Draw the background rectangle
        cv2.rectangle(self.im, (rect_x1, rect_y1), (rect_x2, rect_y2), color, -1)
        # Draw the text on top of the rectangle
        cv2.putText(
            self.im,
            label,
            (text_x, text_y),
            cv2.FONT_HERSHEY_SIMPLEX,
            self.sf - 0.1,
            self.get_txt_color(color, txt_color),
            self.tf,
            lineType=cv2.LINE_AA,
        )

    def box_label(self, box, label="", color=(128, 128, 128), txt_color=(255, 255, 255), rotated=False):
        """
        Draws a bounding box to image with label.

        Args:
            box (tuple): The bounding box coordinates (x1, y1, x2, y2).
            label (str): The text label to be displayed.
            color (tuple, optional): The background color of the rectangle (R, G, B).
            txt_color (tuple, optional): The color of the text (R, G, B).
            rotated (bool, optional): Variable used to check if task is OBB
        """

        txt_color = self.get_txt_color(color, txt_color)
>>>>>>> 3bb0c5af
        if isinstance(box, torch.Tensor):
            box = box.tolist()
        if self.pil or not is_ascii(label):
            if rotated:
                p1 = box[0]
                # NOTE: PIL-version polygon needs tuple type.
                self.draw.polygon([tuple(b) for b in box], width=self.lw, outline=color)
            else:
                p1 = (box[0], box[1])
                self.draw.rectangle(box, width=self.lw, outline=color)  # box
            if label:
                w, h = self.font.getsize(label)  # text width, height
                outside = p1[1] - h >= 0  # label fits outside box
                self.draw.rectangle(
                    (p1[0], p1[1] - h if outside else p1[1], p1[0] + w + 1, p1[1] + 1 if outside else p1[1] + h + 1),
                    fill=color,
                )
                # self.draw.text((box[0], box[1]), label, fill=txt_color, font=self.font, anchor='ls')  # for PIL>8.0
                self.draw.text((p1[0], p1[1] - h if outside else p1[1]), label, fill=txt_color, font=self.font)
        else:  # cv2
            if rotated:
                p1 = [int(b) for b in box[0]]
                # NOTE: cv2-version polylines needs np.asarray type.
                cv2.polylines(self.im, [np.asarray(box, dtype=int)], True, color, self.lw)
            else:
                p1, p2 = (int(box[0]), int(box[1])), (int(box[2]), int(box[3]))
                cv2.rectangle(self.im, p1, p2, color, thickness=self.lw, lineType=cv2.LINE_AA)
            if label:
                w, h = cv2.getTextSize(label, 0, fontScale=self.sf, thickness=self.tf)[0]  # text width, height
                outside = p1[1] - h >= 3
                p2 = p1[0] + w, p1[1] - h - 3 if outside else p1[1] + h + 3
                cv2.rectangle(self.im, p1, p2, color, -1, cv2.LINE_AA)  # filled
                cv2.putText(
                    self.im,
                    label,
                    (p1[0], p1[1] - 2 if outside else p1[1] + h + 2),
                    0,
                    self.sf,
                    txt_color,
                    thickness=self.tf,
                    lineType=cv2.LINE_AA,
                )

    def masks(self, masks, colors, im_gpu, alpha=0.5, retina_masks=False):
        """
        Plot masks on image.

        Args:
            masks (tensor): Predicted masks on cuda, shape: [n, h, w]
            colors (List[List[Int]]): Colors for predicted masks, [[r, g, b] * n]
            im_gpu (tensor): Image is in cuda, shape: [3, h, w], range: [0, 1]
            alpha (float): Mask transparency: 0.0 fully transparent, 1.0 opaque
            retina_masks (bool): Whether to use high resolution masks or not. Defaults to False.
        """

        if self.pil:
            # Convert to numpy first
            self.im = np.asarray(self.im).copy()
        if len(masks) == 0:
            self.im[:] = im_gpu.permute(1, 2, 0).contiguous().cpu().numpy() * 255
        if im_gpu.device != masks.device:
            im_gpu = im_gpu.to(masks.device)
        colors = torch.tensor(colors, device=masks.device, dtype=torch.float32) / 255.0  # shape(n,3)
        colors = colors[:, None, None]  # shape(n,1,1,3)
        masks = masks.unsqueeze(3)  # shape(n,h,w,1)
        masks_color = masks * (colors * alpha)  # shape(n,h,w,3)

        inv_alpha_masks = (1 - masks * alpha).cumprod(0)  # shape(n,h,w,1)
        mcs = masks_color.max(dim=0).values  # shape(n,h,w,3)

        im_gpu = im_gpu.flip(dims=[0])  # flip channel
        im_gpu = im_gpu.permute(1, 2, 0).contiguous()  # shape(h,w,3)
        im_gpu = im_gpu * inv_alpha_masks[-1] + mcs
        im_mask = im_gpu * 255
        im_mask_np = im_mask.byte().cpu().numpy()
        self.im[:] = im_mask_np if retina_masks else ops.scale_image(im_mask_np, self.im.shape)
        if self.pil:
            # Convert im back to PIL and update draw
            self.fromarray(self.im)

    def kpts(self, kpts, shape=(640, 640), radius=5, kpt_line=True, conf_thres=0.25):
        """
        Plot keypoints on the image.

        Args:
            kpts (tensor): Predicted keypoints with shape [17, 3]. Each keypoint has (x, y, confidence).
            shape (tuple): Image shape as a tuple (h, w), where h is the height and w is the width.
            radius (int, optional): Radius of the drawn keypoints. Default is 5.
            kpt_line (bool, optional): If True, the function will draw lines connecting keypoints
                                       for human pose. Default is True.

        Note:
            `kpt_line=True` currently only supports human pose plotting.
        """

        if self.pil:
            # Convert to numpy first
            self.im = np.asarray(self.im).copy()
        nkpt, ndim = kpts.shape
        is_pose = nkpt == 17 and ndim in {2, 3}
        kpt_line &= is_pose  # `kpt_line=True` for now only supports human pose plotting
        for i, k in enumerate(kpts):
            color_k = [int(x) for x in self.kpt_color[i]] if is_pose else colors(i)
            x_coord, y_coord = k[0], k[1]
            if x_coord % shape[1] != 0 and y_coord % shape[0] != 0:
                if len(k) == 3:
                    conf = k[2]
                    if conf < conf_thres:
                        continue
                cv2.circle(self.im, (int(x_coord), int(y_coord)), radius, color_k, -1, lineType=cv2.LINE_AA)

        if kpt_line:
            ndim = kpts.shape[-1]
            for i, sk in enumerate(self.skeleton):
                pos1 = (int(kpts[(sk[0] - 1), 0]), int(kpts[(sk[0] - 1), 1]))
                pos2 = (int(kpts[(sk[1] - 1), 0]), int(kpts[(sk[1] - 1), 1]))
                if ndim == 3:
                    conf1 = kpts[(sk[0] - 1), 2]
                    conf2 = kpts[(sk[1] - 1), 2]
                    if conf1 < conf_thres or conf2 < conf_thres:
                        continue
                if pos1[0] % shape[1] == 0 or pos1[1] % shape[0] == 0 or pos1[0] < 0 or pos1[1] < 0:
                    continue
                if pos2[0] % shape[1] == 0 or pos2[1] % shape[0] == 0 or pos2[0] < 0 or pos2[1] < 0:
                    continue
                cv2.line(self.im, pos1, pos2, [int(x) for x in self.limb_color[i]], thickness=2, lineType=cv2.LINE_AA)
        if self.pil:
            # Convert im back to PIL and update draw
            self.fromarray(self.im)

    def rectangle(self, xy, fill=None, outline=None, width=1):
        """Add rectangle to image (PIL-only)."""
        self.draw.rectangle(xy, fill, outline, width)

    def text(self, xy, text, txt_color=(255, 255, 255), anchor="top", box_style=False):
        """Adds text to an image using PIL or cv2."""
        if anchor == "bottom":  # start y from font bottom
            w, h = self.font.getsize(text)  # text width, height
            xy[1] += 1 - h
        if self.pil:
            if box_style:
                w, h = self.font.getsize(text)
                self.draw.rectangle((xy[0], xy[1], xy[0] + w + 1, xy[1] + h + 1), fill=txt_color)
                # Using `txt_color` for background and draw fg with white color
                txt_color = (255, 255, 255)
            if "\n" in text:
                lines = text.split("\n")
                _, h = self.font.getsize(text)
                for line in lines:
                    self.draw.text(xy, line, fill=txt_color, font=self.font)
                    xy[1] += h
            else:
                self.draw.text(xy, text, fill=txt_color, font=self.font)
        else:
            if box_style:
                w, h = cv2.getTextSize(text, 0, fontScale=self.sf, thickness=self.tf)[0]  # text width, height
                outside = xy[1] - h >= 3
                p2 = xy[0] + w, xy[1] - h - 3 if outside else xy[1] + h + 3
                cv2.rectangle(self.im, xy, p2, txt_color, -1, cv2.LINE_AA)  # filled
                # Using `txt_color` for background and draw fg with white color
                txt_color = (255, 255, 255)
            cv2.putText(self.im, text, xy, 0, self.sf, txt_color, thickness=self.tf, lineType=cv2.LINE_AA)

    def fromarray(self, im):
        """Update self.im from a numpy array."""
        self.im = im if isinstance(im, Image.Image) else Image.fromarray(im)
        self.draw = ImageDraw.Draw(self.im)

    def result(self):
        """Return annotated image as array."""
        return np.asarray(self.im)

    def show(self, title=None):
        """Show the annotated image."""
        Image.fromarray(np.asarray(self.im)[..., ::-1]).show(title)

    def save(self, filename="image.jpg"):
        """Save the annotated image to 'filename'."""
        cv2.imwrite(filename, np.asarray(self.im))

    def get_bbox_dimension(self, bbox=None):
        """
        Calculate the area of a bounding box.

        Args:
            bbox (tuple): Bounding box coordinates in the format (x_min, y_min, x_max, y_max).

        Returns:
            angle (degree): Degree value of angle between three points
        """

        x_min, y_min, x_max, y_max = bbox
        width = x_max - x_min
        height = y_max - y_min
        return width, height, width * height

    def draw_region(self, reg_pts=None, color=(0, 255, 0), thickness=5):
        """
        Draw region line.

        Args:
            reg_pts (list): Region Points (for line 2 points, for region 4 points)
            color (tuple): Region Color value
            thickness (int): Region area thickness value
        """

        cv2.polylines(self.im, [np.array(reg_pts, dtype=np.int32)], isClosed=True, color=color, thickness=thickness)

    def draw_centroid_and_tracks(self, track, color=(255, 0, 255), track_thickness=2):
        """
        Draw centroid point and track trails.

        Args:
            track (list): object tracking points for trails display
            color (tuple): tracks line color
            track_thickness (int): track line thickness value
        """

        points = np.hstack(track).astype(np.int32).reshape((-1, 1, 2))
        cv2.polylines(self.im, [points], isClosed=False, color=color, thickness=track_thickness)
        cv2.circle(self.im, (int(track[-1][0]), int(track[-1][1])), track_thickness * 2, color, -1)

    def queue_counts_display(self, label, points=None, region_color=(255, 255, 255), txt_color=(0, 0, 0)):
        """
        Displays queue counts on an image centered at the points with customizable font size and colors.

        Args:
            label (str): queue counts label
            points (tuple): region points for center point calculation to display text
            region_color (RGB): queue region color
            txt_color (RGB): text display color
        """

        x_values = [point[0] for point in points]
        y_values = [point[1] for point in points]
        center_x = sum(x_values) // len(points)
        center_y = sum(y_values) // len(points)

        text_size = cv2.getTextSize(label, 0, fontScale=self.sf, thickness=self.tf)[0]
        text_width = text_size[0]
        text_height = text_size[1]

        rect_width = text_width + 20
        rect_height = text_height + 20
        rect_top_left = (center_x - rect_width // 2, center_y - rect_height // 2)
        rect_bottom_right = (center_x + rect_width // 2, center_y + rect_height // 2)
        cv2.rectangle(self.im, rect_top_left, rect_bottom_right, region_color, -1)

        text_x = center_x - text_width // 2
        text_y = center_y + text_height // 2

        # Draw text
        cv2.putText(
            self.im,
            label,
            (text_x, text_y),
            0,
            fontScale=self.sf,
            color=txt_color,
            thickness=self.tf,
            lineType=cv2.LINE_AA,
        )

    def display_objects_labels(self, im0, text, txt_color, bg_color, x_center, y_center, margin):
        """
        Display the bounding boxes labels in parking management app.

        Args:
            im0 (ndarray): inference image
            text (str): object/class name
            txt_color (bgr color): display color for text foreground
            bg_color (bgr color): display color for text background
            x_center (float): x position center point for bounding box
            y_center (float): y position center point for bounding box
            margin (int): gap between text and rectangle for better display
        """

        text_size = cv2.getTextSize(text, 0, fontScale=self.sf, thickness=self.tf)[0]
        text_x = x_center - text_size[0] // 2
        text_y = y_center + text_size[1] // 2

        rect_x1 = text_x - margin
        rect_y1 = text_y - text_size[1] - margin
        rect_x2 = text_x + text_size[0] + margin
        rect_y2 = text_y + margin
        cv2.rectangle(im0, (rect_x1, rect_y1), (rect_x2, rect_y2), bg_color, -1)
        cv2.putText(im0, text, (text_x, text_y), 0, self.sf, txt_color, self.tf, lineType=cv2.LINE_AA)

    def display_analytics(self, im0, text, txt_color, bg_color, margin):
        """
        Display the overall statistics for parking lots
        Args:
            im0 (ndarray): inference image
            text (dict): labels dictionary
            txt_color (bgr color): display color for text foreground
            bg_color (bgr color): display color for text background
            margin (int): gap between text and rectangle for better display
        """

        horizontal_gap = int(im0.shape[1] * 0.02)
        vertical_gap = int(im0.shape[0] * 0.01)
        text_y_offset = 0
        for label, value in text.items():
            txt = f"{label}: {value}"
            text_size = cv2.getTextSize(txt, 0, self.sf, self.tf)[0]
            if text_size[0] < 5 or text_size[1] < 5:
                text_size = (5, 5)
            text_x = im0.shape[1] - text_size[0] - margin * 2 - horizontal_gap
            text_y = text_y_offset + text_size[1] + margin * 2 + vertical_gap
            rect_x1 = text_x - margin * 2
            rect_y1 = text_y - text_size[1] - margin * 2
            rect_x2 = text_x + text_size[0] + margin * 2
            rect_y2 = text_y + margin * 2
            cv2.rectangle(im0, (rect_x1, rect_y1), (rect_x2, rect_y2), bg_color, -1)
            cv2.putText(im0, txt, (text_x, text_y), 0, self.sf, txt_color, self.tf, lineType=cv2.LINE_AA)
            text_y_offset = rect_y2

    @staticmethod
    def estimate_pose_angle(a, b, c):
        """
        Calculate the pose angle for object.

        Args:
            a (float) : The value of pose point a
            b (float): The value of pose point b
            c (float): The value o pose point c

        Returns:
            angle (degree): Degree value of angle between three points
        """

        a, b, c = np.array(a), np.array(b), np.array(c)
        radians = np.arctan2(c[1] - b[1], c[0] - b[0]) - np.arctan2(a[1] - b[1], a[0] - b[0])
        angle = np.abs(radians * 180.0 / np.pi)
        if angle > 180.0:
            angle = 360 - angle
        return angle

    def draw_specific_points(self, keypoints, indices=None, shape=(640, 640), radius=2, conf_thres=0.25):
        """
        Draw specific keypoints for gym steps counting.

        Args:
            keypoints (list): list of keypoints data to be plotted
            indices (list): keypoints ids list to be plotted
            shape (tuple): imgsz for model inference
            radius (int): Keypoint radius value
        """

        if indices is None:
            indices = [2, 5, 7]
        for i, k in enumerate(keypoints):
            if i in indices:
                x_coord, y_coord = k[0], k[1]
                if x_coord % shape[1] != 0 and y_coord % shape[0] != 0:
                    if len(k) == 3:
                        conf = k[2]
                        if conf < conf_thres:
                            continue
                    cv2.circle(self.im, (int(x_coord), int(y_coord)), radius, (0, 255, 0), -1, lineType=cv2.LINE_AA)
        return self.im

    def plot_angle_and_count_and_stage(
        self, angle_text, count_text, stage_text, center_kpt, color=(104, 31, 17), txt_color=(255, 255, 255)
    ):
        """
        Plot the pose angle, count value and step stage.

        Args:
            angle_text (str): angle value for workout monitoring
            count_text (str): counts value for workout monitoring
            stage_text (str): stage decision for workout monitoring
            center_kpt (int): centroid pose index for workout monitoring
            color (tuple): text background color for workout monitoring
            txt_color (tuple): text foreground color for workout monitoring
        """

        angle_text, count_text, stage_text = (f" {angle_text:.2f}", f"Steps : {count_text}", f" {stage_text}")

        # Draw angle
        (angle_text_width, angle_text_height), _ = cv2.getTextSize(angle_text, 0, self.sf, self.tf)
        angle_text_position = (int(center_kpt[0]), int(center_kpt[1]))
        angle_background_position = (angle_text_position[0], angle_text_position[1] - angle_text_height - 5)
        angle_background_size = (angle_text_width + 2 * 5, angle_text_height + 2 * 5 + (self.tf * 2))
        cv2.rectangle(
            self.im,
            angle_background_position,
            (
                angle_background_position[0] + angle_background_size[0],
                angle_background_position[1] + angle_background_size[1],
            ),
            color,
            -1,
        )
        cv2.putText(self.im, angle_text, angle_text_position, 0, self.sf, txt_color, self.tf)

        # Draw Counts
        (count_text_width, count_text_height), _ = cv2.getTextSize(count_text, 0, self.sf, self.tf)
        count_text_position = (angle_text_position[0], angle_text_position[1] + angle_text_height + 20)
        count_background_position = (
            angle_background_position[0],
            angle_background_position[1] + angle_background_size[1] + 5,
        )
        count_background_size = (count_text_width + 10, count_text_height + 10 + self.tf)

        cv2.rectangle(
            self.im,
            count_background_position,
            (
                count_background_position[0] + count_background_size[0],
                count_background_position[1] + count_background_size[1],
            ),
            color,
            -1,
        )
        cv2.putText(self.im, count_text, count_text_position, 0, self.sf, txt_color, self.tf)

        # Draw Stage
        (stage_text_width, stage_text_height), _ = cv2.getTextSize(stage_text, 0, self.sf, self.tf)
        stage_text_position = (int(center_kpt[0]), int(center_kpt[1]) + angle_text_height + count_text_height + 40)
        stage_background_position = (stage_text_position[0], stage_text_position[1] - stage_text_height - 5)
        stage_background_size = (stage_text_width + 10, stage_text_height + 10)

        cv2.rectangle(
            self.im,
            stage_background_position,
            (
                stage_background_position[0] + stage_background_size[0],
                stage_background_position[1] + stage_background_size[1],
            ),
            color,
            -1,
        )
        cv2.putText(self.im, stage_text, stage_text_position, 0, self.sf, txt_color, self.tf)

    def seg_bbox(self, mask, mask_color=(255, 0, 255), det_label=None, track_label=None):
        """
        Function for drawing segmented object in bounding box shape.

        Args:
            mask (list): masks data list for instance segmentation area plotting
            mask_color (tuple): mask foreground color
            det_label (str): Detection label text
            track_label (str): Tracking label text
        """

        cv2.polylines(self.im, [np.int32([mask])], isClosed=True, color=mask_color, thickness=2)

        label = f"Track ID: {track_label}" if track_label else det_label
        text_size, _ = cv2.getTextSize(label, 0, 0.7, 1)

        cv2.rectangle(
            self.im,
            (int(mask[0][0]) - text_size[0] // 2 - 10, int(mask[0][1]) - text_size[1] - 10),
            (int(mask[0][0]) + text_size[0] // 2 + 5, int(mask[0][1] + 5)),
            mask_color,
            -1,
        )

        cv2.putText(
            self.im, label, (int(mask[0][0]) - text_size[0] // 2, int(mask[0][1]) - 5), 0, 0.7, (255, 255, 255), 2
        )

    def plot_distance_and_line(self, distance_m, distance_mm, centroids, line_color, centroid_color):
        """
        Plot the distance and line on frame.

        Args:
            distance_m (float): Distance between two bbox centroids in meters.
            distance_mm (float): Distance between two bbox centroids in millimeters.
            centroids (list): Bounding box centroids data.
            line_color (RGB): Distance line color.
            centroid_color (RGB): Bounding box centroid color.
        """

        (text_width_m, text_height_m), _ = cv2.getTextSize(f"Distance M: {distance_m:.2f}m", 0, self.sf, self.tf)
        cv2.rectangle(self.im, (15, 25), (15 + text_width_m + 10, 25 + text_height_m + 20), line_color, -1)
        cv2.putText(
            self.im,
            f"Distance M: {distance_m:.2f}m",
            (20, 50),
            0,
            self.sf,
            centroid_color,
            self.tf,
            cv2.LINE_AA,
        )

        (text_width_mm, text_height_mm), _ = cv2.getTextSize(f"Distance MM: {distance_mm:.2f}mm", 0, self.sf, self.tf)
        cv2.rectangle(self.im, (15, 75), (15 + text_width_mm + 10, 75 + text_height_mm + 20), line_color, -1)
        cv2.putText(
            self.im,
            f"Distance MM: {distance_mm:.2f}mm",
            (20, 100),
            0,
            self.sf,
            centroid_color,
            self.tf,
            cv2.LINE_AA,
        )

        cv2.line(self.im, centroids[0], centroids[1], line_color, 3)
        cv2.circle(self.im, centroids[0], 6, centroid_color, -1)
        cv2.circle(self.im, centroids[1], 6, centroid_color, -1)

    def visioneye(self, box, center_point, color=(235, 219, 11), pin_color=(255, 0, 255)):
        """
        Function for pinpoint human-vision eye mapping and plotting.

        Args:
            box (list): Bounding box coordinates
            center_point (tuple): center point for vision eye view
            color (tuple): object centroid and line color value
            pin_color (tuple): visioneye point color value
        """

        center_bbox = int((box[0] + box[2]) / 2), int((box[1] + box[3]) / 2)
        cv2.circle(self.im, center_point, self.tf * 2, pin_color, -1)
        cv2.circle(self.im, center_bbox, self.tf * 2, color, -1)
        cv2.line(self.im, center_point, center_bbox, color, self.tf)


@TryExcept()  # known issue https://github.com/ultralytics/yolov5/issues/5395
@plt_settings()
def plot_labels(boxes, cls, names=(), save_dir=Path(""), on_plot=None):
    """Plot training labels including class histograms and box statistics."""
    import pandas  # scope for faster 'import ultralytics'
    import seaborn  # scope for faster 'import ultralytics'

    # Filter matplotlib>=3.7.2 warning and Seaborn use_inf and is_categorical FutureWarnings
    warnings.filterwarnings("ignore", category=UserWarning, message="The figure layout has changed to tight")
    warnings.filterwarnings("ignore", category=FutureWarning)

    # Plot dataset labels
    LOGGER.info(f"Plotting labels to {save_dir / 'labels.jpg'}... ")
    nc = int(cls.max() + 1)  # number of classes
    boxes = boxes[:1000000]  # limit to 1M boxes
    x = pandas.DataFrame(boxes, columns=["x", "y", "width", "height"])

    # Seaborn correlogram
    seaborn.pairplot(x, corner=True, diag_kind="auto", kind="hist", diag_kws=dict(bins=50), plot_kws=dict(pmax=0.9))
    plt.savefig(save_dir / "labels_correlogram.jpg", dpi=200)
    plt.close()

    # Matplotlib labels
    ax = plt.subplots(2, 2, figsize=(8, 8), tight_layout=True)[1].ravel()
    y = ax[0].hist(cls, bins=np.linspace(0, nc, nc + 1) - 0.5, rwidth=0.8)
    for i in range(nc):
        y[2].patches[i].set_color([x / 255 for x in colors(i)])
    ax[0].set_ylabel("instances")
    if 0 < len(names) < 30:
        ax[0].set_xticks(range(len(names)))
        ax[0].set_xticklabels(list(names.values()), rotation=90, fontsize=10)
    else:
        ax[0].set_xlabel("classes")
    seaborn.histplot(x, x="x", y="y", ax=ax[2], bins=50, pmax=0.9)
    seaborn.histplot(x, x="width", y="height", ax=ax[3], bins=50, pmax=0.9)

    # Rectangles
    boxes[:, 0:2] = 0.5  # center
    boxes = ops.xywh2xyxy(boxes) * 1000
    img = Image.fromarray(np.ones((1000, 1000, 3), dtype=np.uint8) * 255)
    for cls, box in zip(cls[:500], boxes[:500]):
        ImageDraw.Draw(img).rectangle(box, width=1, outline=colors(cls))  # plot
    ax[1].imshow(img)
    ax[1].axis("off")

    for a in [0, 1, 2, 3]:
        for s in ["top", "right", "left", "bottom"]:
            ax[a].spines[s].set_visible(False)

    fname = save_dir / "labels.jpg"
    plt.savefig(fname, dpi=200)
    plt.close()
    if on_plot:
        on_plot(fname)


def save_one_box(xyxy, im, file=Path("im.jpg"), gain=1.02, pad=10, square=False, BGR=False, save=True):
    """
    Save image crop as {file} with crop size multiple {gain} and {pad} pixels. Save and/or return crop.

    This function takes a bounding box and an image, and then saves a cropped portion of the image according
    to the bounding box. Optionally, the crop can be squared, and the function allows for gain and padding
    adjustments to the bounding box.

    Args:
        xyxy (torch.Tensor or list): A tensor or list representing the bounding box in xyxy format.
        im (numpy.ndarray): The input image.
        file (Path, optional): The path where the cropped image will be saved. Defaults to 'im.jpg'.
        gain (float, optional): A multiplicative factor to increase the size of the bounding box. Defaults to 1.02.
        pad (int, optional): The number of pixels to add to the width and height of the bounding box. Defaults to 10.
        square (bool, optional): If True, the bounding box will be transformed into a square. Defaults to False.
        BGR (bool, optional): If True, the image will be saved in BGR format, otherwise in RGB. Defaults to False.
        save (bool, optional): If True, the cropped image will be saved to disk. Defaults to True.

    Returns:
        (numpy.ndarray): The cropped image.

    Example:
        ```python
        from ultralytics.utils.plotting import save_one_box

        xyxy = [50, 50, 150, 150]
        im = cv2.imread('image.jpg')
        cropped_im = save_one_box(xyxy, im, file='cropped.jpg', square=True)
        ```
    """

    if not isinstance(xyxy, torch.Tensor):  # may be list
        xyxy = torch.stack(xyxy)
    b = ops.xyxy2xywh(xyxy.view(-1, 4))  # boxes
    if square:
        b[:, 2:] = b[:, 2:].max(1)[0].unsqueeze(1)  # attempt rectangle to square
    b[:, 2:] = b[:, 2:] * gain + pad  # box wh * gain + pad
    xyxy = ops.xywh2xyxy(b).long()
    xyxy = ops.clip_boxes(xyxy, im.shape)
    crop = im[int(xyxy[0, 1]) : int(xyxy[0, 3]), int(xyxy[0, 0]) : int(xyxy[0, 2]), :: (1 if BGR else -1)]
    if save:
        file.parent.mkdir(parents=True, exist_ok=True)  # make directory
        f = str(increment_path(file).with_suffix(".jpg"))
        # cv2.imwrite(f, crop)  # save BGR, https://github.com/ultralytics/yolov5/issues/7007 chroma subsampling issue
        Image.fromarray(crop[..., ::-1]).save(f, quality=95, subsampling=0)  # save RGB
    return crop


@threaded
def plot_images(
    images,
    batch_idx,
    cls,
    bboxes=np.zeros(0, dtype=np.float32),
    confs=None,
    masks=np.zeros(0, dtype=np.uint8),
    kpts=np.zeros((0, 51), dtype=np.float32),
    paths=None,
    fname="images.jpg",
    names=None,
    on_plot=None,
    max_subplots=16,
    save=True,
    conf_thres=0.25,
):
    """Plot image grid with labels."""
    if isinstance(images, torch.Tensor):
        images = images.cpu().float().numpy()
    if isinstance(cls, torch.Tensor):
        cls = cls.cpu().numpy()
    if isinstance(bboxes, torch.Tensor):
        bboxes = bboxes.cpu().numpy()
    if isinstance(masks, torch.Tensor):
        masks = masks.cpu().numpy().astype(int)
    if isinstance(kpts, torch.Tensor):
        kpts = kpts.cpu().numpy()
    if isinstance(batch_idx, torch.Tensor):
        batch_idx = batch_idx.cpu().numpy()

    max_size = 1920  # max image size
    bs, _, h, w = images.shape  # batch size, _, height, width
    bs = min(bs, max_subplots)  # limit plot images
    ns = np.ceil(bs**0.5)  # number of subplots (square)
    if np.max(images[0]) <= 1:
        images *= 255  # de-normalise (optional)

    # Build Image
    mosaic = np.full((int(ns * h), int(ns * w), 3), 255, dtype=np.uint8)  # init
    for i in range(bs):
        x, y = int(w * (i // ns)), int(h * (i % ns))  # block origin
        mosaic[y : y + h, x : x + w, :] = images[i].transpose(1, 2, 0)

    # Resize (optional)
    scale = max_size / ns / max(h, w)
    if scale < 1:
        h = math.ceil(scale * h)
        w = math.ceil(scale * w)
        mosaic = cv2.resize(mosaic, tuple(int(x * ns) for x in (w, h)))

    # Annotate
    fs = int((h + w) * ns * 0.01)  # font size
    annotator = Annotator(mosaic, line_width=round(fs / 10), font_size=fs, pil=True, example=names)
    for i in range(bs):
        x, y = int(w * (i // ns)), int(h * (i % ns))  # block origin
        annotator.rectangle([x, y, x + w, y + h], None, (255, 255, 255), width=2)  # borders
        if paths:
            annotator.text((x + 5, y + 5), text=Path(paths[i]).name[:40], txt_color=(220, 220, 220))  # filenames
        if len(cls) > 0:
            idx = batch_idx == i
            classes = cls[idx].astype("int")
            labels = confs is None

            if len(bboxes):
                boxes = bboxes[idx]
                conf = confs[idx] if confs is not None else None  # check for confidence presence (label vs pred)
                if len(boxes):
                    if boxes[:, :4].max() <= 1.1:  # if normalized with tolerance 0.1
                        boxes[..., [0, 2]] *= w  # scale to pixels
                        boxes[..., [1, 3]] *= h
                    elif scale < 1:  # absolute coords need scale if image scales
                        boxes[..., :4] *= scale
                boxes[..., 0] += x
                boxes[..., 1] += y
                is_obb = boxes.shape[-1] == 5  # xywhr
                boxes = ops.xywhr2xyxyxyxy(boxes) if is_obb else ops.xywh2xyxy(boxes)
                for j, box in enumerate(boxes.astype(np.int64).tolist()):
                    c = classes[j]
                    color = colors(c)
                    c = names.get(c, c) if names else c
                    if labels or conf[j] > conf_thres:
                        label = f"{c}" if labels else f"{c} {conf[j]:.1f}"
                        annotator.box_label(box, label, color=color, rotated=is_obb)

            elif len(classes):
                for c in classes:
                    color = colors(c)
                    c = names.get(c, c) if names else c
                    annotator.text((x, y), f"{c}", txt_color=color, box_style=True)

            # Plot keypoints
            if len(kpts):
                kpts_ = kpts[idx].copy()
                if len(kpts_):
                    if kpts_[..., 0].max() <= 1.01 or kpts_[..., 1].max() <= 1.01:  # if normalized with tolerance .01
                        kpts_[..., 0] *= w  # scale to pixels
                        kpts_[..., 1] *= h
                    elif scale < 1:  # absolute coords need scale if image scales
                        kpts_ *= scale
                kpts_[..., 0] += x
                kpts_[..., 1] += y
                for j in range(len(kpts_)):
                    if labels or conf[j] > conf_thres:
                        annotator.kpts(kpts_[j], conf_thres=conf_thres)

            # Plot masks
            if len(masks):
                if idx.shape[0] == masks.shape[0]:  # overlap_masks=False
                    image_masks = masks[idx]
                else:  # overlap_masks=True
                    image_masks = masks[[i]]  # (1, 640, 640)
                    nl = idx.sum()
                    index = np.arange(nl).reshape((nl, 1, 1)) + 1
                    image_masks = np.repeat(image_masks, nl, axis=0)
                    image_masks = np.where(image_masks == index, 1.0, 0.0)

                im = np.asarray(annotator.im).copy()
                for j in range(len(image_masks)):
                    if labels or conf[j] > conf_thres:
                        color = colors(classes[j])
                        mh, mw = image_masks[j].shape
                        if mh != h or mw != w:
                            mask = image_masks[j].astype(np.uint8)
                            mask = cv2.resize(mask, (w, h))
                            mask = mask.astype(bool)
                        else:
                            mask = image_masks[j].astype(bool)
                        with contextlib.suppress(Exception):
                            im[y : y + h, x : x + w, :][mask] = (
                                im[y : y + h, x : x + w, :][mask] * 0.4 + np.array(color) * 0.6
                            )
                annotator.fromarray(im)
    if not save:
        return np.asarray(annotator.im)
    annotator.im.save(fname)  # save
    if on_plot:
        on_plot(fname)


@plt_settings()
def plot_results(file="path/to/results.csv", dir="", segment=False, pose=False, classify=False, regress=False, on_plot=None):
    """
    Plot training results from a results CSV file. The function supports various types of data including segmentation,
    pose estimation, and classification. Plots are saved as 'results.png' in the directory where the CSV is located.

    Args:
        file (str, optional): Path to the CSV file containing the training results. Defaults to 'path/to/results.csv'.
        dir (str, optional): Directory where the CSV file is located if 'file' is not provided. Defaults to ''.
        segment (bool, optional): Flag to indicate if the data is for segmentation. Defaults to False.
        pose (bool, optional): Flag to indicate if the data is for pose estimation. Defaults to False.
        classify (bool, optional): Flag to indicate if the data is for classification. Defaults to False.
        on_plot (callable, optional): Callback function to be executed after plotting. Takes filename as an argument.
            Defaults to None.

    Example:
        ```python
        from ultralytics.utils.plotting import plot_results

        plot_results('path/to/results.csv', segment=True)
        ```
    """
    import pandas as pd  # scope for faster 'import ultralytics'
    from scipy.ndimage import gaussian_filter1d

    save_dir = Path(file).parent if file else Path(dir)
    if classify:
        fig, ax = plt.subplots(2, 2, figsize=(6, 6), tight_layout=True)
        index = [1, 4, 2, 3]
    elif segment:
        fig, ax = plt.subplots(2, 8, figsize=(18, 6), tight_layout=True)
        index = [1, 2, 3, 4, 5, 6, 9, 10, 13, 14, 15, 16, 7, 8, 11, 12]
    elif pose:
        fig, ax = plt.subplots(2, 9, figsize=(21, 6), tight_layout=True)
        index = [1, 2, 3, 4, 5, 6, 7, 10, 11, 14, 15, 16, 17, 18, 8, 9, 12, 13]
    elif regress:
        fig, ax = plt.subplots(2, 2, figsize=(6, 6), tight_layout=True)
        index = [1, 4, 2, 3]
    else:
        fig, ax = plt.subplots(2, 5, figsize=(12, 6), tight_layout=True)
        index = [1, 2, 3, 4, 5, 8, 9, 10, 6, 7]
    ax = ax.ravel()
    files = list(save_dir.glob("results*.csv"))
    assert len(files), f"No results.csv files found in {save_dir.resolve()}, nothing to plot."
    for f in files:
        try:
            data = pd.read_csv(f)
            s = [x.strip() for x in data.columns]
            x = data.values[:, 0]
            for i, j in enumerate(index):
                y = data.values[:, j].astype("float")
                # y[y == 0] = np.nan  # don't show zero values
                ax[i].plot(x, y, marker=".", label=f.stem, linewidth=2, markersize=8)  # actual results
                ax[i].plot(x, gaussian_filter1d(y, sigma=3), ":", label="smooth", linewidth=2)  # smoothing line
                ax[i].set_title(s[j], fontsize=12)
                # if j in {8, 9, 10}:  # share train and val loss y axes
                #     ax[i].get_shared_y_axes().join(ax[i], ax[i - 5])
        except Exception as e:
            LOGGER.warning(f"WARNING: Plotting error for {f}: {e}")
    ax[1].legend()
    fname = save_dir / "results.png"
    fig.savefig(fname, dpi=200)
    plt.close()
    if on_plot:
        on_plot(fname)


def plt_color_scatter(v, f, bins=20, cmap="viridis", alpha=0.8, edgecolors="none"):
    """
    Plots a scatter plot with points colored based on a 2D histogram.

    Args:
        v (array-like): Values for the x-axis.
        f (array-like): Values for the y-axis.
        bins (int, optional): Number of bins for the histogram. Defaults to 20.
        cmap (str, optional): Colormap for the scatter plot. Defaults to 'viridis'.
        alpha (float, optional): Alpha for the scatter plot. Defaults to 0.8.
        edgecolors (str, optional): Edge colors for the scatter plot. Defaults to 'none'.

    Examples:
        >>> v = np.random.rand(100)
        >>> f = np.random.rand(100)
        >>> plt_color_scatter(v, f)
    """

    # Calculate 2D histogram and corresponding colors
    hist, xedges, yedges = np.histogram2d(v, f, bins=bins)
    colors = [
        hist[
            min(np.digitize(v[i], xedges, right=True) - 1, hist.shape[0] - 1),
            min(np.digitize(f[i], yedges, right=True) - 1, hist.shape[1] - 1),
        ]
        for i in range(len(v))
    ]

    # Scatter plot
    plt.scatter(v, f, c=colors, cmap=cmap, alpha=alpha, edgecolors=edgecolors)


def plot_tune_results(csv_file="tune_results.csv"):
    """
    Plot the evolution results stored in an 'tune_results.csv' file. The function generates a scatter plot for each key
    in the CSV, color-coded based on fitness scores. The best-performing configurations are highlighted on the plots.

    Args:
        csv_file (str, optional): Path to the CSV file containing the tuning results. Defaults to 'tune_results.csv'.

    Examples:
        >>> plot_tune_results('path/to/tune_results.csv')
    """

    import pandas as pd  # scope for faster 'import ultralytics'
    from scipy.ndimage import gaussian_filter1d

    # Scatter plots for each hyperparameter
    csv_file = Path(csv_file)
    data = pd.read_csv(csv_file)
    num_metrics_columns = 1
    keys = [x.strip() for x in data.columns][num_metrics_columns:]
    x = data.values
    fitness = x[:, 0]  # fitness
    j = np.argmax(fitness)  # max fitness index
    n = math.ceil(len(keys) ** 0.5)  # columns and rows in plot
    plt.figure(figsize=(10, 10), tight_layout=True)
    for i, k in enumerate(keys):
        v = x[:, i + num_metrics_columns]
        mu = v[j]  # best single result
        plt.subplot(n, n, i + 1)
        plt_color_scatter(v, fitness, cmap="viridis", alpha=0.8, edgecolors="none")
        plt.plot(mu, fitness.max(), "k+", markersize=15)
        plt.title(f"{k} = {mu:.3g}", fontdict={"size": 9})  # limit to 40 characters
        plt.tick_params(axis="both", labelsize=8)  # Set axis label size to 8
        if i % n != 0:
            plt.yticks([])

    file = csv_file.with_name("tune_scatter_plots.png")  # filename
    plt.savefig(file, dpi=200)
    plt.close()
    LOGGER.info(f"Saved {file}")

    # Fitness vs iteration
    x = range(1, len(fitness) + 1)
    plt.figure(figsize=(10, 6), tight_layout=True)
    plt.plot(x, fitness, marker="o", linestyle="none", label="fitness")
    plt.plot(x, gaussian_filter1d(fitness, sigma=3), ":", label="smoothed", linewidth=2)  # smoothing line
    plt.title("Fitness vs Iteration")
    plt.xlabel("Iteration")
    plt.ylabel("Fitness")
    plt.grid(True)
    plt.legend()

    file = csv_file.with_name("tune_fitness.png")  # filename
    plt.savefig(file, dpi=200)
    plt.close()
    LOGGER.info(f"Saved {file}")


def output_to_target(output, max_det=300):
    """Convert model output to target format [batch_id, class_id, x, y, w, h, conf] for plotting."""
    targets = []
    for i, o in enumerate(output):
        box, conf, cls = o[:max_det, :6].cpu().split((4, 1, 1), 1)
        j = torch.full((conf.shape[0], 1), i)
        targets.append(torch.cat((j, cls, ops.xyxy2xywh(box), conf), 1))
    targets = torch.cat(targets, 0).numpy()
    return targets[:, 0], targets[:, 1], targets[:, 2:-1], targets[:, -1]


def output_to_rotated_target(output, max_det=300):
    """Convert model output to target format [batch_id, class_id, x, y, w, h, conf] for plotting."""
    targets = []
    for i, o in enumerate(output):
        box, conf, cls, angle = o[:max_det].cpu().split((4, 1, 1, 1), 1)
        j = torch.full((conf.shape[0], 1), i)
        targets.append(torch.cat((j, cls, box, angle, conf), 1))
    targets = torch.cat(targets, 0).numpy()
    return targets[:, 0], targets[:, 1], targets[:, 2:-1], targets[:, -1]


def feature_visualization(x, module_type, stage, n=32, save_dir=Path("runs/detect/exp")):
    """
    Visualize feature maps of a given model module during inference.

    Args:
        x (torch.Tensor): Features to be visualized.
        module_type (str): Module type.
        stage (int): Module stage within the model.
        n (int, optional): Maximum number of feature maps to plot. Defaults to 32.
        save_dir (Path, optional): Directory to save results. Defaults to Path('runs/detect/exp').
    """
    for m in {"Detect", "Segment", "Pose", "Classify", "OBB", "RTDETRDecoder"}:  # all model heads
        if m in module_type:
            return
    if isinstance(x, torch.Tensor):
        _, channels, height, width = x.shape  # batch, channels, height, width
        if height > 1 and width > 1:
            f = save_dir / f"stage{stage}_{module_type.split('.')[-1]}_features.png"  # filename

            blocks = torch.chunk(x[0].cpu(), channels, dim=0)  # select batch index 0, block by channels
            n = min(n, channels)  # number of plots
            _, ax = plt.subplots(math.ceil(n / 8), 8, tight_layout=True)  # 8 rows x n/8 cols
            ax = ax.ravel()
            plt.subplots_adjust(wspace=0.05, hspace=0.05)
            for i in range(n):
                ax[i].imshow(blocks[i].squeeze())  # cmap='gray'
                ax[i].axis("off")

            LOGGER.info(f"Saving {f}... ({n}/{channels})")
            plt.savefig(f, dpi=300, bbox_inches="tight")
            plt.close()
            np.save(str(f.with_suffix(".npy")), x[0].cpu().numpy())  # npy save<|MERGE_RESOLUTION|>--- conflicted
+++ resolved
@@ -159,10 +159,6 @@
         self.limb_color = colors.pose_palette[[9, 9, 9, 9, 7, 7, 7, 0, 0, 0, 0, 0, 16, 16, 16, 16, 16, 16, 16]]
         self.kpt_color = colors.pose_palette[[16, 16, 16, 16, 16, 0, 0, 0, 0, 0, 0, 9, 9, 9, 9, 9, 9]]
 
-<<<<<<< HEAD
-    def box_label(self, box, label="", color=(128, 128, 128), txt_color=(255, 255, 255), rotated=False):
-        """Add one xyxy box to image with label."""
-=======
     def get_txt_color(self, color=(128, 128, 128), txt_color=(255, 255, 255)):
         """Assign text color based on background color."""
         if color in self.dark_colors:
@@ -265,7 +261,6 @@
         """
 
         txt_color = self.get_txt_color(color, txt_color)
->>>>>>> 3bb0c5af
         if isinstance(box, torch.Tensor):
             box = box.tolist()
         if self.pil or not is_ascii(label):
