# Ultralytics 🚀 AGPL-3.0 License - https://ultralytics.com/license

import math
import warnings
from pathlib import Path
from typing import Callable, Dict, List, Optional, Union

import cv2
import numpy as np
import torch
from PIL import Image, ImageDraw, ImageFont
from PIL import __version__ as pil_version

from ultralytics.utils import IS_COLAB, IS_KAGGLE, LOGGER, TryExcept, ops, plt_settings, threaded
from ultralytics.utils.checks import check_font, check_version, is_ascii
from ultralytics.utils.files import increment_path


class Colors:
    """
    Ultralytics color palette https://docs.ultralytics.com/reference/utils/plotting/#ultralytics.utils.plotting.Colors.

    This class provides methods to work with the Ultralytics color palette, including converting hex color codes to
    RGB values.

    Attributes:
        palette (List[Tuple]): List of RGB color values.
        n (int): The number of colors in the palette.
        pose_palette (np.ndarray): A specific color palette array for pose estimation with dtype np.uint8.

    Examples:
        >>> from ultralytics.utils.plotting import Colors
        >>> colors = Colors()
        >>> colors(5, True)  # ff6fdd or (255, 111, 221)

    ## Ultralytics Color Palette

    | Index | Color                                                             | HEX       | RGB               |
    |-------|-------------------------------------------------------------------|-----------|-------------------|
    | 0     | <i class="fa-solid fa-square fa-2xl" style="color: #042aff;"></i> | `#042aff` | (4, 42, 255)      |
    | 1     | <i class="fa-solid fa-square fa-2xl" style="color: #0bdbeb;"></i> | `#0bdbeb` | (11, 219, 235)    |
    | 2     | <i class="fa-solid fa-square fa-2xl" style="color: #f3f3f3;"></i> | `#f3f3f3` | (243, 243, 243)   |
    | 3     | <i class="fa-solid fa-square fa-2xl" style="color: #00dfb7;"></i> | `#00dfb7` | (0, 223, 183)     |
    | 4     | <i class="fa-solid fa-square fa-2xl" style="color: #111f68;"></i> | `#111f68` | (17, 31, 104)     |
    | 5     | <i class="fa-solid fa-square fa-2xl" style="color: #ff6fdd;"></i> | `#ff6fdd` | (255, 111, 221)   |
    | 6     | <i class="fa-solid fa-square fa-2xl" style="color: #ff444f;"></i> | `#ff444f` | (255, 68, 79)     |
    | 7     | <i class="fa-solid fa-square fa-2xl" style="color: #cced00;"></i> | `#cced00` | (204, 237, 0)     |
    | 8     | <i class="fa-solid fa-square fa-2xl" style="color: #00f344;"></i> | `#00f344` | (0, 243, 68)      |
    | 9     | <i class="fa-solid fa-square fa-2xl" style="color: #bd00ff;"></i> | `#bd00ff` | (189, 0, 255)     |
    | 10    | <i class="fa-solid fa-square fa-2xl" style="color: #00b4ff;"></i> | `#00b4ff` | (0, 180, 255)     |
    | 11    | <i class="fa-solid fa-square fa-2xl" style="color: #dd00ba;"></i> | `#dd00ba` | (221, 0, 186)     |
    | 12    | <i class="fa-solid fa-square fa-2xl" style="color: #00ffff;"></i> | `#00ffff` | (0, 255, 255)     |
    | 13    | <i class="fa-solid fa-square fa-2xl" style="color: #26c000;"></i> | `#26c000` | (38, 192, 0)      |
    | 14    | <i class="fa-solid fa-square fa-2xl" style="color: #01ffb3;"></i> | `#01ffb3` | (1, 255, 179)     |
    | 15    | <i class="fa-solid fa-square fa-2xl" style="color: #7d24ff;"></i> | `#7d24ff` | (125, 36, 255)    |
    | 16    | <i class="fa-solid fa-square fa-2xl" style="color: #7b0068;"></i> | `#7b0068` | (123, 0, 104)     |
    | 17    | <i class="fa-solid fa-square fa-2xl" style="color: #ff1b6c;"></i> | `#ff1b6c` | (255, 27, 108)    |
    | 18    | <i class="fa-solid fa-square fa-2xl" style="color: #fc6d2f;"></i> | `#fc6d2f` | (252, 109, 47)    |
    | 19    | <i class="fa-solid fa-square fa-2xl" style="color: #a2ff0b;"></i> | `#a2ff0b` | (162, 255, 11)    |

    ## Pose Color Palette

    | Index | Color                                                             | HEX       | RGB               |
    |-------|-------------------------------------------------------------------|-----------|-------------------|
    | 0     | <i class="fa-solid fa-square fa-2xl" style="color: #ff8000;"></i> | `#ff8000` | (255, 128, 0)     |
    | 1     | <i class="fa-solid fa-square fa-2xl" style="color: #ff9933;"></i> | `#ff9933` | (255, 153, 51)    |
    | 2     | <i class="fa-solid fa-square fa-2xl" style="color: #ffb266;"></i> | `#ffb266` | (255, 178, 102)   |
    | 3     | <i class="fa-solid fa-square fa-2xl" style="color: #e6e600;"></i> | `#e6e600` | (230, 230, 0)     |
    | 4     | <i class="fa-solid fa-square fa-2xl" style="color: #ff99ff;"></i> | `#ff99ff` | (255, 153, 255)   |
    | 5     | <i class="fa-solid fa-square fa-2xl" style="color: #99ccff;"></i> | `#99ccff` | (153, 204, 255)   |
    | 6     | <i class="fa-solid fa-square fa-2xl" style="color: #ff66ff;"></i> | `#ff66ff` | (255, 102, 255)   |
    | 7     | <i class="fa-solid fa-square fa-2xl" style="color: #ff33ff;"></i> | `#ff33ff` | (255, 51, 255)    |
    | 8     | <i class="fa-solid fa-square fa-2xl" style="color: #66b2ff;"></i> | `#66b2ff` | (102, 178, 255)   |
    | 9     | <i class="fa-solid fa-square fa-2xl" style="color: #3399ff;"></i> | `#3399ff` | (51, 153, 255)    |
    | 10    | <i class="fa-solid fa-square fa-2xl" style="color: #ff9999;"></i> | `#ff9999` | (255, 153, 153)   |
    | 11    | <i class="fa-solid fa-square fa-2xl" style="color: #ff6666;"></i> | `#ff6666` | (255, 102, 102)   |
    | 12    | <i class="fa-solid fa-square fa-2xl" style="color: #ff3333;"></i> | `#ff3333` | (255, 51, 51)     |
    | 13    | <i class="fa-solid fa-square fa-2xl" style="color: #99ff99;"></i> | `#99ff99` | (153, 255, 153)   |
    | 14    | <i class="fa-solid fa-square fa-2xl" style="color: #66ff66;"></i> | `#66ff66` | (102, 255, 102)   |
    | 15    | <i class="fa-solid fa-square fa-2xl" style="color: #33ff33;"></i> | `#33ff33` | (51, 255, 51)     |
    | 16    | <i class="fa-solid fa-square fa-2xl" style="color: #00ff00;"></i> | `#00ff00` | (0, 255, 0)       |
    | 17    | <i class="fa-solid fa-square fa-2xl" style="color: #0000ff;"></i> | `#0000ff` | (0, 0, 255)       |
    | 18    | <i class="fa-solid fa-square fa-2xl" style="color: #ff0000;"></i> | `#ff0000` | (255, 0, 0)       |
    | 19    | <i class="fa-solid fa-square fa-2xl" style="color: #ffffff;"></i> | `#ffffff` | (255, 255, 255)   |

    !!! note "Ultralytics Brand Colors"

        For Ultralytics brand colors see [https://www.ultralytics.com/brand](https://www.ultralytics.com/brand). Please use the official Ultralytics colors for all marketing materials.
    """

    def __init__(self):
        """Initialize colors as hex = matplotlib.colors.TABLEAU_COLORS.values()."""
        hexs = (
            "FF3838",
            "FF9D97",
            "FF701F",
            "FFB21D",
            "CFD231",
            "48F90A",
            "92CC17",
            "3DDB86",
            "1A9334",
            "00D4BB",
            "2C99A8",
            "00C2FF",
            "344593",
            "6473FF",
            "0018EC",
            "8438FF",
            "520085",
            "CB38FF",
            "FF95C8",
            "FF37C7",
        )
        self.palette = [self.hex2rgb(f"#{c}") for c in hexs]
        self.n = len(self.palette)
        self.pose_palette = np.array(
            [
                [255, 128, 0],
                [255, 153, 51],
                [255, 178, 102],
                [230, 230, 0],
                [255, 153, 255],
                [153, 204, 255],
                [255, 102, 255],
                [255, 51, 255],
                [102, 178, 255],
                [51, 153, 255],
                [255, 153, 153],
                [255, 102, 102],
                [255, 51, 51],
                [153, 255, 153],
                [102, 255, 102],
                [51, 255, 51],
                [0, 255, 0],
                [0, 0, 255],
                [255, 0, 0],
                [255, 255, 255],
            ],
            dtype=np.uint8,
        )

    def __call__(self, i, bgr=False):
        """Convert hex color codes to RGB values."""
        c = self.palette[int(i) % self.n]
        return (c[2], c[1], c[0]) if bgr else c

    @staticmethod
    def hex2rgb(h):
        """Convert hex color codes to RGB values (i.e. default PIL order)."""
        return tuple(int(h[1 + i : 1 + i + 2], 16) for i in (0, 2, 4))


colors = Colors()  # create instance for 'from utils.plots import colors'


class Annotator:
    """
    Ultralytics Annotator for train/val mosaics and JPGs and predictions annotations.

    Attributes:
        im (Image.Image or np.ndarray): The image to annotate.
        pil (bool): Whether to use PIL or cv2 for drawing annotations.
        font (ImageFont.truetype or ImageFont.load_default): Font used for text annotations.
        lw (float): Line width for drawing.
        skeleton (List[List[int]]): Skeleton structure for keypoints.
        limb_color (List[int]): Color palette for limbs.
        kpt_color (List[int]): Color palette for keypoints.
        dark_colors (set): Set of colors considered dark for text contrast.
        light_colors (set): Set of colors considered light for text contrast.

    Examples:
        >>> from ultralytics.utils.plotting import Annotator
        >>> im0 = cv2.imread("test.png")
        >>> annotator = Annotator(im0, line_width=10)
    """

    def __init__(self, im, line_width=None, font_size=None, font="Arial.ttf", pil=False, example="abc"):
        """Initialize the Annotator class with image and line width along with color palette for keypoints and limbs."""
        non_ascii = not is_ascii(example)  # non-latin labels, i.e. asian, arabic, cyrillic
        input_is_pil = isinstance(im, Image.Image)
        self.pil = pil or non_ascii or input_is_pil
        self.lw = line_width or max(round(sum(im.size if input_is_pil else im.shape) / 2 * 0.003), 2)
        if self.pil:  # use PIL
            self.im = im if input_is_pil else Image.fromarray(im)
            if self.im.mode not in {"RGB", "RGBA"}:  # multispectral
                self.im = self.im.convert("RGB")
            self.draw = ImageDraw.Draw(self.im, "RGBA")
            try:
                font = check_font("Arial.Unicode.ttf" if non_ascii else font)
                size = font_size or max(round(sum(self.im.size) / 2 * 0.035), 12)
                self.font = ImageFont.truetype(str(font), size)
            except Exception:
                self.font = ImageFont.load_default()
            # Deprecation fix for w, h = getsize(string) -> _, _, w, h = getbox(string)
            if check_version(pil_version, "9.2.0"):
                self.font.getsize = lambda x: self.font.getbbox(x)[2:4]  # text width, height
        else:  # use cv2
            if im.shape[2] > 3:  # multispectral
                im = np.ascontiguousarray(im[..., :3])
            assert im.data.contiguous, "Image not contiguous. Apply np.ascontiguousarray(im) to Annotator input images."
            self.im = im if im.flags.writeable else im.copy()
            self.tf = max(self.lw - 1, 1)  # font thickness
            self.sf = self.lw / 3  # font scale
        # Pose
        self.skeleton = [
            [16, 14],
            [14, 12],
            [17, 15],
            [15, 13],
            [12, 13],
            [6, 12],
            [7, 13],
            [6, 7],
            [6, 8],
            [7, 9],
            [8, 10],
            [9, 11],
            [2, 3],
            [1, 2],
            [1, 3],
            [2, 4],
            [3, 5],
            [4, 6],
            [5, 7],
        ]

        self.limb_color = colors.pose_palette[[9, 9, 9, 9, 7, 7, 7, 0, 0, 0, 0, 0, 16, 16, 16, 16, 16, 16, 16]]
        self.kpt_color = colors.pose_palette[[16, 16, 16, 16, 16, 0, 0, 0, 0, 0, 0, 9, 9, 9, 9, 9, 9]]

    def get_txt_color(self, color=(128, 128, 128), txt_color=(255, 255, 255)):
        """
        Assign text color based on background color.

        Args:
            color (tuple, optional): The background color of the rectangle for text (B, G, R).
            txt_color (tuple, optional): The color of the text (R, G, B).

        Returns:
            (tuple): Text color for label.

        Examples:
            >>> from ultralytics.utils.plotting import Annotator
            >>> im0 = cv2.imread("test.png")
            >>> annotator = Annotator(im0, line_width=10)
            >>> annotator.get_txt_color(color=(104, 31, 17))  # return (255, 255, 255)
        """
        # if color in self.dark_colors:
        #     return 104, 31, 17
        # elif color in self.light_colors:
        #     return 255, 255, 255
        # else:
        return txt_color

    def box_label(self, box, label="", color=(128, 128, 128), txt_color=(255, 255, 255), rotated=False):
        """
        Draw a bounding box on an image with a given label.

        Args:
            box (tuple): The bounding box coordinates (x1, y1, x2, y2).
            label (str, optional): The text label to be displayed.
            color (tuple, optional): The background color of the rectangle (B, G, R).
            txt_color (tuple, optional): The color of the text (R, G, B).
            rotated (bool, optional): Whether the task is oriented bounding box detection.

        Examples:
            >>> from ultralytics.utils.plotting import Annotator
            >>> im0 = cv2.imread("test.png")
            >>> annotator = Annotator(im0, line_width=10)
            >>> annotator.box_label(box=[10, 20, 30, 40], label="person")
        """
        txt_color = self.get_txt_color(color, txt_color)
        if isinstance(box, torch.Tensor):
            box = box.tolist()
        if self.pil or not is_ascii(label):
            if rotated:
                p1 = box[0]
                self.draw.polygon([tuple(b) for b in box], width=self.lw, outline=color)  # PIL requires tuple box
            else:
                p1 = (box[0], box[1])
                self.draw.rectangle(box, width=self.lw, outline=color)  # box
            if label:
                w, h = self.font.getsize(label)  # text width, height
                outside = p1[1] >= h  # label fits outside box
                if p1[0] > self.im.size[0] - w:  # size is (w, h), check if label extend beyond right side of image
                    p1 = self.im.size[0] - w, p1[1]
                self.draw.rectangle(
                    (p1[0], p1[1] - h if outside else p1[1], p1[0] + w + 1, p1[1] + 1 if outside else p1[1] + h + 1),
                    fill=color,
                )
                # self.draw.text([box[0], box[1]], label, fill=txt_color, font=self.font, anchor='ls')  # for PIL>8.0
                self.draw.text((p1[0], p1[1] - h if outside else p1[1]), label, fill=txt_color, font=self.font)
        else:  # cv2
            if rotated:
                p1 = [int(b) for b in box[0]]
                cv2.polylines(self.im, [np.asarray(box, dtype=int)], True, color, self.lw)  # cv2 requires nparray box
            else:
                p1, p2 = (int(box[0]), int(box[1])), (int(box[2]), int(box[3]))
                cv2.rectangle(self.im, p1, p2, color, thickness=self.lw, lineType=cv2.LINE_AA)
            if label:
                w, h = cv2.getTextSize(label, 0, fontScale=self.sf, thickness=self.tf)[0]  # text width, height
                h += 3  # add pixels to pad text
                outside = p1[1] >= h  # label fits outside box
                if p1[0] > self.im.shape[1] - w:  # shape is (h, w), check if label extend beyond right side of image
                    p1 = self.im.shape[1] - w, p1[1]
                p2 = p1[0] + w, p1[1] - h if outside else p1[1] + h
                cv2.rectangle(self.im, p1, p2, color, -1, cv2.LINE_AA)  # filled
                cv2.putText(
                    self.im,
                    label,
                    (p1[0], p1[1] - 2 if outside else p1[1] + h - 1),
                    0,
                    self.sf,
                    txt_color,
                    thickness=self.tf,
                    lineType=cv2.LINE_AA,
                )

    def masks(self, masks, colors, im_gpu, alpha=0.5, retina_masks=False):
        """
        Plot masks on image.

        Args:
            masks (torch.Tensor): Predicted masks on cuda, shape: [n, h, w]
            colors (List[List[int]]): Colors for predicted masks, [[r, g, b] * n]
            im_gpu (torch.Tensor): Image is in cuda, shape: [3, h, w], range: [0, 1]
            alpha (float, optional): Mask transparency: 0.0 fully transparent, 1.0 opaque.
            retina_masks (bool, optional): Whether to use high resolution masks or not.
        """
        if self.pil:
            # Convert to numpy first
            self.im = np.asarray(self.im).copy()
        if len(masks) == 0:
            self.im[:] = im_gpu.permute(1, 2, 0).contiguous().cpu().numpy() * 255
        if im_gpu.device != masks.device:
            im_gpu = im_gpu.to(masks.device)
        colors = torch.tensor(colors, device=masks.device, dtype=torch.float32) / 255.0  # shape(n,3)
        colors = colors[:, None, None]  # shape(n,1,1,3)
        masks = masks.unsqueeze(3)  # shape(n,h,w,1)
        masks_color = masks * (colors * alpha)  # shape(n,h,w,3)

        inv_alpha_masks = (1 - masks * alpha).cumprod(0)  # shape(n,h,w,1)
        mcs = masks_color.max(dim=0).values  # shape(n,h,w,3)

        im_gpu = im_gpu.flip(dims=[0])  # flip channel
        im_gpu = im_gpu.permute(1, 2, 0).contiguous()  # shape(h,w,3)
        im_gpu = im_gpu * inv_alpha_masks[-1] + mcs
        im_mask = im_gpu * 255
        im_mask_np = im_mask.byte().cpu().numpy()
        self.im[:] = im_mask_np if retina_masks else ops.scale_image(im_mask_np, self.im.shape)
        if self.pil:
            # Convert im back to PIL and update draw
            self.fromarray(self.im)

    def kpts(self, kpts, shape=(640, 640), radius=None, kpt_line=True, conf_thres=0.25, kpt_color=None):
        """
        Plot keypoints on the image.

        Args:
            kpts (torch.Tensor): Keypoints, shape [17, 3] (x, y, confidence).
            shape (tuple, optional): Image shape (h, w).
            radius (int, optional): Keypoint radius.
            kpt_line (bool, optional): Draw lines between keypoints.
            conf_thres (float, optional): Confidence threshold.
            kpt_color (tuple, optional): Keypoint color (B, G, R).

        Note:
            - `kpt_line=True` currently only supports human pose plotting.
            - Modifies self.im in-place.
            - If self.pil is True, converts image to numpy array and back to PIL.
        """
        radius = radius if radius is not None else self.lw
        if self.pil:
            # Convert to numpy first
            self.im = np.asarray(self.im).copy()
        nkpt, ndim = kpts.shape
        is_pose = nkpt == 17 and ndim in {2, 3}
        kpt_line &= is_pose  # `kpt_line=True` for now only supports human pose plotting
        for i, k in enumerate(kpts):
            color_k = kpt_color or (self.kpt_color[i].tolist() if is_pose else colors(i))
            x_coord, y_coord = k[0], k[1]
            if x_coord % shape[1] != 0 and y_coord % shape[0] != 0:
                if len(k) == 3:
                    conf = k[2]
                    if conf < conf_thres:
                        continue
                cv2.circle(self.im, (int(x_coord), int(y_coord)), radius, color_k, -1, lineType=cv2.LINE_AA)

        if kpt_line:
            ndim = kpts.shape[-1]
            for i, sk in enumerate(self.skeleton):
                pos1 = (int(kpts[(sk[0] - 1), 0]), int(kpts[(sk[0] - 1), 1]))
                pos2 = (int(kpts[(sk[1] - 1), 0]), int(kpts[(sk[1] - 1), 1]))
                if ndim == 3:
                    conf1 = kpts[(sk[0] - 1), 2]
                    conf2 = kpts[(sk[1] - 1), 2]
                    if conf1 < conf_thres or conf2 < conf_thres:
                        continue
                if pos1[0] % shape[1] == 0 or pos1[1] % shape[0] == 0 or pos1[0] < 0 or pos1[1] < 0:
                    continue
                if pos2[0] % shape[1] == 0 or pos2[1] % shape[0] == 0 or pos2[0] < 0 or pos2[1] < 0:
                    continue
                cv2.line(
                    self.im,
                    pos1,
                    pos2,
                    kpt_color or self.limb_color[i].tolist(),
                    thickness=int(np.ceil(self.lw / 2)),
                    lineType=cv2.LINE_AA,
                )
        if self.pil:
            # Convert im back to PIL and update draw
            self.fromarray(self.im)

    def rectangle(self, xy, fill=None, outline=None, width=1):
        """Add rectangle to image (PIL-only)."""
        self.draw.rectangle(xy, fill, outline, width)

    def text(self, xy, text, txt_color=(255, 255, 255), anchor="top", box_color=()):
        """
        Add text to an image using PIL or cv2.

        Args:
            xy (List[int]): Top-left coordinates for text placement.
            text (str): Text to be drawn.
            txt_color (tuple, optional): Text color (R, G, B).
            anchor (str, optional): Text anchor position ('top' or 'bottom').
            box_color (tuple, optional): Box color (R, G, B, A) with optional alpha.
        """
        if self.pil:
            w, h = self.font.getsize(text)
            if anchor == "bottom":  # start y from font bottom
                xy[1] += 1 - h
            for line in text.split("\n"):
                if box_color:
                    # Draw rectangle for each line
                    w, h = self.font.getsize(line)
                    self.draw.rectangle((xy[0], xy[1], xy[0] + w + 1, xy[1] + h + 1), fill=box_color)
                self.draw.text(xy, line, fill=txt_color, font=self.font)
                xy[1] += h
        else:
            if box_color:
                w, h = cv2.getTextSize(text, 0, fontScale=self.sf, thickness=self.tf)[0]
                h += 3  # add pixels to pad text
                outside = xy[1] >= h  # label fits outside box
                p2 = xy[0] + w, xy[1] - h if outside else xy[1] + h
                cv2.rectangle(self.im, xy, p2, box_color, -1, cv2.LINE_AA)  # filled
            cv2.putText(self.im, text, xy, 0, self.sf, txt_color, thickness=self.tf, lineType=cv2.LINE_AA)

    def fromarray(self, im):
        """Update self.im from a numpy array."""
        self.im = im if isinstance(im, Image.Image) else Image.fromarray(im)
        self.draw = ImageDraw.Draw(self.im)

    def result(self):
        """Return annotated image as array."""
        return np.asarray(self.im)

    def show(self, title=None):
        """Show the annotated image."""
        im = Image.fromarray(np.asarray(self.im)[..., ::-1])  # Convert numpy array to PIL Image with RGB to BGR
        if IS_COLAB or IS_KAGGLE:  # can not use IS_JUPYTER as will run for all ipython environments
            try:
                display(im)  # noqa - display() function only available in ipython environments
            except ImportError as e:
                LOGGER.warning(f"Unable to display image in Jupyter notebooks: {e}")
        else:
            im.show(title=title)

    def save(self, filename="image.jpg"):
        """Save the annotated image to 'filename'."""
        cv2.imwrite(filename, np.asarray(self.im))

    @staticmethod
    def get_bbox_dimension(bbox=None):
        """
        Calculate the dimensions and area of a bounding box.

        Args:
            bbox (tuple): Bounding box coordinates in the format (x_min, y_min, x_max, y_max).

        Returns:
            width (float): Width of the bounding box.
            height (float): Height of the bounding box.
            area (float): Area enclosed by the bounding box.

        Examples:
            >>> from ultralytics.utils.plotting import Annotator
            >>> im0 = cv2.imread("test.png")
            >>> annotator = Annotator(im0, line_width=10)
            >>> annotator.get_bbox_dimension(bbox=[10, 20, 30, 40])
        """
        x_min, y_min, x_max, y_max = bbox
        width = x_max - x_min
        height = y_max - y_min
        return width, height, width * height


@TryExcept()  # known issue https://github.com/ultralytics/yolov5/issues/5395
@plt_settings()
def plot_labels(boxes, cls, names=(), save_dir=Path(""), on_plot=None):
    """
    Plot training labels including class histograms and box statistics.

    Args:
        boxes (np.ndarray): Bounding box coordinates in format [x, y, width, height].
        cls (np.ndarray): Class indices.
        names (dict, optional): Dictionary mapping class indices to class names.
        save_dir (Path, optional): Directory to save the plot.
        on_plot (Callable, optional): Function to call after plot is saved.
    """
    import matplotlib.pyplot as plt  # scope for faster 'import ultralytics'
    import pandas
    import seaborn

    # Filter matplotlib>=3.7.2 warning and Seaborn use_inf and is_categorical FutureWarnings
    warnings.filterwarnings("ignore", category=UserWarning, message="The figure layout has changed to tight")
    warnings.filterwarnings("ignore", category=FutureWarning)

    # Plot dataset labels
    LOGGER.info(f"Plotting labels to {save_dir / 'labels.jpg'}... ")
    nc = int(cls.max() + 1)  # number of classes
    boxes = boxes[:1000000]  # limit to 1M boxes
    x = pandas.DataFrame(boxes, columns=["x", "y", "width", "height"])

    # Seaborn correlogram
    seaborn.pairplot(x, corner=True, diag_kind="auto", kind="hist", diag_kws=dict(bins=50), plot_kws=dict(pmax=0.9))
    plt.savefig(save_dir / "labels_correlogram.jpg", dpi=200)
    plt.close()

    # Matplotlib labels
    ax = plt.subplots(2, 2, figsize=(8, 8), tight_layout=True)[1].ravel()
    y = ax[0].hist(cls, bins=np.linspace(0, nc, nc + 1) - 0.5, rwidth=0.8)
    for i in range(nc):
        y[2].patches[i].set_color([x / 255 for x in colors(i)])
    ax[0].set_ylabel("instances")
    if 0 < len(names) < 30:
        ax[0].set_xticks(range(len(names)))
        ax[0].set_xticklabels(list(names.values()), rotation=90, fontsize=10)
    else:
        ax[0].set_xlabel("classes")
    seaborn.histplot(x, x="x", y="y", ax=ax[2], bins=50, pmax=0.9)
    seaborn.histplot(x, x="width", y="height", ax=ax[3], bins=50, pmax=0.9)

    # Rectangles
    boxes[:, 0:2] = 0.5  # center
    boxes = ops.xywh2xyxy(boxes) * 1000
    img = Image.fromarray(np.ones((1000, 1000, 3), dtype=np.uint8) * 255)
    for cls, box in zip(cls[:500], boxes[:500]):
        ImageDraw.Draw(img).rectangle(box, width=1, outline=colors(cls))  # plot
    ax[1].imshow(img)
    ax[1].axis("off")

    for a in [0, 1, 2, 3]:
        for s in ["top", "right", "left", "bottom"]:
            ax[a].spines[s].set_visible(False)

    fname = save_dir / "labels.jpg"
    plt.savefig(fname, dpi=200)
    plt.close()
    if on_plot:
        on_plot(fname)


def save_one_box(xyxy, im, file=Path("im.jpg"), gain=1.02, pad=10, square=False, BGR=False, save=True):
    """
    Save image crop as {file} with crop size multiple {gain} and {pad} pixels. Save and/or return crop.

    This function takes a bounding box and an image, and then saves a cropped portion of the image according
    to the bounding box. Optionally, the crop can be squared, and the function allows for gain and padding
    adjustments to the bounding box.

    Args:
        xyxy (torch.Tensor | list): A tensor or list representing the bounding box in xyxy format.
        im (np.ndarray): The input image.
        file (Path, optional): The path where the cropped image will be saved.
        gain (float, optional): A multiplicative factor to increase the size of the bounding box.
        pad (int, optional): The number of pixels to add to the width and height of the bounding box.
        square (bool, optional): If True, the bounding box will be transformed into a square.
        BGR (bool, optional): If True, the image will be saved in BGR format, otherwise in RGB.
        save (bool, optional): If True, the cropped image will be saved to disk.

    Returns:
        (np.ndarray): The cropped image.

    Examples:
        >>> from ultralytics.utils.plotting import save_one_box
        >>> xyxy = [50, 50, 150, 150]
        >>> im = cv2.imread("image.jpg")
        >>> cropped_im = save_one_box(xyxy, im, file="cropped.jpg", square=True)
    """
    if not isinstance(xyxy, torch.Tensor):  # may be list
        xyxy = torch.stack(xyxy)
    b = ops.xyxy2xywh(xyxy.view(-1, 4))  # boxes
    if square:
        b[:, 2:] = b[:, 2:].max(1)[0].unsqueeze(1)  # attempt rectangle to square
    b[:, 2:] = b[:, 2:] * gain + pad  # box wh * gain + pad
    xyxy = ops.xywh2xyxy(b).long()
    xyxy = ops.clip_boxes(xyxy, im.shape)
    crop = im[int(xyxy[0, 1]) : int(xyxy[0, 3]), int(xyxy[0, 0]) : int(xyxy[0, 2]), :: (1 if BGR else -1)]
    if save:
        file.parent.mkdir(parents=True, exist_ok=True)  # make directory
        f = str(increment_path(file).with_suffix(".jpg"))
        # cv2.imwrite(f, crop)  # save BGR, https://github.com/ultralytics/yolov5/issues/7007 chroma subsampling issue
        Image.fromarray(crop[..., ::-1]).save(f, quality=95, subsampling=0)  # save RGB
    return crop


@threaded
def plot_images(
    images: Union[torch.Tensor, np.ndarray],
    batch_idx: Union[torch.Tensor, np.ndarray],
    cls: Union[torch.Tensor, np.ndarray],
    bboxes: Union[torch.Tensor, np.ndarray] = np.zeros(0, dtype=np.float32),
    confs: Optional[Union[torch.Tensor, np.ndarray]] = None,
    masks: Union[torch.Tensor, np.ndarray] = np.zeros(0, dtype=np.uint8),
    kpts: Union[torch.Tensor, np.ndarray] = np.zeros((0, 51), dtype=np.float32),
    paths: Optional[List[str]] = None,
    fname: str = "images.jpg",
    names: Optional[Dict[int, str]] = None,
    on_plot: Optional[Callable] = None,
    max_size: int = 1920,
    max_subplots: int = 16,
    save: bool = True,
    conf_thres: float = 0.25,
) -> Optional[np.ndarray]:
    """
    Plot image grid with labels, bounding boxes, masks, and keypoints.

    Args:
        images: Batch of images to plot. Shape: (batch_size, channels, height, width).
        batch_idx: Batch indices for each detection. Shape: (num_detections,).
        cls: Class labels for each detection. Shape: (num_detections,).
        bboxes: Bounding boxes for each detection. Shape: (num_detections, 4) or (num_detections, 5) for rotated boxes.
        confs: Confidence scores for each detection. Shape: (num_detections,).
        masks: Instance segmentation masks. Shape: (num_detections, height, width) or (1, height, width).
        kpts: Keypoints for each detection. Shape: (num_detections, 51).
        paths: List of file paths for each image in the batch.
        fname: Output filename for the plotted image grid.
        names: Dictionary mapping class indices to class names.
        on_plot: Optional callback function to be called after saving the plot.
        max_size: Maximum size of the output image grid.
        max_subplots: Maximum number of subplots in the image grid.
        save: Whether to save the plotted image grid to a file.
        conf_thres: Confidence threshold for displaying detections.

    Returns:
        (np.ndarray): Plotted image grid as a numpy array if save is False, None otherwise.

    Note:
        This function supports both tensor and numpy array inputs. It will automatically
        convert tensor inputs to numpy arrays for processing.
    """
    if isinstance(images, torch.Tensor):
        images = images.cpu().float().numpy()
    if isinstance(cls, torch.Tensor):
        cls = cls.cpu().numpy()
    if isinstance(bboxes, torch.Tensor):
        bboxes = bboxes.cpu().numpy()
    if isinstance(masks, torch.Tensor):
        masks = masks.cpu().numpy().astype(int)
    if isinstance(kpts, torch.Tensor):
        kpts = kpts.cpu().numpy()
    if isinstance(batch_idx, torch.Tensor):
        batch_idx = batch_idx.cpu().numpy()
    if images.shape[1] > 3:
        images = images[:, :3]  # crop multispectral images to first 3 channels

    bs, _, h, w = images.shape  # batch size, _, height, width
    bs = min(bs, max_subplots)  # limit plot images
    ns = np.ceil(bs**0.5)  # number of subplots (square)
    if np.max(images[0]) <= 1:
        images *= 255  # de-normalise (optional)

    # Build Image
    mosaic = np.full((int(ns * h), int(ns * w), 3), 255, dtype=np.uint8)  # init
    for i in range(bs):
        x, y = int(w * (i // ns)), int(h * (i % ns))  # block origin
        mosaic[y : y + h, x : x + w, :] = images[i].transpose(1, 2, 0)

    # Resize (optional)
    scale = max_size / ns / max(h, w)
    if scale < 1:
        h = math.ceil(scale * h)
        w = math.ceil(scale * w)
        mosaic = cv2.resize(mosaic, tuple(int(x * ns) for x in (w, h)))

    # Annotate
    fs = int((h + w) * ns * 0.01)  # font size
    fs = max(fs, 18)  # ensure that the font size is large enough to be easily readable.
    annotator = Annotator(mosaic, line_width=round(fs / 10), font_size=fs, pil=True, example=str(names))
    for i in range(bs):
        x, y = int(w * (i // ns)), int(h * (i % ns))  # block origin
        annotator.rectangle([x, y, x + w, y + h], None, (255, 255, 255), width=2)  # borders
        if paths:
<<<<<<< HEAD
            annotator.text((x + 5, y + 5), text=Path(paths[i]).name[:40], txt_color=(220, 220, 220))  # filenames
         
=======
            annotator.text([x + 5, y + 5], text=Path(paths[i]).name[:40], txt_color=(220, 220, 220))  # filenames
>>>>>>> 6887bc09
        if len(cls) > 0:
            idx = batch_idx == i
            if cls.ndim == 2:
                classes = np.where(cls[idx][0] == 1)[0]  # get indices of active labels
            else:
                classes = cls[idx].astype("int")

            labels = confs is None

            if len(bboxes):
                boxes = bboxes[idx]
                conf = confs[idx] if confs is not None else None  # check for confidence presence (label vs pred)
                if len(boxes):
                    if boxes[:, :4].max() <= 1.1:  # if normalized with tolerance 0.1
                        boxes[..., [0, 2]] *= w  # scale to pixels
                        boxes[..., [1, 3]] *= h
                    elif scale < 1:  # absolute coords need scale if image scales
                        boxes[..., :4] *= scale
                boxes[..., 0] += x
                boxes[..., 1] += y
                is_obb = boxes.shape[-1] == 5  # xywhr
                boxes = ops.xywhr2xyxyxyxy(boxes) if is_obb else ops.xywh2xyxy(boxes)
                for j, box in enumerate(boxes.astype(np.int64).tolist()):
                    c = classes[j]
                    color = colors(c)
                    c = names.get(c, c) if names else c
                    if labels or conf[j] > conf_thres:
                        label = f"{c}" if labels else f"{c} {conf[j]:.1f}"
                        annotator.box_label(box, label, color=color, rotated=is_obb)

            elif len(classes):
<<<<<<< HEAD
                if cls.ndim == 2:
                    label_str = "\n".join([names.get(c, str(c)) if names else str(c) for c in classes])
                    
                    annotator.text([x, y], label_str, txt_color=colors(classes[0]), box_style=True)

                else:
                    for c in classes:
                        color = colors(c)
                        c = names.get(c, c) if names else c
                        annotator.text((x, y), f"{c}", txt_color=color, box_style=True)
=======
                for c in classes:
                    color = colors(c)
                    c = names.get(c, c) if names else c
                    annotator.text([x, y], f"{c}", txt_color=color, box_color=(64, 64, 64, 128))

>>>>>>> 6887bc09
            # Plot keypoints
            if len(kpts):
                kpts_ = kpts[idx].copy()
                if len(kpts_):
                    if kpts_[..., 0].max() <= 1.01 or kpts_[..., 1].max() <= 1.01:  # if normalized with tolerance .01
                        kpts_[..., 0] *= w  # scale to pixels
                        kpts_[..., 1] *= h
                    elif scale < 1:  # absolute coords need scale if image scales
                        kpts_ *= scale
                kpts_[..., 0] += x
                kpts_[..., 1] += y
                for j in range(len(kpts_)):
                    if labels or conf[j] > conf_thres:
                        annotator.kpts(kpts_[j], conf_thres=conf_thres)

            # Plot masks
            if len(masks):
                if idx.shape[0] == masks.shape[0]:  # overlap_masks=False
                    image_masks = masks[idx]
                else:  # overlap_masks=True
                    image_masks = masks[[i]]  # (1, 640, 640)
                    nl = idx.sum()
                    index = np.arange(nl).reshape((nl, 1, 1)) + 1
                    image_masks = np.repeat(image_masks, nl, axis=0)
                    image_masks = np.where(image_masks == index, 1.0, 0.0)

                im = np.asarray(annotator.im).copy()
                for j in range(len(image_masks)):
                    if labels or conf[j] > conf_thres:
                        color = colors(classes[j])
                        mh, mw = image_masks[j].shape
                        if mh != h or mw != w:
                            mask = image_masks[j].astype(np.uint8)
                            mask = cv2.resize(mask, (w, h))
                            mask = mask.astype(bool)
                        else:
                            mask = image_masks[j].astype(bool)
                        try:
                            im[y : y + h, x : x + w, :][mask] = (
                                im[y : y + h, x : x + w, :][mask] * 0.4 + np.array(color) * 0.6
                            )
                        except Exception:
                            pass
                annotator.fromarray(im)
    if not save:
        return np.asarray(annotator.im)
    annotator.im.save(fname)  # save
    if on_plot:
        on_plot(fname)


@plt_settings()
def plot_results(file="path/to/results.csv", dir="", segment=False, pose=False, classify=False, regress=False, on_plot=None):
    """
    Plot training results from a results CSV file. The function supports various types of data including segmentation,
    pose estimation, and classification. Plots are saved as 'results.png' in the directory where the CSV is located.

    Args:
        file (str, optional): Path to the CSV file containing the training results.
        dir (str, optional): Directory where the CSV file is located if 'file' is not provided.
        segment (bool, optional): Flag to indicate if the data is for segmentation.
        pose (bool, optional): Flag to indicate if the data is for pose estimation.
        classify (bool, optional): Flag to indicate if the data is for classification.
        on_plot (callable, optional): Callback function to be executed after plotting. Takes filename as an argument.

    Examples:
        >>> from ultralytics.utils.plotting import plot_results
        >>> plot_results("path/to/results.csv", segment=True)
    """
    import matplotlib.pyplot as plt  # scope for faster 'import ultralytics'
    import pandas as pd
    from scipy.ndimage import gaussian_filter1d

    save_dir = Path(file).parent if file else Path(dir)
    if classify:
        fig, ax = plt.subplots(2, 2, figsize=(6, 6), tight_layout=True)
        index = [2, 5, 3, 4]
    elif segment:
        fig, ax = plt.subplots(2, 8, figsize=(18, 6), tight_layout=True)
        index = [2, 3, 4, 5, 6, 7, 10, 11, 14, 15, 16, 17, 8, 9, 12, 13]
    elif pose:
        fig, ax = plt.subplots(2, 9, figsize=(21, 6), tight_layout=True)
        index = [2, 3, 4, 5, 6, 7, 8, 11, 12, 15, 16, 17, 18, 19, 9, 10, 13, 14]
    else:
        fig, ax = plt.subplots(2, 5, figsize=(12, 6), tight_layout=True)
        index = [2, 3, 4, 5, 6, 9, 10, 11, 7, 8]
    ax = ax.ravel()
    files = list(save_dir.glob("results*.csv"))
    assert len(files), f"No results.csv files found in {save_dir.resolve()}, nothing to plot."
    for f in files:
        try:
            data = pd.read_csv(f)
            s = [x.strip() for x in data.columns]
            x = data.values[:, 0]
            for i, j in enumerate(index):
                y = data.values[:, j].astype("float")
                # y[y == 0] = np.nan  # don't show zero values
                ax[i].plot(x, y, marker=".", label=f.stem, linewidth=2, markersize=8)  # actual results
                ax[i].plot(x, gaussian_filter1d(y, sigma=3), ":", label="smooth", linewidth=2)  # smoothing line
                ax[i].set_title(s[j], fontsize=12)
                # if j in {8, 9, 10}:  # share train and val loss y axes
                #     ax[i].get_shared_y_axes().join(ax[i], ax[i - 5])
        except Exception as e:
            LOGGER.error(f"Plotting error for {f}: {e}")
    ax[1].legend()
    fname = save_dir / "results.png"
    fig.savefig(fname, dpi=200)
    plt.close()
    if on_plot:
        on_plot(fname)


def plt_color_scatter(v, f, bins=20, cmap="viridis", alpha=0.8, edgecolors="none"):
    """
    Plot a scatter plot with points colored based on a 2D histogram.

    Args:
        v (array-like): Values for the x-axis.
        f (array-like): Values for the y-axis.
        bins (int, optional): Number of bins for the histogram.
        cmap (str, optional): Colormap for the scatter plot.
        alpha (float, optional): Alpha for the scatter plot.
        edgecolors (str, optional): Edge colors for the scatter plot.

    Examples:
        >>> v = np.random.rand(100)
        >>> f = np.random.rand(100)
        >>> plt_color_scatter(v, f)
    """
    import matplotlib.pyplot as plt  # scope for faster 'import ultralytics'

    # Calculate 2D histogram and corresponding colors
    hist, xedges, yedges = np.histogram2d(v, f, bins=bins)
    colors = [
        hist[
            min(np.digitize(v[i], xedges, right=True) - 1, hist.shape[0] - 1),
            min(np.digitize(f[i], yedges, right=True) - 1, hist.shape[1] - 1),
        ]
        for i in range(len(v))
    ]

    # Scatter plot
    plt.scatter(v, f, c=colors, cmap=cmap, alpha=alpha, edgecolors=edgecolors)


def plot_tune_results(csv_file="tune_results.csv"):
    """
    Plot the evolution results stored in a 'tune_results.csv' file. The function generates a scatter plot for each key
    in the CSV, color-coded based on fitness scores. The best-performing configurations are highlighted on the plots.

    Args:
        csv_file (str, optional): Path to the CSV file containing the tuning results.

    Examples:
        >>> plot_tune_results("path/to/tune_results.csv")
    """
    import matplotlib.pyplot as plt  # scope for faster 'import ultralytics'
    import pandas as pd
    from scipy.ndimage import gaussian_filter1d

    def _save_one_file(file):
        """Save one matplotlib plot to 'file'."""
        plt.savefig(file, dpi=200)
        plt.close()
        LOGGER.info(f"Saved {file}")

    # Scatter plots for each hyperparameter
    csv_file = Path(csv_file)
    data = pd.read_csv(csv_file)
    num_metrics_columns = 1
    keys = [x.strip() for x in data.columns][num_metrics_columns:]
    x = data.values
    fitness = x[:, 0]  # fitness
    j = np.argmax(fitness)  # max fitness index
    n = math.ceil(len(keys) ** 0.5)  # columns and rows in plot
    plt.figure(figsize=(10, 10), tight_layout=True)
    for i, k in enumerate(keys):
        v = x[:, i + num_metrics_columns]
        mu = v[j]  # best single result
        plt.subplot(n, n, i + 1)
        plt_color_scatter(v, fitness, cmap="viridis", alpha=0.8, edgecolors="none")
        plt.plot(mu, fitness.max(), "k+", markersize=15)
        plt.title(f"{k} = {mu:.3g}", fontdict={"size": 9})  # limit to 40 characters
        plt.tick_params(axis="both", labelsize=8)  # Set axis label size to 8
        if i % n != 0:
            plt.yticks([])
    _save_one_file(csv_file.with_name("tune_scatter_plots.png"))

    # Fitness vs iteration
    x = range(1, len(fitness) + 1)
    plt.figure(figsize=(10, 6), tight_layout=True)
    plt.plot(x, fitness, marker="o", linestyle="none", label="fitness")
    plt.plot(x, gaussian_filter1d(fitness, sigma=3), ":", label="smoothed", linewidth=2)  # smoothing line
    plt.title("Fitness vs Iteration")
    plt.xlabel("Iteration")
    plt.ylabel("Fitness")
    plt.grid(True)
    plt.legend()
    _save_one_file(csv_file.with_name("tune_fitness.png"))


def output_to_target(output, max_det=300):
    """Convert model output to target format [batch_id, class_id, x, y, w, h, conf] for plotting."""
    targets = []
    for i, o in enumerate(output):
        box, conf, cls = o[:max_det, :6].cpu().split((4, 1, 1), 1)
        j = torch.full((conf.shape[0], 1), i)
        targets.append(torch.cat((j, cls, ops.xyxy2xywh(box), conf), 1))
    targets = torch.cat(targets, 0).numpy()
    return targets[:, 0], targets[:, 1], targets[:, 2:-1], targets[:, -1]


def output_to_rotated_target(output, max_det=300):
    """Convert model output to target format [batch_id, class_id, x, y, w, h, conf] for plotting."""
    targets = []
    for i, o in enumerate(output):
        box, conf, cls, angle = o[:max_det].cpu().split((4, 1, 1, 1), 1)
        j = torch.full((conf.shape[0], 1), i)
        targets.append(torch.cat((j, cls, box, angle, conf), 1))
    targets = torch.cat(targets, 0).numpy()
    return targets[:, 0], targets[:, 1], targets[:, 2:-1], targets[:, -1]


def feature_visualization(x, module_type, stage, n=32, save_dir=Path("runs/detect/exp")):
    """
    Visualize feature maps of a given model module during inference.

    Args:
        x (torch.Tensor): Features to be visualized.
        module_type (str): Module type.
        stage (int): Module stage within the model.
        n (int, optional): Maximum number of feature maps to plot.
        save_dir (Path, optional): Directory to save results.
    """
    import matplotlib.pyplot as plt  # scope for faster 'import ultralytics'

    for m in {"Detect", "Segment", "Pose", "Classify", "OBB", "RTDETRDecoder"}:  # all model heads
        if m in module_type:
            return
    if isinstance(x, torch.Tensor):
        _, channels, height, width = x.shape  # batch, channels, height, width
        if height > 1 and width > 1:
            f = save_dir / f"stage{stage}_{module_type.split('.')[-1]}_features.png"  # filename

            blocks = torch.chunk(x[0].cpu(), channels, dim=0)  # select batch index 0, block by channels
            n = min(n, channels)  # number of plots
            _, ax = plt.subplots(math.ceil(n / 8), 8, tight_layout=True)  # 8 rows x n/8 cols
            ax = ax.ravel()
            plt.subplots_adjust(wspace=0.05, hspace=0.05)
            for i in range(n):
                ax[i].imshow(blocks[i].squeeze())  # cmap='gray'
                ax[i].axis("off")

            LOGGER.info(f"Saving {f}... ({n}/{channels})")
            plt.savefig(f, dpi=300, bbox_inches="tight")
            plt.close()
            np.save(str(f.with_suffix(".npy")), x[0].cpu().numpy())  # npy save<|MERGE_RESOLUTION|>--- conflicted
+++ resolved
@@ -693,12 +693,7 @@
         x, y = int(w * (i // ns)), int(h * (i % ns))  # block origin
         annotator.rectangle([x, y, x + w, y + h], None, (255, 255, 255), width=2)  # borders
         if paths:
-<<<<<<< HEAD
-            annotator.text((x + 5, y + 5), text=Path(paths[i]).name[:40], txt_color=(220, 220, 220))  # filenames
-         
-=======
-            annotator.text([x + 5, y + 5], text=Path(paths[i]).name[:40], txt_color=(220, 220, 220))  # filenames
->>>>>>> 6887bc09
+            annotator.text((x + 5, y + 5), text=Path(paths[i]).name[:40], txt_color=(220, 220, 220))  # filenames         
         if len(cls) > 0:
             idx = batch_idx == i
             if cls.ndim == 2:
@@ -730,24 +725,14 @@
                         annotator.box_label(box, label, color=color, rotated=is_obb)
 
             elif len(classes):
-<<<<<<< HEAD
                 if cls.ndim == 2:
                     label_str = "\n".join([names.get(c, str(c)) if names else str(c) for c in classes])
-                    
                     annotator.text([x, y], label_str, txt_color=colors(classes[0]), box_style=True)
-
                 else:
                     for c in classes:
                         color = colors(c)
                         c = names.get(c, c) if names else c
                         annotator.text((x, y), f"{c}", txt_color=color, box_style=True)
-=======
-                for c in classes:
-                    color = colors(c)
-                    c = names.get(c, c) if names else c
-                    annotator.text([x, y], f"{c}", txt_color=color, box_color=(64, 64, 64, 128))
-
->>>>>>> 6887bc09
             # Plot keypoints
             if len(kpts):
                 kpts_ = kpts[idx].copy()
