# Ultralytics 🚀 AGPL-3.0 License - https://ultralytics.com/license

import contextlib
import importlib.metadata
import inspect
import json
import logging
import os
import platform
import re
import subprocess
import sys
import threading
import time
import warnings
from pathlib import Path
from threading import Lock
from types import SimpleNamespace
from typing import Union
from urllib.parse import unquote

import cv2
import numpy as np
import torch
import tqdm

from ultralytics import __version__
from ultralytics.utils.patches import imread, imshow, imwrite, torch_load, torch_save  # for patches

# PyTorch Multi-GPU DDP Constants
RANK = int(os.getenv("RANK", -1))
LOCAL_RANK = int(os.getenv("LOCAL_RANK", -1))  # https://pytorch.org/docs/stable/elastic/run.html

# Other Constants
ARGV = sys.argv or ["", ""]  # sometimes sys.argv = []
FILE = Path(__file__).resolve()
ROOT = FILE.parents[1]  # YOLO
ASSETS = ROOT / "assets"  # default images
ASSETS_URL = "https://github.com/ultralytics/assets/releases/download/v0.0.0"  # assets GitHub URL
DEFAULT_CFG_PATH = ROOT / "cfg/default.yaml"
DEFAULT_SOL_CFG_PATH = ROOT / "cfg/solutions/default.yaml"  # Ultralytics solutions yaml path
NUM_THREADS = min(8, max(1, os.cpu_count() - 1))  # number of YOLO multiprocessing threads
AUTOINSTALL = str(os.getenv("YOLO_AUTOINSTALL", True)).lower() == "true"  # global auto-install mode
VERBOSE = str(os.getenv("YOLO_VERBOSE", True)).lower() == "true"  # global verbose mode
TQDM_BAR_FORMAT = "{l_bar}{bar:10}{r_bar}" if VERBOSE else None  # tqdm bar format
LOGGING_NAME = "ultralytics"
MACOS, LINUX, WINDOWS = (platform.system() == x for x in ["Darwin", "Linux", "Windows"])  # environment booleans
MACOS_VERSION = platform.mac_ver()[0] if MACOS else None
ARM64 = platform.machine() in {"arm64", "aarch64"}  # ARM64 booleans
PYTHON_VERSION = platform.python_version()
TORCH_VERSION = torch.__version__
TORCHVISION_VERSION = importlib.metadata.version("torchvision")  # faster than importing torchvision
IS_VSCODE = os.environ.get("TERM_PROGRAM", False) == "vscode"
RKNN_CHIPS = frozenset(
    {
        "rk3588",
        "rk3576",
        "rk3566",
        "rk3568",
        "rk3562",
        "rv1103",
        "rv1106",
        "rv1103b",
        "rv1106b",
        "rk2118",
    }
)  # Rockchip processors available for export
HELP_MSG = """
    Examples for running Ultralytics:

    1. Install the ultralytics package:

        pip install ultralytics

    2. Use the Python SDK:

        from ultralytics import YOLO

        # Load a model
        model = YOLO("yolo11n.yaml")  # build a new model from scratch
        model = YOLO("yolo11n.pt")  # load a pretrained model (recommended for training)

        # Use the model
        results = model.train(data="coco8.yaml", epochs=3)  # train the model
        results = model.val()  # evaluate model performance on the validation set
        results = model("https://ultralytics.com/images/bus.jpg")  # predict on an image
        success = model.export(format="onnx")  # export the model to ONNX format

    3. Use the command line interface (CLI):

        Ultralytics 'yolo' CLI commands use the following syntax:

            yolo TASK MODE ARGS

            Where   TASK (optional) is one of [detect, segment, classify, pose, obb]
                    MODE (required) is one of [train, val, predict, export, track, benchmark]
                    ARGS (optional) are any number of custom "arg=value" pairs like "imgsz=320" that override defaults.
                        See all ARGS at https://docs.ultralytics.com/usage/cfg or with "yolo cfg"

        - Train a detection model for 10 epochs with an initial learning_rate of 0.01
            yolo detect train data=coco8.yaml model=yolo11n.pt epochs=10 lr0=0.01

        - Predict a YouTube video using a pretrained segmentation model at image size 320:
            yolo segment predict model=yolo11n-seg.pt source='https://youtu.be/LNwODJXcvt4' imgsz=320

        - Val a pretrained detection model at batch-size 1 and image size 640:
            yolo detect val model=yolo11n.pt data=coco8.yaml batch=1 imgsz=640

        - Export a YOLO11n classification model to ONNX format at image size 224 by 128 (no TASK required)
            yolo export model=yolo11n-cls.pt format=onnx imgsz=224,128

        - Run special commands:
            yolo help
            yolo checks
            yolo version
            yolo settings
            yolo copy-cfg
            yolo cfg

    Docs: https://docs.ultralytics.com
    Community: https://community.ultralytics.com
    GitHub: https://github.com/ultralytics/ultralytics
    """

# Settings and Environment Variables
torch.set_printoptions(linewidth=320, precision=4, profile="default")
np.set_printoptions(linewidth=320, formatter=dict(float_kind="{:11.5g}".format))  # format short g, %precision=5
cv2.setNumThreads(0)  # prevent OpenCV from multithreading (incompatible with PyTorch DataLoader)
os.environ["NUMEXPR_MAX_THREADS"] = str(NUM_THREADS)  # NumExpr max threads
os.environ["CUBLAS_WORKSPACE_CONFIG"] = ":4096:8"  # for deterministic training to avoid CUDA warning
os.environ["TF_CPP_MIN_LOG_LEVEL"] = "3"  # suppress verbose TF compiler warnings in Colab
os.environ["TORCH_CPP_LOG_LEVEL"] = "ERROR"  # suppress "NNPACK.cpp could not initialize NNPACK" warnings
os.environ["KINETO_LOG_LEVEL"] = "5"  # suppress verbose PyTorch profiler output when computing FLOPs

if TQDM_RICH := str(os.getenv("YOLO_TQDM_RICH", False)).lower() == "true":
    from tqdm import rich


class TQDM(rich.tqdm if TQDM_RICH else tqdm.tqdm):
    """
    A custom TQDM progress bar class that extends the original tqdm functionality.

    This class modifies the behavior of the original tqdm progress bar based on global settings and provides
    additional customization options.

    Attributes:
        disable (bool): Whether to disable the progress bar. Determined by the global VERBOSE setting and
            any passed 'disable' argument.
        bar_format (str): The format string for the progress bar. Uses the global TQDM_BAR_FORMAT if not
            explicitly set.

    Methods:
        __init__: Initializes the TQDM object with custom settings.

    Examples:
        >>> from ultralytics.utils import TQDM
        >>> for i in TQDM(range(100)):
        ...     # Your processing code here
        ...     pass
    """

    def __init__(self, *args, **kwargs):
        """
        Initializes a custom TQDM progress bar.

        This class extends the original tqdm class to provide customized behavior for Ultralytics projects.

        Args:
            *args (Any): Variable length argument list to be passed to the original tqdm constructor.
            **kwargs (Any): Arbitrary keyword arguments to be passed to the original tqdm constructor.

        Notes:
            - The progress bar is disabled if VERBOSE is False or if 'disable' is explicitly set to True in kwargs.
            - The default bar format is set to TQDM_BAR_FORMAT unless overridden in kwargs.

        Examples:
            >>> from ultralytics.utils import TQDM
            >>> for i in TQDM(range(100)):
            ...     # Your code here
            ...     pass
        """
        warnings.filterwarnings("ignore", category=tqdm.TqdmExperimentalWarning)  # suppress tqdm.rich warning
        kwargs["disable"] = not VERBOSE or kwargs.get("disable", False)
        kwargs.setdefault("bar_format", TQDM_BAR_FORMAT)  # override default value if passed
        super().__init__(*args, **kwargs)

    def __iter__(self):
        """Return self as iterator to satisfy Iterable interface."""
        return super().__iter__()


class SimpleClass:
    """
    A simple base class for creating objects with string representations of their attributes.

    This class provides a foundation for creating objects that can be easily printed or represented as strings,
    showing all their non-callable attributes. It's useful for debugging and introspection of object states.

    Methods:
        __str__: Returns a human-readable string representation of the object.
        __repr__: Returns a machine-readable string representation of the object.
        __getattr__: Provides a custom attribute access error message with helpful information.

    Examples:
        >>> class MyClass(SimpleClass):
        ...     def __init__(self):
        ...         self.x = 10
        ...         self.y = "hello"
        >>> obj = MyClass()
        >>> print(obj)
        __main__.MyClass object with attributes:

        x: 10
        y: 'hello'

    Notes:
        - This class is designed to be subclassed. It provides a convenient way to inspect object attributes.
        - The string representation includes the module and class name of the object.
        - Callable attributes and attributes starting with an underscore are excluded from the string representation.
    """

    def __str__(self):
        """Return a human-readable string representation of the object."""
        attr = []
        for a in dir(self):
            v = getattr(self, a)
            if not callable(v) and not a.startswith("_"):
                if isinstance(v, SimpleClass):
                    # Display only the module and class name for subclasses
                    s = f"{a}: {v.__module__}.{v.__class__.__name__} object"
                else:
                    s = f"{a}: {repr(v)}"
                attr.append(s)
        return f"{self.__module__}.{self.__class__.__name__} object with attributes:\n\n" + "\n".join(attr)

    def __repr__(self):
        """Return a machine-readable string representation of the object."""
        return self.__str__()

    def __getattr__(self, attr):
        """Custom attribute access error message with helpful information."""
        name = self.__class__.__name__
        raise AttributeError(f"'{name}' object has no attribute '{attr}'. See valid attributes below.\n{self.__doc__}")


class IterableSimpleNamespace(SimpleNamespace):
    """
    An iterable SimpleNamespace class that provides enhanced functionality for attribute access and iteration.

    This class extends the SimpleNamespace class with additional methods for iteration, string representation,
    and attribute access. It is designed to be used as a convenient container for storing and accessing
    configuration parameters.

    Methods:
        __iter__: Returns an iterator of key-value pairs from the namespace's attributes.
        __str__: Returns a human-readable string representation of the object.
        __getattr__: Provides a custom attribute access error message with helpful information.
        get: Retrieves the value of a specified key, or a default value if the key doesn't exist.

    Examples:
        >>> cfg = IterableSimpleNamespace(a=1, b=2, c=3)
        >>> for k, v in cfg:
        ...     print(f"{k}: {v}")
        a: 1
        b: 2
        c: 3
        >>> print(cfg)
        a=1
        b=2
        c=3
        >>> cfg.get("b")
        2
        >>> cfg.get("d", "default")
        'default'

    Notes:
        This class is particularly useful for storing configuration parameters in a more accessible
        and iterable format compared to a standard dictionary.
    """

    def __iter__(self):
        """Return an iterator of key-value pairs from the namespace's attributes."""
        return iter(vars(self).items())

    def __str__(self):
        """Return a human-readable string representation of the object."""
        return "\n".join(f"{k}={v}" for k, v in vars(self).items())

    def __getattr__(self, attr):
        """Custom attribute access error message with helpful information."""
        name = self.__class__.__name__
        raise AttributeError(
            f"""
            '{name}' object has no attribute '{attr}'. This may be caused by a modified or out of date ultralytics
            'default.yaml' file.\nPlease update your code with 'pip install -U ultralytics' and if necessary replace
            {DEFAULT_CFG_PATH} with the latest version from
            https://github.com/ultralytics/ultralytics/blob/main/ultralytics/cfg/default.yaml
            """
        )

    def get(self, key, default=None):
        """Return the value of the specified key if it exists; otherwise, return the default value."""
        return getattr(self, key, default)


def plt_settings(rcparams=None, backend="Agg"):
    """
    Decorator to temporarily set rc parameters and the backend for a plotting function.

    Args:
        rcparams (dict, optional): Dictionary of rc parameters to set.
        backend (str, optional): Name of the backend to use. Defaults to 'Agg'.

    Returns:
        (Callable): Decorated function with temporarily set rc parameters and backend.

    Examples:
        >>> @plt_settings({"font.size": 12})
        >>> def plot_function():
        ...     plt.figure()
        ...     plt.plot([1, 2, 3])
        ...     plt.show()

        >>> with plt_settings({"font.size": 12}):
        ...     plt.figure()
        ...     plt.plot([1, 2, 3])
        ...     plt.show()
    """
    if rcparams is None:
        rcparams = {"font.size": 11}

    def decorator(func):
        """Decorator to apply temporary rc parameters and backend to a function."""

        def wrapper(*args, **kwargs):
            """Sets rc parameters and backend, calls the original function, and restores the settings."""
            import matplotlib.pyplot as plt  # scope for faster 'import ultralytics'

            original_backend = plt.get_backend()
            switch = backend.lower() != original_backend.lower()
            if switch:
                plt.close("all")  # auto-close()ing of figures upon backend switching is deprecated since 3.8
                plt.switch_backend(backend)

            # Plot with backend and always revert to original backend
            try:
                with plt.rc_context(rcparams):
                    result = func(*args, **kwargs)
            finally:
                if switch:
                    plt.close("all")
                    plt.switch_backend(original_backend)
            return result

        return wrapper

    return decorator


def set_logging(name="LOGGING_NAME", verbose=True):
    """
    Sets up logging with UTF-8 encoding and configurable verbosity.

    This function configures logging for the Ultralytics library, setting the appropriate logging level and
    formatter based on the verbosity flag and the current process rank. It handles special cases for Windows
    environments where UTF-8 encoding might not be the default.

    Args:
        name (str): Name of the logger. Defaults to "LOGGING_NAME".
        verbose (bool): Flag to set logging level to INFO if True, ERROR otherwise. Defaults to True.

    Returns:
        (logging.Logger): Configured logger object.

    Examples:
        >>> set_logging(name="ultralytics", verbose=True)
        >>> logger = logging.getLogger("ultralytics")
        >>> logger.info("This is an info message")

    Notes:
        - On Windows, this function attempts to reconfigure stdout to use UTF-8 encoding if possible.
        - If reconfiguration is not possible, it falls back to a custom formatter that handles non-UTF-8 environments.
        - The function sets up a StreamHandler with the appropriate formatter and level.
        - The logger's propagate flag is set to False to prevent duplicate logging in parent loggers.
    """
    level = logging.INFO if verbose and RANK in {-1, 0} else logging.ERROR  # rank in world for Multi-GPU trainings

    class PrefixFormatter(logging.Formatter):
        def format(self, record):
            """Format log records with prefixes based on level."""
            # Apply prefixes based on log level
            if record.levelno == logging.WARNING:
                prefix = "WARNING ⚠️" if not WINDOWS else "WARNING"
                record.msg = f"{prefix} {record.msg}"
            elif record.levelno == logging.ERROR:
                prefix = "ERROR ❌" if not WINDOWS else "ERROR"
                record.msg = f"{prefix} {record.msg}"

            # Handle emojis in message based on platform
            formatted_message = super().format(record)
            return emojis(formatted_message)

    formatter = PrefixFormatter("%(message)s")

    # Handle Windows UTF-8 encoding issues
    if WINDOWS and hasattr(sys.stdout, "encoding") and sys.stdout.encoding != "utf-8":
        try:
            # Attempt to reconfigure stdout to use UTF-8 encoding if possible
            if hasattr(sys.stdout, "reconfigure"):
                sys.stdout.reconfigure(encoding="utf-8")
            # For environments where reconfigure is not available, wrap stdout in a TextIOWrapper
            elif hasattr(sys.stdout, "buffer"):
                import io

                sys.stdout = io.TextIOWrapper(sys.stdout.buffer, encoding="utf-8")
        except Exception:
            pass

    # Create and configure the StreamHandler with the appropriate formatter and level
    stream_handler = logging.StreamHandler(sys.stdout)
    stream_handler.setFormatter(formatter)
    stream_handler.setLevel(level)

    # Set up the logger
    logger = logging.getLogger(name)
    logger.setLevel(level)
    logger.addHandler(stream_handler)
    logger.propagate = False
    return logger


# Set logger
LOGGER = set_logging(LOGGING_NAME, verbose=VERBOSE)  # define globally (used in train.py, val.py, predict.py, etc.)
for logger in "sentry_sdk", "urllib3.connectionpool":
    logging.getLogger(logger).setLevel(logging.CRITICAL + 1)


def emojis(string=""):
    """Return platform-dependent emoji-safe version of string."""
    return string.encode().decode("ascii", "ignore") if WINDOWS else string


class ThreadingLocked:
    """
    A decorator class for ensuring thread-safe execution of a function or method.

    This class can be used as a decorator to make sure that if the decorated function is called from multiple threads,
    only one thread at a time will be able to execute the function.

    Attributes:
        lock (threading.Lock): A lock object used to manage access to the decorated function.

    Examples:
        >>> from ultralytics.utils import ThreadingLocked
        >>> @ThreadingLocked()
        >>> def my_function():
        ...    # Your code here
    """

    def __init__(self):
        """Initialize the decorator class with a threading lock."""
        self.lock = threading.Lock()

    def __call__(self, f):
        """Run thread-safe execution of function or method."""
        from functools import wraps

        @wraps(f)
        def decorated(*args, **kwargs):
            """Applies thread-safety to the decorated function or method."""
            with self.lock:
                return f(*args, **kwargs)

        return decorated


class YAML:
    """
    YAML utility class for efficient file operations with automatic C-implementation detection.

    This class provides optimized YAML loading and saving operations using PyYAML's fastest available implementation
    (C-based when possible). It implements a singleton pattern with lazy initialization, allowing direct class method
    usage without explicit instantiation. The class handles file path creation, validation, and character encoding
    issues automatically.

    The implementation prioritizes performance through:
        - Automatic C-based loader/dumper selection when available
        - Singleton pattern to reuse the same instance
        - Lazy initialization to defer import costs until needed
        - Fallback mechanisms for handling problematic YAML content

    Attributes:
        _instance: Internal singleton instance storage.
        yaml: Reference to the PyYAML module.
        SafeLoader: Best available YAML loader (CSafeLoader if available).
        SafeDumper: Best available YAML dumper (CSafeDumper if available).

    Examples:
        >>> data = YAML.load("config.yaml")
        >>> data["new_value"] = 123
        >>> YAML.save("updated_config.yaml", data)
        >>> YAML.print(data)
    """

    _instance = None

    @classmethod
    def _get_instance(cls):
        """Initialize singleton instance on first use."""
        if cls._instance is None:
            cls._instance = cls()
        return cls._instance

    def __init__(self):
        """Initialize with optimal YAML implementation (C-based when available)."""
        import yaml

        self.yaml = yaml
        # Use C-based implementation if available for better performance
        try:
            self.SafeLoader = yaml.CSafeLoader
            self.SafeDumper = yaml.CSafeDumper
        except (AttributeError, ImportError):
            self.SafeLoader = yaml.SafeLoader
            self.SafeDumper = yaml.SafeDumper

    @classmethod
    def save(cls, file="data.yaml", data=None, header=""):
        """
        Save Python object as YAML file.

        Args:
            file (str | Path): Path to save YAML file.
            data (dict | None): Dict or compatible object to save.
            header (str): Optional string to add at file beginning.
        """
        instance = cls._get_instance()
        if data is None:
            data = {}

        # Create parent directories if needed
        file = Path(file)
        file.parent.mkdir(parents=True, exist_ok=True)

        # Convert non-serializable objects to strings
        valid_types = int, float, str, bool, list, tuple, dict, type(None)
        for k, v in data.items():
            if not isinstance(v, valid_types):
                data[k] = str(v)

        # Write YAML file
        with open(file, "w", errors="ignore", encoding="utf-8") as f:
            if header:
                f.write(header)
            instance.yaml.dump(data, f, sort_keys=False, allow_unicode=True, Dumper=instance.SafeDumper)

    @classmethod
    def load(cls, file="data.yaml", append_filename=False):
        """
        Load YAML file to Python object with robust error handling.

        Args:
            file (str | Path): Path to YAML file.
            append_filename (bool): Whether to add filename to returned dict.

        Returns:
            (dict): Loaded YAML content.
        """
        instance = cls._get_instance()
        assert str(file).endswith((".yaml", ".yml")), f"Not a YAML file: {file}"

        # Read file content
        with open(file, errors="ignore", encoding="utf-8") as f:
            s = f.read()

        # Try loading YAML with fallback for problematic characters
        try:
            data = instance.yaml.load(s, Loader=instance.SafeLoader) or {}
        except Exception:
            # Remove problematic characters and retry
            s = re.sub(r"[^\x09\x0A\x0D\x20-\x7E\x85\xA0-\uD7FF\uE000-\uFFFD\U00010000-\U0010ffff]+", "", s)
            data = instance.yaml.load(s, Loader=instance.SafeLoader) or {}

        # Check for accidental user-error None strings (should be 'null' in YAML)
        if "None" in data.values():
            data = {k: None if v == "None" else v for k, v in data.items()}

        if append_filename:
            data["yaml_file"] = str(file)
        return data

    @classmethod
    def print(cls, yaml_file):
        """
        Pretty print YAML file or object to console.

        Args:
            yaml_file (str | Path | dict): Path to YAML file or dict to print.
        """
        instance = cls._get_instance()

        # Load file if path provided
        yaml_dict = cls.load(yaml_file) if isinstance(yaml_file, (str, Path)) else yaml_file

        # Use -1 for unlimited width in C implementation
        dump = instance.yaml.dump(yaml_dict, sort_keys=False, allow_unicode=True, width=-1, Dumper=instance.SafeDumper)

        LOGGER.info(f"Printing '{colorstr('bold', 'black', yaml_file)}'\n\n{dump}")


# Default configuration
<<<<<<< HEAD
DEFAULT_CFG_DICT = yaml_load(DEFAULT_CFG_PATH)
DEFAULT_SOL_DICT = yaml_load(DEFAULT_SOL_CFG_PATH)  # Ultralytics solutions configuration
for k, v in DEFAULT_CFG_DICT.items():
    if isinstance(v, str) and v.lower() == "none":
        DEFAULT_CFG_DICT[k] = None
=======
DEFAULT_CFG_DICT = YAML.load(DEFAULT_CFG_PATH)
>>>>>>> ac73bc4c
DEFAULT_CFG_KEYS = DEFAULT_CFG_DICT.keys()
DEFAULT_CFG = IterableSimpleNamespace(**DEFAULT_CFG_DICT)


def read_device_model() -> str:
    """
    Reads the device model information from the system and caches it for quick access.

    Returns:
        (str): Kernel release information.
    """
    return platform.release().lower()


def is_ubuntu() -> bool:
    """
    Check if the OS is Ubuntu.

    Returns:
        (bool): True if OS is Ubuntu, False otherwise.
    """
    try:
        with open("/etc/os-release") as f:
            return "ID=ubuntu" in f.read()
    except FileNotFoundError:
        return False


def is_colab():
    """
    Check if the current script is running inside a Google Colab notebook.

    Returns:
        (bool): True if running inside a Colab notebook, False otherwise.
    """
    return "COLAB_RELEASE_TAG" in os.environ or "COLAB_BACKEND_VERSION" in os.environ


def is_kaggle():
    """
    Check if the current script is running inside a Kaggle kernel.

    Returns:
        (bool): True if running inside a Kaggle kernel, False otherwise.
    """
    return os.environ.get("PWD") == "/kaggle/working" and os.environ.get("KAGGLE_URL_BASE") == "https://www.kaggle.com"


def is_jupyter():
    """
    Check if the current script is running inside a Jupyter Notebook.

    Returns:
        (bool): True if running inside a Jupyter Notebook, False otherwise.

    Note:
        - Only works on Colab and Kaggle, other environments like Jupyterlab and Paperspace are not reliably detectable.
        - "get_ipython" in globals() method suffers false positives when IPython package installed manually.
    """
    return IS_COLAB or IS_KAGGLE


def is_runpod():
    """
    Check if the current script is running inside a RunPod container.

    Returns:
        (bool): True if running in RunPod, False otherwise.
    """
    return "RUNPOD_POD_ID" in os.environ


def is_docker() -> bool:
    """
    Determine if the script is running inside a Docker container.

    Returns:
        (bool): True if the script is running inside a Docker container, False otherwise.
    """
    try:
        with open("/proc/self/cgroup") as f:
            return "docker" in f.read()
    except Exception:
        return False


def is_raspberrypi() -> bool:
    """
    Determines if the Python environment is running on a Raspberry Pi.

    Returns:
        (bool): True if running on a Raspberry Pi, False otherwise.
    """
    return "rpi" in DEVICE_MODEL


def is_jetson() -> bool:
    """
    Determines if the Python environment is running on an NVIDIA Jetson device.

    Returns:
        (bool): True if running on an NVIDIA Jetson device, False otherwise.
    """
    return "tegra" in DEVICE_MODEL


def is_online() -> bool:
    """
    Check internet connectivity by attempting to connect to a known online host.

    Returns:
        (bool): True if connection is successful, False otherwise.
    """
    try:
        assert str(os.getenv("YOLO_OFFLINE", "")).lower() != "true"  # check if ENV var YOLO_OFFLINE="True"
        import socket

        for dns in ("1.1.1.1", "8.8.8.8"):  # check Cloudflare and Google DNS
            socket.create_connection(address=(dns, 80), timeout=2.0).close()
            return True
    except Exception:
        return False


def is_pip_package(filepath: str = __name__) -> bool:
    """
    Determines if the file at the given filepath is part of a pip package.

    Args:
        filepath (str): The filepath to check.

    Returns:
        (bool): True if the file is part of a pip package, False otherwise.
    """
    import importlib.util

    # Get the spec for the module
    spec = importlib.util.find_spec(filepath)

    # Return whether the spec is not None and the origin is not None (indicating it is a package)
    return spec is not None and spec.origin is not None


def is_dir_writeable(dir_path: Union[str, Path]) -> bool:
    """
    Check if a directory is writeable.

    Args:
        dir_path (str | Path): The path to the directory.

    Returns:
        (bool): True if the directory is writeable, False otherwise.
    """
    return os.access(str(dir_path), os.W_OK)


def is_pytest_running():
    """
    Determines whether pytest is currently running or not.

    Returns:
        (bool): True if pytest is running, False otherwise.
    """
    return ("PYTEST_CURRENT_TEST" in os.environ) or ("pytest" in sys.modules) or ("pytest" in Path(ARGV[0]).stem)


def is_github_action_running() -> bool:
    """
    Determine if the current environment is a GitHub Actions runner.

    Returns:
        (bool): True if the current environment is a GitHub Actions runner, False otherwise.
    """
    return "GITHUB_ACTIONS" in os.environ and "GITHUB_WORKFLOW" in os.environ and "RUNNER_OS" in os.environ


def get_git_dir():
    """
    Determines whether the current file is part of a git repository and if so, returns the repository root directory.

    Returns:
        (Path | None): Git root directory if found or None if not found.
    """
    for d in Path(__file__).parents:
        if (d / ".git").is_dir():
            return d


def is_git_dir():
    """
    Determines whether the current file is part of a git repository.

    Returns:
        (bool): True if current file is part of a git repository.
    """
    return GIT_DIR is not None


def get_git_origin_url():
    """
    Retrieves the origin URL of a git repository.

    Returns:
        (str | None): The origin URL of the git repository or None if not git directory.
    """
    if IS_GIT_DIR:
        try:
            origin = subprocess.check_output(["git", "config", "--get", "remote.origin.url"])
            return origin.decode().strip()
        except subprocess.CalledProcessError:
            return None


def get_git_branch():
    """
    Returns the current git branch name. If not in a git repository, returns None.

    Returns:
        (str | None): The current git branch name or None if not a git directory.
    """
    if IS_GIT_DIR:
        try:
            origin = subprocess.check_output(["git", "rev-parse", "--abbrev-ref", "HEAD"])
            return origin.decode().strip()
        except subprocess.CalledProcessError:
            return None


def get_default_args(func):
    """
    Returns a dictionary of default arguments for a function.

    Args:
        func (callable): The function to inspect.

    Returns:
        (dict): A dictionary where each key is a parameter name, and each value is the default value of that parameter.
    """
    signature = inspect.signature(func)
    return {k: v.default for k, v in signature.parameters.items() if v.default is not inspect.Parameter.empty}


def get_ubuntu_version():
    """
    Retrieve the Ubuntu version if the OS is Ubuntu.

    Returns:
        (str): Ubuntu version or None if not an Ubuntu OS.
    """
    if is_ubuntu():
        try:
            with open("/etc/os-release") as f:
                return re.search(r'VERSION_ID="(\d+\.\d+)"', f.read())[1]
        except (FileNotFoundError, AttributeError):
            return None


def get_user_config_dir(sub_dir="Ultralytics"):
    """
    Return the appropriate config directory based on the environment operating system.

    Args:
        sub_dir (str): The name of the subdirectory to create.

    Returns:
        (Path): The path to the user config directory.
    """
    if WINDOWS:
        path = Path.home() / "AppData" / "Roaming" / sub_dir
    elif MACOS:  # macOS
        path = Path.home() / "Library" / "Application Support" / sub_dir
    elif LINUX:
        path = Path.home() / ".config" / sub_dir
    else:
        raise ValueError(f"Unsupported operating system: {platform.system()}")

    # GCP and AWS lambda fix, only /tmp is writeable
    if not is_dir_writeable(path.parent):
        LOGGER.warning(
            f"user config directory '{path}' is not writeable, defaulting to '/tmp' or CWD."
            "Alternatively you can define a YOLO_CONFIG_DIR environment variable for this path."
        )
        path = Path("/tmp") / sub_dir if is_dir_writeable("/tmp") else Path().cwd() / sub_dir

    # Create the subdirectory if it does not exist
    path.mkdir(parents=True, exist_ok=True)

    return path


# Define constants (required below)
DEVICE_MODEL = read_device_model()  # is_jetson() and is_raspberrypi() depend on this constant
ONLINE = is_online()
IS_COLAB = is_colab()
IS_KAGGLE = is_kaggle()
IS_DOCKER = is_docker()
IS_JETSON = is_jetson()
IS_JUPYTER = is_jupyter()
IS_PIP_PACKAGE = is_pip_package()
IS_RASPBERRYPI = is_raspberrypi()
GIT_DIR = get_git_dir()
IS_GIT_DIR = is_git_dir()
USER_CONFIG_DIR = Path(os.getenv("YOLO_CONFIG_DIR") or get_user_config_dir())  # Ultralytics settings dir
SETTINGS_FILE = USER_CONFIG_DIR / "settings.json"


def colorstr(*input):
    r"""
    Colors a string based on the provided color and style arguments. Utilizes ANSI escape codes.
    See https://en.wikipedia.org/wiki/ANSI_escape_code for more details.

    This function can be called in two ways:
        - colorstr('color', 'style', 'your string')
        - colorstr('your string')

    In the second form, 'blue' and 'bold' will be applied by default.

    Args:
        *input (str | Path): A sequence of strings where the first n-1 strings are color and style arguments,
                      and the last string is the one to be colored.

    Supported Colors and Styles:
        Basic Colors: 'black', 'red', 'green', 'yellow', 'blue', 'magenta', 'cyan', 'white'
        Bright Colors: 'bright_black', 'bright_red', 'bright_green', 'bright_yellow',
                       'bright_blue', 'bright_magenta', 'bright_cyan', 'bright_white'
        Misc: 'end', 'bold', 'underline'

    Returns:
        (str): The input string wrapped with ANSI escape codes for the specified color and style.

    Examples:
        >>> colorstr("blue", "bold", "hello world")
        >>> "\033[34m\033[1mhello world\033[0m"
    """
    *args, string = input if len(input) > 1 else ("blue", "bold", input[0])  # color arguments, string
    colors = {
        "black": "\033[30m",  # basic colors
        "red": "\033[31m",
        "green": "\033[32m",
        "yellow": "\033[33m",
        "blue": "\033[34m",
        "magenta": "\033[35m",
        "cyan": "\033[36m",
        "white": "\033[37m",
        "bright_black": "\033[90m",  # bright colors
        "bright_red": "\033[91m",
        "bright_green": "\033[92m",
        "bright_yellow": "\033[93m",
        "bright_blue": "\033[94m",
        "bright_magenta": "\033[95m",
        "bright_cyan": "\033[96m",
        "bright_white": "\033[97m",
        "end": "\033[0m",  # misc
        "bold": "\033[1m",
        "underline": "\033[4m",
    }
    return "".join(colors[x] for x in args) + f"{string}" + colors["end"]


def remove_colorstr(input_string):
    """
    Removes ANSI escape codes from a string, effectively un-coloring it.

    Args:
        input_string (str): The string to remove color and style from.

    Returns:
        (str): A new string with all ANSI escape codes removed.

    Examples:
        >>> remove_colorstr(colorstr("blue", "bold", "hello world"))
        >>> "hello world"
    """
    ansi_escape = re.compile(r"\x1B\[[0-9;]*[A-Za-z]")
    return ansi_escape.sub("", input_string)


class TryExcept(contextlib.ContextDecorator):
    """
    Ultralytics TryExcept class. Use as @TryExcept() decorator or 'with TryExcept():' context manager.

    Examples:
        As a decorator:
        >>> @TryExcept(msg="Error occurred in func", verbose=True)
        >>> def func():
        >>> # Function logic here
        >>>     pass

        As a context manager:
        >>> with TryExcept(msg="Error occurred in block", verbose=True):
        >>> # Code block here
        >>>     pass
    """

    def __init__(self, msg="", verbose=True):
        """Initialize TryExcept class with optional message and verbosity settings."""
        self.msg = msg
        self.verbose = verbose

    def __enter__(self):
        """Executes when entering TryExcept context, initializes instance."""
        pass

    def __exit__(self, exc_type, value, traceback):
        """Defines behavior when exiting a 'with' block, prints error message if necessary."""
        if self.verbose and value:
            LOGGER.warning(f"{self.msg}{': ' if self.msg else ''}{value}")
        return True


class Retry(contextlib.ContextDecorator):
    """
    Retry class for function execution with exponential backoff.

    Can be used as a decorator to retry a function on exceptions, up to a specified number of times with an
    exponentially increasing delay between retries.

    Examples:
        Example usage as a decorator:
        >>> @Retry(times=3, delay=2)
        >>> def test_func():
        >>> # Replace with function logic that may raise exceptions
        >>>     return True
    """

    def __init__(self, times=3, delay=2):
        """Initialize Retry class with specified number of retries and delay."""
        self.times = times
        self.delay = delay
        self._attempts = 0

    def __call__(self, func):
        """Decorator implementation for Retry with exponential backoff."""

        def wrapped_func(*args, **kwargs):
            """Applies retries to the decorated function or method."""
            self._attempts = 0
            while self._attempts < self.times:
                try:
                    return func(*args, **kwargs)
                except Exception as e:
                    self._attempts += 1
                    LOGGER.warning(f"Retry {self._attempts}/{self.times} failed: {e}")
                    if self._attempts >= self.times:
                        raise e
                    time.sleep(self.delay * (2**self._attempts))  # exponential backoff delay

        return wrapped_func


def threaded(func):
    """
    Multi-threads a target function by default and returns the thread or function result.

    This decorator provides flexible execution of the target function, either in a separate thread or synchronously.
    By default, the function runs in a thread, but this can be controlled via the 'threaded=False' keyword argument
    which is removed from kwargs before calling the function.

    Args:
        func (callable): The function to be potentially executed in a separate thread.

    Returns:
        (callable): A wrapper function that either returns a daemon thread or the direct function result.

    Examples:
        >>> @threaded
        ... def process_data(data):
        ...     return data
        >>>
        >>> thread = process_data(my_data)  # Runs in background thread
        >>> result = process_data(my_data, threaded=False)  # Runs synchronously, returns function result
    """

    def wrapper(*args, **kwargs):
        """Multi-threads a given function based on 'threaded' kwarg and returns the thread or function result."""
        if kwargs.pop("threaded", True):  # run in thread
            thread = threading.Thread(target=func, args=args, kwargs=kwargs, daemon=True)
            thread.start()
            return thread
        else:
            return func(*args, **kwargs)

    return wrapper


def set_sentry():
    """
    Initialize the Sentry SDK for error tracking and reporting.

    Only used if sentry_sdk package is installed and sync=True in settings. Run 'yolo settings' to see and update
    settings.

    Conditions required to send errors (ALL conditions must be met or no errors will be reported):
        - sentry_sdk package is installed
        - sync=True in YOLO settings
        - pytest is not running
        - running in a pip package installation
        - running in a non-git directory
        - running with rank -1 or 0
        - online environment
        - CLI used to run package (checked with 'yolo' as the name of the main CLI command)
    """
    if (
        not SETTINGS["sync"]
        or RANK not in {-1, 0}
        or Path(ARGV[0]).name != "yolo"
        or TESTS_RUNNING
        or not ONLINE
        or not IS_PIP_PACKAGE
        or IS_GIT_DIR
    ):
        return
    # If sentry_sdk package is not installed then return and do not use Sentry
    try:
        import sentry_sdk  # noqa
    except ImportError:
        return

    def before_send(event, hint):
        """
        Modify the event before sending it to Sentry based on specific exception types and messages.

        Args:
            event (dict): The event dictionary containing information about the error.
            hint (dict): A dictionary containing additional information about the error.

        Returns:
            dict: The modified event or None if the event should not be sent to Sentry.
        """
        if "exc_info" in hint:
            exc_type, exc_value, _ = hint["exc_info"]
            if exc_type in {KeyboardInterrupt, FileNotFoundError} or "out of memory" in str(exc_value):
                return None  # do not send event

        event["tags"] = {
            "sys_argv": ARGV[0],
            "sys_argv_name": Path(ARGV[0]).name,
            "install": "git" if IS_GIT_DIR else "pip" if IS_PIP_PACKAGE else "other",
            "os": ENVIRONMENT,
        }
        return event

    sentry_sdk.init(
        dsn="https://888e5a0778212e1d0314c37d4b9aae5d@o4504521589325824.ingest.us.sentry.io/4504521592406016",
        debug=False,
        auto_enabling_integrations=False,
        traces_sample_rate=1.0,
        release=__version__,
        environment="runpod" if is_runpod() else "production",
        before_send=before_send,
        ignore_errors=[KeyboardInterrupt, FileNotFoundError],
    )
    sentry_sdk.set_user({"id": SETTINGS["uuid"]})  # SHA-256 anonymized UUID hash


class JSONDict(dict):
    """
    A dictionary-like class that provides JSON persistence for its contents.

    This class extends the built-in dictionary to automatically save its contents to a JSON file whenever they are
    modified. It ensures thread-safe operations using a lock.

    Attributes:
        file_path (Path): The path to the JSON file used for persistence.
        lock (threading.Lock): A lock object to ensure thread-safe operations.

    Methods:
        _load: Loads the data from the JSON file into the dictionary.
        _save: Saves the current state of the dictionary to the JSON file.
        __setitem__: Stores a key-value pair and persists it to disk.
        __delitem__: Removes an item and updates the persistent storage.
        update: Updates the dictionary and persists changes.
        clear: Clears all entries and updates the persistent storage.

    Examples:
        >>> json_dict = JSONDict("data.json")
        >>> json_dict["key"] = "value"
        >>> print(json_dict["key"])
        value
        >>> del json_dict["key"]
        >>> json_dict.update({"new_key": "new_value"})
        >>> json_dict.clear()
    """

    def __init__(self, file_path: Union[str, Path] = "data.json"):
        """Initialize a JSONDict object with a specified file path for JSON persistence."""
        super().__init__()
        self.file_path = Path(file_path)
        self.lock = Lock()
        self._load()

    def _load(self):
        """Load the data from the JSON file into the dictionary."""
        try:
            if self.file_path.exists():
                with open(self.file_path) as f:
                    self.update(json.load(f))
        except json.JSONDecodeError:
            LOGGER.warning(f"Error decoding JSON from {self.file_path}. Starting with an empty dictionary.")
        except Exception as e:
            LOGGER.error(f"Error reading from {self.file_path}: {e}")

    def _save(self):
        """Save the current state of the dictionary to the JSON file."""
        try:
            self.file_path.parent.mkdir(parents=True, exist_ok=True)
            with open(self.file_path, "w", encoding="utf-8") as f:
                json.dump(dict(self), f, indent=2, default=self._json_default)
        except Exception as e:
            LOGGER.error(f"Error writing to {self.file_path}: {e}")

    @staticmethod
    def _json_default(obj):
        """Handle JSON serialization of Path objects."""
        if isinstance(obj, Path):
            return str(obj)
        raise TypeError(f"Object of type {type(obj).__name__} is not JSON serializable")

    def __setitem__(self, key, value):
        """Store a key-value pair and persist to disk."""
        with self.lock:
            super().__setitem__(key, value)
            self._save()

    def __delitem__(self, key):
        """Remove an item and update the persistent storage."""
        with self.lock:
            super().__delitem__(key)
            self._save()

    def __str__(self):
        """Return a pretty-printed JSON string representation of the dictionary."""
        contents = json.dumps(dict(self), indent=2, ensure_ascii=False, default=self._json_default)
        return f'JSONDict("{self.file_path}"):\n{contents}'

    def update(self, *args, **kwargs):
        """Update the dictionary and persist changes."""
        with self.lock:
            super().update(*args, **kwargs)
            self._save()

    def clear(self):
        """Clear all entries and update the persistent storage."""
        with self.lock:
            super().clear()
            self._save()


class SettingsManager(JSONDict):
    """
    SettingsManager class for managing and persisting Ultralytics settings.

    This class extends JSONDict to provide JSON persistence for settings, ensuring thread-safe operations and default
    values. It validates settings on initialization and provides methods to update or reset settings.

    Attributes:
        file (Path): The path to the JSON file used for persistence.
        version (str): The version of the settings schema.
        defaults (dict): A dictionary containing default settings.
        help_msg (str): A help message for users on how to view and update settings.

    Methods:
        _validate_settings: Validates the current settings and resets if necessary.
        update: Updates settings, validating keys and types.
        reset: Resets the settings to default and saves them.

    Examples:
        Initialize and update settings:
        >>> settings = SettingsManager()
        >>> settings.update(runs_dir="/new/runs/dir")
        >>> print(settings["runs_dir"])
        /new/runs/dir
    """

    def __init__(self, file=SETTINGS_FILE, version="0.0.6"):
        """Initializes the SettingsManager with default settings and loads user settings."""
        import hashlib
        import uuid

        from ultralytics.utils.torch_utils import torch_distributed_zero_first

        root = GIT_DIR or Path()
        datasets_root = (root.parent if GIT_DIR and is_dir_writeable(root.parent) else root).resolve()

        self.file = Path(file)
        self.version = version
        self.defaults = {
            "settings_version": version,  # Settings schema version
            "datasets_dir": str(datasets_root / "datasets"),  # Datasets directory
            "weights_dir": str(root / "weights"),  # Model weights directory
            "runs_dir": str(root / "runs"),  # Experiment runs directory
            "uuid": hashlib.sha256(str(uuid.getnode()).encode()).hexdigest(),  # SHA-256 anonymized UUID hash
            "sync": True,  # Enable synchronization
            "api_key": "",  # Ultralytics API Key
            "openai_api_key": "",  # OpenAI API Key
            "clearml": True,  # ClearML integration
            "comet": True,  # Comet integration
            "dvc": True,  # DVC integration
            "hub": True,  # Ultralytics HUB integration
            "mlflow": True,  # MLflow integration
            "neptune": True,  # Neptune integration
            "raytune": True,  # Ray Tune integration
            "tensorboard": False,  # TensorBoard logging
            "wandb": False,  # Weights & Biases logging
            "vscode_msg": True,  # VSCode messaging
        }

        self.help_msg = (
            f"\nView Ultralytics Settings with 'yolo settings' or at '{self.file}'"
            "\nUpdate Settings with 'yolo settings key=value', i.e. 'yolo settings runs_dir=path/to/dir'. "
            "For help see https://docs.ultralytics.com/quickstart/#ultralytics-settings."
        )

        with torch_distributed_zero_first(LOCAL_RANK):
            super().__init__(self.file)

            if not self.file.exists() or not self:  # Check if file doesn't exist or is empty
                LOGGER.info(f"Creating new Ultralytics Settings v{version} file ✅ {self.help_msg}")
                self.reset()

            self._validate_settings()

    def _validate_settings(self):
        """Validate the current settings and reset if necessary."""
        correct_keys = frozenset(self.keys()) == frozenset(self.defaults.keys())
        correct_types = all(isinstance(self.get(k), type(v)) for k, v in self.defaults.items())
        correct_version = self.get("settings_version", "") == self.version

        if not (correct_keys and correct_types and correct_version):
            LOGGER.warning(
                "Ultralytics settings reset to default values. This may be due to a possible problem "
                f"with your settings or a recent ultralytics package update. {self.help_msg}"
            )
            self.reset()

        if self.get("datasets_dir") == self.get("runs_dir"):
            LOGGER.warning(
                f"Ultralytics setting 'datasets_dir: {self.get('datasets_dir')}' "
                f"must be different than 'runs_dir: {self.get('runs_dir')}'. "
                f"Please change one to avoid possible issues during training. {self.help_msg}"
            )

    def __setitem__(self, key, value):
        """Updates one key: value pair."""
        self.update({key: value})

    def update(self, *args, **kwargs):
        """Updates settings, validating keys and types."""
        for arg in args:
            if isinstance(arg, dict):
                kwargs.update(arg)
        for k, v in kwargs.items():
            if k not in self.defaults:
                raise KeyError(f"No Ultralytics setting '{k}'. {self.help_msg}")
            t = type(self.defaults[k])
            if not isinstance(v, t):
                raise TypeError(
                    f"Ultralytics setting '{k}' must be '{t.__name__}' type, not '{type(v).__name__}'. {self.help_msg}"
                )
        super().update(*args, **kwargs)

    def reset(self):
        """Resets the settings to default and saves them."""
        self.clear()
        self.update(self.defaults)


def deprecation_warn(arg, new_arg=None):
    """Issue a deprecation warning when a deprecated argument is used, suggesting an updated argument."""
    msg = f"'{arg}' is deprecated and will be removed in in the future."
    if new_arg is not None:
        msg += f" Use '{new_arg}' instead."
    LOGGER.warning(msg)


def clean_url(url):
    """Strip auth from URL, i.e. https://url.com/file.txt?auth -> https://url.com/file.txt."""
    url = Path(url).as_posix().replace(":/", "://")  # Pathlib turns :// -> :/, as_posix() for Windows
    return unquote(url).split("?")[0]  # '%2F' to '/', split https://url.com/file.txt?auth


def url2file(url):
    """Convert URL to filename, i.e. https://url.com/file.txt?auth -> file.txt."""
    return Path(clean_url(url)).name


def vscode_msg(ext="ultralytics.ultralytics-snippets") -> str:
    """Display a message to install Ultralytics-Snippets for VS Code if not already installed."""
    path = (USER_CONFIG_DIR.parents[2] if WINDOWS else USER_CONFIG_DIR.parents[1]) / ".vscode/extensions"
    obs_file = path / ".obsolete"  # file tracks uninstalled extensions, while source directory remains
    installed = any(path.glob(f"{ext}*")) and ext not in (obs_file.read_text("utf-8") if obs_file.exists() else "")
    url = "https://docs.ultralytics.com/integrations/vscode"
    return "" if installed else f"{colorstr('VS Code:')} view Ultralytics VS Code Extension ⚡ at {url}"


# Run below code on utils init ------------------------------------------------------------------------------------

# Check first-install steps
PREFIX = colorstr("Ultralytics: ")
SETTINGS = SettingsManager()  # initialize settings
PERSISTENT_CACHE = JSONDict(USER_CONFIG_DIR / "persistent_cache.json")  # initialize persistent cache
DATASETS_DIR = Path(SETTINGS["datasets_dir"])  # global datasets directory
WEIGHTS_DIR = Path(SETTINGS["weights_dir"])  # global weights directory
RUNS_DIR = Path(SETTINGS["runs_dir"])  # global runs directory
ENVIRONMENT = (
    "Colab"
    if IS_COLAB
    else "Kaggle"
    if IS_KAGGLE
    else "Jupyter"
    if IS_JUPYTER
    else "Docker"
    if IS_DOCKER
    else platform.system()
)
TESTS_RUNNING = is_pytest_running() or is_github_action_running()
set_sentry()

# Apply monkey patches
torch.load = torch_load
torch.save = torch_save
if WINDOWS:
    # Apply cv2 patches for non-ASCII and non-UTF characters in image paths
    cv2.imread, cv2.imwrite, cv2.imshow = imread, imwrite, imshow<|MERGE_RESOLUTION|>--- conflicted
+++ resolved
@@ -609,15 +609,7 @@
 
 
 # Default configuration
-<<<<<<< HEAD
-DEFAULT_CFG_DICT = yaml_load(DEFAULT_CFG_PATH)
-DEFAULT_SOL_DICT = yaml_load(DEFAULT_SOL_CFG_PATH)  # Ultralytics solutions configuration
-for k, v in DEFAULT_CFG_DICT.items():
-    if isinstance(v, str) and v.lower() == "none":
-        DEFAULT_CFG_DICT[k] = None
-=======
 DEFAULT_CFG_DICT = YAML.load(DEFAULT_CFG_PATH)
->>>>>>> ac73bc4c
 DEFAULT_CFG_KEYS = DEFAULT_CFG_DICT.keys()
 DEFAULT_CFG = IterableSimpleNamespace(**DEFAULT_CFG_DICT)
 
