--- conflicted
+++ resolved
@@ -123,10 +123,6 @@
     due to device flushing delays or antivirus scanning.
 
     Args:
-<<<<<<< HEAD
-        *args (tuple): Positional arguments to pass to torch.save.
-        **kwargs (Any): Keyword arguments to pass to torch.save.
-=======
         *args (Any): Positional arguments to pass to torch.save.
         **kwargs (Any): Keyword arguments to pass to torch.save.
 
@@ -136,7 +132,6 @@
     Examples:
         >>> model = torch.nn.Linear(10, 1)
         >>> torch_save(model.state_dict(), "model.pt")
->>>>>>> 242d332c
     """
     for i in range(4):  # 3 retries
         try:
