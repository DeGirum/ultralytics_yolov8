# Ultralytics 🚀 AGPL-3.0 License - https://ultralytics.com/license
"""Functions for estimating the best YOLO batch size to use a fraction of the available CUDA memory in PyTorch."""

import os
from copy import deepcopy

import numpy as np
import torch

from ultralytics.utils import DEFAULT_CFG, LOGGER, colorstr
from ultralytics.utils.torch_utils import autocast, profile_ops


def check_train_batch_size(model, imgsz=640, amp=True, batch=-1, max_num_obj=1):
    """
    Compute optimal YOLO training batch size using the autobatch() function.

    Args:
        model (torch.nn.Module): YOLO model to check batch size for.
        imgsz (int, optional): Image size used for training.
        amp (bool, optional): Use automatic mixed precision if True.
        batch (float, optional): Fraction of GPU memory to use. If -1, use default.
        max_num_obj (int, optional): The maximum number of objects from dataset.

    Returns:
        (int): Optimal batch size computed using the autobatch() function.

    Notes:
        If 0.0 < batch < 1.0, it's used as the fraction of GPU memory to use.
        Otherwise, a default fraction of 0.6 is used.
    """
    with autocast(enabled=amp):
        return autobatch(
            deepcopy(model).train(), imgsz, fraction=batch if 0.0 < batch < 1.0 else 0.6, max_num_obj=max_num_obj
        )


def autobatch(model, imgsz=640, fraction=0.60, batch_size=DEFAULT_CFG.batch, max_num_obj=1):
    """
    Automatically estimate the best YOLO batch size to use a fraction of the available CUDA memory.

    Args:
<<<<<<< HEAD
        model (torch.nn.module): YOLO model to compute batch size for.
        imgsz (int, optional): The image size used as input for the YOLO model. Defaults to 640.
        fraction (float, optional): The fraction of available CUDA memory to use. Defaults to 0.60.
        batch_size (int, optional): The default batch size to use if an error is detected. Defaults to 16.
=======
        model (torch.nn.Module): YOLO model to compute batch size for.
        imgsz (int, optional): The image size used as input for the YOLO model.
        fraction (float, optional): The fraction of available CUDA memory to use.
        batch_size (int, optional): The default batch size to use if an error is detected.
>>>>>>> 242d332c
        max_num_obj (int, optional): The maximum number of objects from dataset.

    Returns:
        (int): The optimal batch size.
    """
    # Check device
    prefix = colorstr("AutoBatch: ")
    LOGGER.info(f"{prefix}Computing optimal batch size for imgsz={imgsz} at {fraction * 100}% CUDA memory utilization.")
    device = next(model.parameters()).device  # get model device
    if device.type in {"cpu", "mps"}:
        LOGGER.warning(f"{prefix}intended for CUDA devices, using default batch-size {batch_size}")
        return batch_size
    if torch.backends.cudnn.benchmark:
        LOGGER.warning(f"{prefix}Requires torch.backends.cudnn.benchmark=False, using default batch-size {batch_size}")
        return batch_size

    # Inspect CUDA memory
    gb = 1 << 30  # bytes to GiB (1024 ** 3)
    d = f"CUDA:{os.getenv('CUDA_VISIBLE_DEVICES', '0').strip()[0]}"  # 'CUDA:0'
    properties = torch.cuda.get_device_properties(device)  # device properties
    t = properties.total_memory / gb  # GiB total
    r = torch.cuda.memory_reserved(device) / gb  # GiB reserved
    a = torch.cuda.memory_allocated(device) / gb  # GiB allocated
    f = t - (r + a)  # GiB free
    LOGGER.info(f"{prefix}{d} ({properties.name}) {t:.2f}G total, {r:.2f}G reserved, {a:.2f}G allocated, {f:.2f}G free")

    # Profile batch sizes
    batch_sizes = [1, 2, 4, 8, 16] if t < 16 else [1, 2, 4, 8, 16, 32, 64]
    try:
        img = [torch.empty(b, 3, imgsz, imgsz) for b in batch_sizes]
<<<<<<< HEAD
        results = profile(img, model, n=1, device=device, max_num_obj=max_num_obj)
=======
        results = profile_ops(img, model, n=1, device=device, max_num_obj=max_num_obj)
>>>>>>> 242d332c

        # Fit a solution
        xy = [
            [x, y[2]]
            for i, (x, y) in enumerate(zip(batch_sizes, results))
            if y  # valid result
            and isinstance(y[2], (int, float))  # is numeric
            and 0 < y[2] < t  # between 0 and GPU limit
            and (i == 0 or not results[i - 1] or y[2] > results[i - 1][2])  # first item or increasing memory
        ]
        fit_x, fit_y = zip(*xy) if xy else ([], [])
<<<<<<< HEAD
        p = np.polyfit(np.log(fit_x), np.log(fit_y), deg=1)  # first-degree polynomial fit in log space
        b = int(round(np.exp((np.log(f * fraction) - p[1]) / p[0])))  # y intercept (optimal batch size)
=======
        p = np.polyfit(fit_x, fit_y, deg=1)  # first-degree polynomial fit in log space
        b = int((round(f * fraction) - p[1]) / p[0])  # y intercept (optimal batch size)
>>>>>>> 242d332c
        if None in results:  # some sizes failed
            i = results.index(None)  # first fail index
            if b >= batch_sizes[i]:  # y intercept above failure point
                b = batch_sizes[max(i - 1, 0)]  # select prior safe point
        if b < 1 or b > 1024:  # b outside of safe range
<<<<<<< HEAD
            LOGGER.info(f"{prefix}WARNING ⚠️ batch={b} outside safe range, using default batch-size {batch_size}.")
            b = batch_size

        fraction = (np.exp(np.polyval(p, np.log(b))) + r + a) / t  # predicted fraction
        LOGGER.info(f"{prefix}Using batch-size {b} for {d} {t * fraction:.2f}G/{t:.2f}G ({fraction * 100:.0f}%) ✅")
        return b
    except Exception as e:
        LOGGER.warning(f"{prefix}WARNING ⚠️ error detected: {e},  using default batch-size {batch_size}.")
=======
            LOGGER.warning(f"{prefix}batch={b} outside safe range, using default batch-size {batch_size}.")
            b = batch_size

        fraction = (np.polyval(p, b) + r + a) / t  # predicted fraction
        LOGGER.info(f"{prefix}Using batch-size {b} for {d} {t * fraction:.2f}G/{t:.2f}G ({fraction * 100:.0f}%) ✅")
        return b
    except Exception as e:
        LOGGER.warning(f"{prefix}error detected: {e},  using default batch-size {batch_size}.")
>>>>>>> 242d332c
        return batch_size
    finally:
        torch.cuda.empty_cache()<|MERGE_RESOLUTION|>--- conflicted
+++ resolved
@@ -40,17 +40,10 @@
     Automatically estimate the best YOLO batch size to use a fraction of the available CUDA memory.
 
     Args:
-<<<<<<< HEAD
-        model (torch.nn.module): YOLO model to compute batch size for.
-        imgsz (int, optional): The image size used as input for the YOLO model. Defaults to 640.
-        fraction (float, optional): The fraction of available CUDA memory to use. Defaults to 0.60.
-        batch_size (int, optional): The default batch size to use if an error is detected. Defaults to 16.
-=======
         model (torch.nn.Module): YOLO model to compute batch size for.
         imgsz (int, optional): The image size used as input for the YOLO model.
         fraction (float, optional): The fraction of available CUDA memory to use.
         batch_size (int, optional): The default batch size to use if an error is detected.
->>>>>>> 242d332c
         max_num_obj (int, optional): The maximum number of objects from dataset.
 
     Returns:
@@ -81,11 +74,7 @@
     batch_sizes = [1, 2, 4, 8, 16] if t < 16 else [1, 2, 4, 8, 16, 32, 64]
     try:
         img = [torch.empty(b, 3, imgsz, imgsz) for b in batch_sizes]
-<<<<<<< HEAD
-        results = profile(img, model, n=1, device=device, max_num_obj=max_num_obj)
-=======
         results = profile_ops(img, model, n=1, device=device, max_num_obj=max_num_obj)
->>>>>>> 242d332c
 
         # Fit a solution
         xy = [
@@ -97,28 +86,13 @@
             and (i == 0 or not results[i - 1] or y[2] > results[i - 1][2])  # first item or increasing memory
         ]
         fit_x, fit_y = zip(*xy) if xy else ([], [])
-<<<<<<< HEAD
-        p = np.polyfit(np.log(fit_x), np.log(fit_y), deg=1)  # first-degree polynomial fit in log space
-        b = int(round(np.exp((np.log(f * fraction) - p[1]) / p[0])))  # y intercept (optimal batch size)
-=======
         p = np.polyfit(fit_x, fit_y, deg=1)  # first-degree polynomial fit in log space
         b = int((round(f * fraction) - p[1]) / p[0])  # y intercept (optimal batch size)
->>>>>>> 242d332c
         if None in results:  # some sizes failed
             i = results.index(None)  # first fail index
             if b >= batch_sizes[i]:  # y intercept above failure point
                 b = batch_sizes[max(i - 1, 0)]  # select prior safe point
         if b < 1 or b > 1024:  # b outside of safe range
-<<<<<<< HEAD
-            LOGGER.info(f"{prefix}WARNING ⚠️ batch={b} outside safe range, using default batch-size {batch_size}.")
-            b = batch_size
-
-        fraction = (np.exp(np.polyval(p, np.log(b))) + r + a) / t  # predicted fraction
-        LOGGER.info(f"{prefix}Using batch-size {b} for {d} {t * fraction:.2f}G/{t:.2f}G ({fraction * 100:.0f}%) ✅")
-        return b
-    except Exception as e:
-        LOGGER.warning(f"{prefix}WARNING ⚠️ error detected: {e},  using default batch-size {batch_size}.")
-=======
             LOGGER.warning(f"{prefix}batch={b} outside safe range, using default batch-size {batch_size}.")
             b = batch_size
 
@@ -127,7 +101,6 @@
         return b
     except Exception as e:
         LOGGER.warning(f"{prefix}error detected: {e},  using default batch-size {batch_size}.")
->>>>>>> 242d332c
         return batch_size
     finally:
         torch.cuda.empty_cache()