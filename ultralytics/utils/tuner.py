# Ultralytics 🚀 AGPL-3.0 License - https://ultralytics.com/license

from ultralytics.cfg import TASK2DATA, TASK2METRIC, get_cfg, get_save_dir
<<<<<<< HEAD
from ultralytics.utils import DEFAULT_CFG, DEFAULT_CFG_DICT, LOGGER, NUM_THREADS, checks
=======
from ultralytics.utils import DEFAULT_CFG, DEFAULT_CFG_DICT, LOGGER, NUM_THREADS, checks, colorstr
>>>>>>> 242d332c


def run_ray_tune(
    model,
    space: dict = None,
    grace_period: int = 10,
    gpu_per_trial: int = None,
    max_samples: int = 10,
    **train_args,
):
    """
    Run hyperparameter tuning using Ray Tune.

    Args:
        model (YOLO): Model to run the tuner on.
        space (dict, optional): The hyperparameter search space.
        grace_period (int, optional): The grace period in epochs of the ASHA scheduler.
        gpu_per_trial (int, optional): The number of GPUs to allocate per trial.
        max_samples (int, optional): The maximum number of trials to run.
        **train_args (Any): Additional arguments to pass to the `train()` method.

    Returns:
        (dict): A dictionary containing the results of the hyperparameter search.

<<<<<<< HEAD
    Example:
        ```python
        from ultralytics import YOLO

        # Load a YOLO11n model
        model = YOLO("yolo11n.pt")

        # Start tuning hyperparameters for YOLO11n training on the COCO8 dataset
        result_grid = model.tune(data="coco8.yaml", use_ray=True)
        ```
=======
    Examples:
        >>> from ultralytics import YOLO
        >>> model = YOLO("yolo11n.pt")  # Load a YOLO11n model

        Start tuning hyperparameters for YOLO11n training on the COCO8 dataset
        >>> result_grid = model.tune(data="coco8.yaml", use_ray=True)
>>>>>>> 242d332c
    """
    LOGGER.info("💡 Learn about RayTune at https://docs.ultralytics.com/integrations/ray-tune")
    if train_args is None:
        train_args = {}

    try:
        checks.check_requirements("ray[tune]")

        import ray
        from ray import tune
        from ray.air import RunConfig
        from ray.air.integrations.wandb import WandbLoggerCallback
        from ray.tune.schedulers import ASHAScheduler
    except ImportError:
        raise ModuleNotFoundError('Ray Tune required but not found. To install run: pip install "ray[tune]"')

    try:
        import wandb

        assert hasattr(wandb, "__version__")
    except (ImportError, AssertionError):
        wandb = False

    checks.check_version(ray.__version__, ">=2.0.0", "ray")
    default_space = {
        # 'optimizer': tune.choice(['SGD', 'Adam', 'AdamW', 'NAdam', 'RAdam', 'RMSProp']),
        "lr0": tune.uniform(1e-5, 1e-1),
        "lrf": tune.uniform(0.01, 1.0),  # final OneCycleLR learning rate (lr0 * lrf)
        "momentum": tune.uniform(0.6, 0.98),  # SGD momentum/Adam beta1
        "weight_decay": tune.uniform(0.0, 0.001),  # optimizer weight decay
        "warmup_epochs": tune.uniform(0.0, 5.0),  # warmup epochs (fractions ok)
        "warmup_momentum": tune.uniform(0.0, 0.95),  # warmup initial momentum
        "box": tune.uniform(0.02, 0.2),  # box loss gain
        "cls": tune.uniform(0.2, 4.0),  # cls loss gain (scale with pixels)
        "hsv_h": tune.uniform(0.0, 0.1),  # image HSV-Hue augmentation (fraction)
        "hsv_s": tune.uniform(0.0, 0.9),  # image HSV-Saturation augmentation (fraction)
        "hsv_v": tune.uniform(0.0, 0.9),  # image HSV-Value augmentation (fraction)
        "degrees": tune.uniform(0.0, 45.0),  # image rotation (+/- deg)
        "translate": tune.uniform(0.0, 0.9),  # image translation (+/- fraction)
        "scale": tune.uniform(0.0, 0.9),  # image scale (+/- gain)
        "shear": tune.uniform(0.0, 10.0),  # image shear (+/- deg)
        "perspective": tune.uniform(0.0, 0.001),  # image perspective (+/- fraction), range 0-0.001
        "flipud": tune.uniform(0.0, 1.0),  # image flip up-down (probability)
        "fliplr": tune.uniform(0.0, 1.0),  # image flip left-right (probability)
        "bgr": tune.uniform(0.0, 1.0),  # image channel BGR (probability)
        "mosaic": tune.uniform(0.0, 1.0),  # image mosaic (probability)
        "mixup": tune.uniform(0.0, 1.0),  # image mixup (probability)
        "cutmix": tune.uniform(0.0, 1.0),  # image cutmix (probability)
        "copy_paste": tune.uniform(0.0, 1.0),  # segment copy-paste (probability)
    }

    # Put the model in ray store
    task = model.task
    model_in_store = ray.put(model)

    def _tune(config):
        """Train the YOLO model with the specified hyperparameters."""
        model_to_train = ray.get(model_in_store)  # get the model from ray store for tuning
        model_to_train.reset_callbacks()
        config.update(train_args)
        results = model_to_train.train(**config)
        return results.results_dict

    # Get search space
    if not space and not train_args.get("resume"):
        space = default_space
        LOGGER.warning("search space not provided, using default search space.")

    # Get dataset
    data = train_args.get("data", TASK2DATA[task])
    space["data"] = data
    if "data" not in train_args:
        LOGGER.warning(f'data not provided, using default "data={data}".')

    # Define the trainable function with allocated resources
    trainable_with_resources = tune.with_resources(_tune, {"cpu": NUM_THREADS, "gpu": gpu_per_trial or 0})

    # Define the ASHA scheduler for hyperparameter search
    asha_scheduler = ASHAScheduler(
        time_attr="epoch",
        metric=TASK2METRIC[task],
        mode="max",
        max_t=train_args.get("epochs") or DEFAULT_CFG_DICT["epochs"] or 100,
        grace_period=grace_period,
        reduction_factor=3,
    )

    # Define the callbacks for the hyperparameter search
    tuner_callbacks = [WandbLoggerCallback(project="YOLOv8-tune")] if wandb else []

    # Create the Ray Tune hyperparameter search tuner
    tune_dir = get_save_dir(
<<<<<<< HEAD
        get_cfg(DEFAULT_CFG, train_args), name=train_args.pop("name", "tune")
=======
        get_cfg(
            DEFAULT_CFG,
            {**train_args, **{"exist_ok": train_args.pop("resume", False)}},  # resume w/ same tune_dir
        ),
        name=train_args.pop("name", "tune"),  # runs/{task}/{tune_dir}
>>>>>>> 242d332c
    ).resolve()  # must be absolute dir
    tune_dir.mkdir(parents=True, exist_ok=True)
    if tune.Tuner.can_restore(tune_dir):
        LOGGER.info(f"{colorstr('Tuner: ')} Resuming tuning run {tune_dir}...")
        tuner = tune.Tuner.restore(str(tune_dir), trainable=trainable_with_resources, resume_errored=True)
    else:
        tuner = tune.Tuner(
            trainable_with_resources,
            param_space=space,
            tune_config=tune.TuneConfig(
                scheduler=asha_scheduler,
                num_samples=max_samples,
                trial_name_creator=lambda trial: f"{trial.trainable_name}_{trial.trial_id}",
                trial_dirname_creator=lambda trial: f"{trial.trainable_name}_{trial.trial_id}",
            ),
            run_config=RunConfig(callbacks=tuner_callbacks, storage_path=tune_dir.parent, name=tune_dir.name),
        )

    # Run the hyperparameter search
    tuner.fit()

    # Get the results of the hyperparameter search
    results = tuner.get_results()

    # Shut down Ray to clean up workers
    ray.shutdown()

    return results<|MERGE_RESOLUTION|>--- conflicted
+++ resolved
@@ -1,11 +1,7 @@
 # Ultralytics 🚀 AGPL-3.0 License - https://ultralytics.com/license
 
 from ultralytics.cfg import TASK2DATA, TASK2METRIC, get_cfg, get_save_dir
-<<<<<<< HEAD
-from ultralytics.utils import DEFAULT_CFG, DEFAULT_CFG_DICT, LOGGER, NUM_THREADS, checks
-=======
 from ultralytics.utils import DEFAULT_CFG, DEFAULT_CFG_DICT, LOGGER, NUM_THREADS, checks, colorstr
->>>>>>> 242d332c
 
 
 def run_ray_tune(
@@ -30,25 +26,12 @@
     Returns:
         (dict): A dictionary containing the results of the hyperparameter search.
 
-<<<<<<< HEAD
-    Example:
-        ```python
-        from ultralytics import YOLO
-
-        # Load a YOLO11n model
-        model = YOLO("yolo11n.pt")
-
-        # Start tuning hyperparameters for YOLO11n training on the COCO8 dataset
-        result_grid = model.tune(data="coco8.yaml", use_ray=True)
-        ```
-=======
     Examples:
         >>> from ultralytics import YOLO
         >>> model = YOLO("yolo11n.pt")  # Load a YOLO11n model
 
         Start tuning hyperparameters for YOLO11n training on the COCO8 dataset
         >>> result_grid = model.tune(data="coco8.yaml", use_ray=True)
->>>>>>> 242d332c
     """
     LOGGER.info("💡 Learn about RayTune at https://docs.ultralytics.com/integrations/ray-tune")
     if train_args is None:
@@ -141,15 +124,11 @@
 
     # Create the Ray Tune hyperparameter search tuner
     tune_dir = get_save_dir(
-<<<<<<< HEAD
-        get_cfg(DEFAULT_CFG, train_args), name=train_args.pop("name", "tune")
-=======
         get_cfg(
             DEFAULT_CFG,
             {**train_args, **{"exist_ok": train_args.pop("resume", False)}},  # resume w/ same tune_dir
         ),
         name=train_args.pop("name", "tune"),  # runs/{task}/{tune_dir}
->>>>>>> 242d332c
     ).resolve()  # must be absolute dir
     tune_dir.mkdir(parents=True, exist_ok=True)
     if tune.Tuner.can_restore(tune_dir):
