--- conflicted
+++ resolved
@@ -716,7 +716,6 @@
         return torch.cat((dist2rbox(pred_dist, pred_angle, anchor_points), pred_angle), dim=-1)
 
 
-<<<<<<< HEAD
 class v8RegressionLoss:
     """Criterion class for computing regression training losses."""
 
@@ -725,7 +724,7 @@
         loss = torch.nn.functional.l1_loss(preds.view(preds.size()[0]), batch["value"].float(), reduction="mean")
         loss_items = loss.detach()
         return loss, loss_items
-=======
+
 class E2EDetectLoss:
     """Criterion class for computing training losses."""
 
@@ -740,5 +739,4 @@
         loss_one2many = self.one2many(one2many, batch)
         one2one = preds["one2one"]
         loss_one2one = self.one2one(one2one, batch)
-        return loss_one2many[0] + loss_one2one[0], loss_one2many[1] + loss_one2one[1]
->>>>>>> 769db63f
+        return loss_one2many[0] + loss_one2one[0], loss_one2many[1] + loss_one2one[1]