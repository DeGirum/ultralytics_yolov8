# Ultralytics YOLO 🚀, AGPL-3.0 license

import torch
import torch.nn as nn
import torch.nn.functional as F

from ultralytics.utils.metrics import OKS_SIGMA
from ultralytics.utils.ops import crop_mask, xywh2xyxy, xyxy2xywh
from ultralytics.utils.tal import RotatedTaskAlignedAssigner, TaskAlignedAssigner, dist2bbox, dist2rbox, make_anchors
from .metrics import bbox_iou, probiou
from .tal import bbox2dist


class VarifocalLoss(nn.Module):
    """
    Varifocal loss by Zhang et al.

    https://arxiv.org/abs/2008.13367.
    """

    def __init__(self):
        """Initialize the VarifocalLoss class."""
        super().__init__()

    @staticmethod
    def forward(pred_score, gt_score, label, alpha=0.75, gamma=2.0):
        """Computes varfocal loss."""
        weight = alpha * pred_score.sigmoid().pow(gamma) * (1 - label) + gt_score * label
        with torch.cuda.amp.autocast(enabled=False):
            loss = (
                (F.binary_cross_entropy_with_logits(pred_score.float(), gt_score.float(), reduction="none") * weight)
                .mean(1)
                .sum()
            )
        return loss


class FocalLoss(nn.Module):
    """Wraps focal loss around existing loss_fcn(), i.e. criteria = FocalLoss(nn.BCEWithLogitsLoss(), gamma=1.5)."""

    def __init__(self):
        """Initializer for FocalLoss class with no parameters."""
        super().__init__()

    @staticmethod
    def forward(pred, label, gamma=1.5, alpha=0.25):
        """Calculates and updates confusion matrix for object detection/classification tasks."""
        loss = F.binary_cross_entropy_with_logits(pred, label, reduction="none")
        # p_t = torch.exp(-loss)
        # loss *= self.alpha * (1.000001 - p_t) ** self.gamma  # non-zero power for gradient stability

        # TF implementation https://github.com/tensorflow/addons/blob/v0.7.1/tensorflow_addons/losses/focal_loss.py
        pred_prob = pred.sigmoid()  # prob from logits
        p_t = label * pred_prob + (1 - label) * (1 - pred_prob)
        modulating_factor = (1.0 - p_t) ** gamma
        loss *= modulating_factor
        if alpha > 0:
            alpha_factor = label * alpha + (1 - label) * (1 - alpha)
            loss *= alpha_factor
        return loss.mean(1).sum()


class BboxLoss(nn.Module):
    """Criterion class for computing training losses during training."""

    def __init__(self, reg_max, use_dfl=False):
        """Initialize the BboxLoss module with regularization maximum and DFL settings."""
        super().__init__()
        self.reg_max = reg_max
        self.use_dfl = use_dfl

    def forward(self, pred_dist, pred_bboxes, anchor_points, target_bboxes, target_scores, target_scores_sum, fg_mask):
        """IoU loss."""
        weight = target_scores.sum(-1)[fg_mask].unsqueeze(-1)
        iou = bbox_iou(pred_bboxes[fg_mask], target_bboxes[fg_mask], xywh=False, CIoU=True)
        loss_iou = ((1.0 - iou) * weight).sum() / target_scores_sum

        # DFL loss
        if self.use_dfl:
            target_ltrb = bbox2dist(anchor_points, target_bboxes, self.reg_max)
            loss_dfl = self._df_loss(pred_dist[fg_mask].view(-1, self.reg_max + 1), target_ltrb[fg_mask]) * weight
            loss_dfl = loss_dfl.sum() / target_scores_sum
        else:
            loss_dfl = torch.tensor(0.0).to(pred_dist.device)

        return loss_iou, loss_dfl

    @staticmethod
    def _df_loss(pred_dist, target):
        """Return sum of left and right DFL losses."""
        # Distribution Focal Loss (DFL) proposed in Generalized Focal Loss https://ieeexplore.ieee.org/document/9792391
        tl = target.long()  # target left
        tr = tl + 1  # target right
        wl = tr - target  # weight left
        wr = 1 - wl  # weight right
        return (
            F.cross_entropy(pred_dist, tl.view(-1), reduction="none").view(tl.shape) * wl
            + F.cross_entropy(pred_dist, tr.view(-1), reduction="none").view(tl.shape) * wr
        ).mean(-1, keepdim=True)


class RotatedBboxLoss(BboxLoss):
    """Criterion class for computing training losses during training."""

    def __init__(self, reg_max, use_dfl=False):
        """Initialize the BboxLoss module with regularization maximum and DFL settings."""
        super().__init__(reg_max, use_dfl)

    def forward(self, pred_dist, pred_bboxes, anchor_points, target_bboxes, target_scores, target_scores_sum, fg_mask):
        """IoU loss."""
        weight = target_scores.sum(-1)[fg_mask].unsqueeze(-1)
        iou = probiou(pred_bboxes[fg_mask], target_bboxes[fg_mask])
        loss_iou = ((1.0 - iou) * weight).sum() / target_scores_sum

        # DFL loss
        if self.use_dfl:
            target_ltrb = bbox2dist(anchor_points, xywh2xyxy(target_bboxes[..., :4]), self.reg_max)
            loss_dfl = self._df_loss(pred_dist[fg_mask].view(-1, self.reg_max + 1), target_ltrb[fg_mask]) * weight
            loss_dfl = loss_dfl.sum() / target_scores_sum
        else:
            loss_dfl = torch.tensor(0.0).to(pred_dist.device)

        return loss_iou, loss_dfl


class KeypointLoss(nn.Module):
    """Criterion class for computing training losses."""

    def __init__(self, sigmas) -> None:
        """Initialize the KeypointLoss class."""
        super().__init__()
        self.sigmas = sigmas

    def forward(self, pred_kpts, gt_kpts, kpt_mask, area):
        """Calculates keypoint loss factor and Euclidean distance loss for predicted and actual keypoints."""
        d = (pred_kpts[..., 0] - gt_kpts[..., 0]) ** 2 + (pred_kpts[..., 1] - gt_kpts[..., 1]) ** 2
        kpt_loss_factor = kpt_mask.shape[1] / (torch.sum(kpt_mask != 0, dim=1) + 1e-9)
        # e = d / (2 * (area * self.sigmas) ** 2 + 1e-9)  # from formula
        e = d / (2 * self.sigmas) ** 2 / (area + 1e-9) / 2  # from cocoeval
        return (kpt_loss_factor.view(-1, 1) * ((1 - torch.exp(-e)) * kpt_mask)).mean()


class v8DetectionLoss:
    """Criterion class for computing training losses."""

    def __init__(self, model):  # model must be de-paralleled
        """Initializes v8DetectionLoss with the model, defining model-related properties and BCE loss function."""
        device = next(model.parameters()).device  # get model device
        h = model.args  # hyperparameters

        m = model.model[-1]  # Detect() module
        self.bce = nn.BCEWithLogitsLoss(reduction="none")
        self.hyp = h
        self.stride = m.stride  # model strides
        self.nc = m.nc  # number of classes
        self.no = m.no
        self.reg_max = m.reg_max
        self.device = device

        self.use_dfl = m.reg_max > 1

        self.assigner = TaskAlignedAssigner(topk=10, num_classes=self.nc, alpha=0.5, beta=6.0)
        self.bbox_loss = BboxLoss(m.reg_max - 1, use_dfl=self.use_dfl).to(device)
        self.proj = torch.arange(m.reg_max, dtype=torch.float, device=device)

    def preprocess(self, targets, batch_size, scale_tensor):
        """Preprocesses the target counts and matches with the input batch size to output a tensor."""
        if targets.shape[0] == 0:
            out = torch.zeros(batch_size, 0, 5, device=self.device)
        else:
            i = targets[:, 0]  # image index
            _, counts = i.unique(return_counts=True)
            counts = counts.to(dtype=torch.int32)
            out = torch.zeros(batch_size, counts.max(), 5, device=self.device)
            for j in range(batch_size):
                matches = i == j
                n = matches.sum()
                if n:
                    out[j, :n] = targets[matches, 1:]
            out[..., 1:5] = xywh2xyxy(out[..., 1:5].mul_(scale_tensor))
        return out

    def bbox_decode(self, anchor_points, pred_dist):
        """Decode predicted object bounding box coordinates from anchor points and distribution."""
        if self.use_dfl:
            b, a, c = pred_dist.shape  # batch, anchors, channels
            pred_dist = pred_dist.view(b, a, 4, c // 4).softmax(3).matmul(self.proj.type(pred_dist.dtype))
            # pred_dist = pred_dist.view(b, a, c // 4, 4).transpose(2,3).softmax(3).matmul(self.proj.type(pred_dist.dtype))
            # pred_dist = (pred_dist.view(b, a, c // 4, 4).softmax(2) * self.proj.type(pred_dist.dtype).view(1, 1, -1, 1)).sum(2)
        return dist2bbox(pred_dist, anchor_points, xywh=False)

    def __call__(self, preds, batch):
        """Calculate the sum of the loss for box, cls and dfl multiplied by batch size."""
        loss = torch.zeros(3, device=self.device)  # box, cls, dfl
        feats = preds[1] if isinstance(preds, tuple) else preds
        pred_distri, pred_scores = torch.cat([xi.view(feats[0].shape[0], self.no, -1) for xi in feats], 2).split(
            (self.reg_max * 4, self.nc), 1
        )

        pred_scores = pred_scores.permute(0, 2, 1).contiguous()
        pred_distri = pred_distri.permute(0, 2, 1).contiguous()

        dtype = pred_scores.dtype
        batch_size = pred_scores.shape[0]
        imgsz = torch.tensor(feats[0].shape[2:], device=self.device, dtype=dtype) * self.stride[0]  # image size (h,w)
        anchor_points, stride_tensor = make_anchors(feats, self.stride, 0.5)

        # Targets
        targets = torch.cat((batch["batch_idx"].view(-1, 1), batch["cls"].view(-1, 1), batch["bboxes"]), 1)
        targets = self.preprocess(targets.to(self.device), batch_size, scale_tensor=imgsz[[1, 0, 1, 0]])
        gt_labels, gt_bboxes = targets.split((1, 4), 2)  # cls, xyxy
        mask_gt = gt_bboxes.sum(2, keepdim=True).gt_(0)

        # Pboxes
        pred_bboxes = self.bbox_decode(anchor_points, pred_distri)  # xyxy, (b, h*w, 4)

        _, target_bboxes, target_scores, fg_mask, _ = self.assigner(
            pred_scores.detach().sigmoid(),
            (pred_bboxes.detach() * stride_tensor).type(gt_bboxes.dtype),
            anchor_points * stride_tensor,
            gt_labels,
            gt_bboxes,
            mask_gt,
        )

        target_scores_sum = max(target_scores.sum(), 1)

        # Cls loss
        # loss[1] = self.varifocal_loss(pred_scores, target_scores, target_labels) / target_scores_sum  # VFL way
        loss[1] = self.bce(pred_scores, target_scores.to(dtype)).sum() / target_scores_sum  # BCE

        # Bbox loss
        if fg_mask.sum():
            target_bboxes /= stride_tensor
            loss[0], loss[2] = self.bbox_loss(
                pred_distri, pred_bboxes, anchor_points, target_bboxes, target_scores, target_scores_sum, fg_mask
            )

        loss[0] *= self.hyp.box  # box gain
        loss[1] *= self.hyp.cls  # cls gain
        loss[2] *= self.hyp.dfl  # dfl gain

        return loss.sum() * batch_size, loss.detach()  # loss(box, cls, dfl)


class v8SegmentationLoss(v8DetectionLoss):
    """Criterion class for computing training losses."""

    def __init__(self, model):  # model must be de-paralleled
        """Initializes the v8SegmentationLoss class, taking a de-paralleled model as argument."""
        super().__init__(model)
        self.overlap = model.args.overlap_mask

    def __call__(self, preds, batch):
        """Calculate and return the loss for the YOLO model."""
        loss = torch.zeros(4, device=self.device)  # box, cls, dfl
        feats, pred_masks, proto = preds if len(preds) == 3 else preds[1]
        batch_size, _, mask_h, mask_w = proto.shape  # batch size, number of masks, mask height, mask width
        pred_distri, pred_scores = torch.cat([xi.view(feats[0].shape[0], self.no, -1) for xi in feats], 2).split(
            (self.reg_max * 4, self.nc), 1
        )

        # B, grids, ..
        pred_scores = pred_scores.permute(0, 2, 1).contiguous()
        pred_distri = pred_distri.permute(0, 2, 1).contiguous()
        pred_masks = pred_masks.permute(0, 2, 1).contiguous()

        dtype = pred_scores.dtype
        imgsz = torch.tensor(feats[0].shape[2:], device=self.device, dtype=dtype) * self.stride[0]  # image size (h,w)
        anchor_points, stride_tensor = make_anchors(feats, self.stride, 0.5)

        # Targets
        try:
            batch_idx = batch["batch_idx"].view(-1, 1)
            targets = torch.cat((batch_idx, batch["cls"].view(-1, 1), batch["bboxes"]), 1)
            targets = self.preprocess(targets.to(self.device), batch_size, scale_tensor=imgsz[[1, 0, 1, 0]])
            gt_labels, gt_bboxes = targets.split((1, 4), 2)  # cls, xyxy
            mask_gt = gt_bboxes.sum(2, keepdim=True).gt_(0)
        except RuntimeError as e:
            raise TypeError(
                "ERROR ❌ segment dataset incorrectly formatted or not a segment dataset.\n"
                "This error can occur when incorrectly training a 'segment' model on a 'detect' dataset, "
                "i.e. 'yolo train model=yolov8n-seg.pt data=coco8.yaml'.\nVerify your dataset is a "
                "correctly formatted 'segment' dataset using 'data=coco8-seg.yaml' "
                "as an example.\nSee https://docs.ultralytics.com/datasets/segment/ for help."
            ) from e

        # Pboxes
        pred_bboxes = self.bbox_decode(anchor_points, pred_distri)  # xyxy, (b, h*w, 4)

        _, target_bboxes, target_scores, fg_mask, target_gt_idx = self.assigner(
            pred_scores.detach().sigmoid(),
            (pred_bboxes.detach() * stride_tensor).type(gt_bboxes.dtype),
            anchor_points * stride_tensor,
            gt_labels,
            gt_bboxes,
            mask_gt,
        )

        target_scores_sum = max(target_scores.sum(), 1)

        # Cls loss
        # loss[1] = self.varifocal_loss(pred_scores, target_scores, target_labels) / target_scores_sum  # VFL way
        loss[2] = self.bce(pred_scores, target_scores.to(dtype)).sum() / target_scores_sum  # BCE

        if fg_mask.sum():
            # Bbox loss
            loss[0], loss[3] = self.bbox_loss(
                pred_distri,
                pred_bboxes,
                anchor_points,
                target_bboxes / stride_tensor,
                target_scores,
                target_scores_sum,
                fg_mask,
            )
            # Masks loss
            masks = batch["masks"].to(self.device).float()
            if tuple(masks.shape[-2:]) != (mask_h, mask_w):  # downsample
                masks = F.interpolate(masks[None], (mask_h, mask_w), mode="nearest")[0]

            loss[1] = self.calculate_segmentation_loss(
                fg_mask, masks, target_gt_idx, target_bboxes, batch_idx, proto, pred_masks, imgsz, self.overlap
            )

        # WARNING: lines below prevent Multi-GPU DDP 'unused gradient' PyTorch errors, do not remove
        else:
            loss[1] += (proto * 0).sum() + (pred_masks * 0).sum()  # inf sums may lead to nan loss

        loss[0] *= self.hyp.box  # box gain
        loss[1] *= self.hyp.box  # seg gain
        loss[2] *= self.hyp.cls  # cls gain
        loss[3] *= self.hyp.dfl  # dfl gain

        return loss.sum() * batch_size, loss.detach()  # loss(box, cls, dfl)

    @staticmethod
    def single_mask_loss(
        gt_mask: torch.Tensor, pred: torch.Tensor, proto: torch.Tensor, xyxy: torch.Tensor, area: torch.Tensor
    ) -> torch.Tensor:
        """
        Compute the instance segmentation loss for a single image.

        Args:
            gt_mask (torch.Tensor): Ground truth mask of shape (n, H, W), where n is the number of objects.
            pred (torch.Tensor): Predicted mask coefficients of shape (n, 32).
            proto (torch.Tensor): Prototype masks of shape (32, H, W).
            xyxy (torch.Tensor): Ground truth bounding boxes in xyxy format, normalized to [0, 1], of shape (n, 4).
            area (torch.Tensor): Area of each ground truth bounding box of shape (n,).

        Returns:
            (torch.Tensor): The calculated mask loss for a single image.

        Notes:
            The function uses the equation pred_mask = torch.einsum('in,nhw->ihw', pred, proto) to produce the
            predicted masks from the prototype masks and predicted mask coefficients.
        """
        pred_mask = torch.einsum("in,nhw->ihw", pred, proto)  # (n, 32) @ (32, 80, 80) -> (n, 80, 80)
        loss = F.binary_cross_entropy_with_logits(pred_mask, gt_mask, reduction="none")
        return (crop_mask(loss, xyxy).mean(dim=(1, 2)) / area).sum()

    def calculate_segmentation_loss(
        self,
        fg_mask: torch.Tensor,
        masks: torch.Tensor,
        target_gt_idx: torch.Tensor,
        target_bboxes: torch.Tensor,
        batch_idx: torch.Tensor,
        proto: torch.Tensor,
        pred_masks: torch.Tensor,
        imgsz: torch.Tensor,
        overlap: bool,
    ) -> torch.Tensor:
        """
        Calculate the loss for instance segmentation.

        Args:
            fg_mask (torch.Tensor): A binary tensor of shape (BS, N_anchors) indicating which anchors are positive.
            masks (torch.Tensor): Ground truth masks of shape (BS, H, W) if `overlap` is False, otherwise (BS, ?, H, W).
            target_gt_idx (torch.Tensor): Indexes of ground truth objects for each anchor of shape (BS, N_anchors).
            target_bboxes (torch.Tensor): Ground truth bounding boxes for each anchor of shape (BS, N_anchors, 4).
            batch_idx (torch.Tensor): Batch indices of shape (N_labels_in_batch, 1).
            proto (torch.Tensor): Prototype masks of shape (BS, 32, H, W).
            pred_masks (torch.Tensor): Predicted masks for each anchor of shape (BS, N_anchors, 32).
            imgsz (torch.Tensor): Size of the input image as a tensor of shape (2), i.e., (H, W).
            overlap (bool): Whether the masks in `masks` tensor overlap.

        Returns:
            (torch.Tensor): The calculated loss for instance segmentation.

        Notes:
            The batch loss can be computed for improved speed at higher memory usage.
            For example, pred_mask can be computed as follows:
                pred_mask = torch.einsum('in,nhw->ihw', pred, proto)  # (i, 32) @ (32, 160, 160) -> (i, 160, 160)
        """
        _, _, mask_h, mask_w = proto.shape
        loss = 0

        # Normalize to 0-1
        target_bboxes_normalized = target_bboxes / imgsz[[1, 0, 1, 0]]

        # Areas of target bboxes
        marea = xyxy2xywh(target_bboxes_normalized)[..., 2:].prod(2)

        # Normalize to mask size
        mxyxy = target_bboxes_normalized * torch.tensor([mask_w, mask_h, mask_w, mask_h], device=proto.device)

        for i, single_i in enumerate(zip(fg_mask, target_gt_idx, pred_masks, proto, mxyxy, marea, masks)):
            fg_mask_i, target_gt_idx_i, pred_masks_i, proto_i, mxyxy_i, marea_i, masks_i = single_i
            if fg_mask_i.any():
                mask_idx = target_gt_idx_i[fg_mask_i]
                if overlap:
                    gt_mask = masks_i == (mask_idx + 1).view(-1, 1, 1)
                    gt_mask = gt_mask.float()
                else:
                    gt_mask = masks[batch_idx.view(-1) == i][mask_idx]

                loss += self.single_mask_loss(
                    gt_mask, pred_masks_i[fg_mask_i], proto_i, mxyxy_i[fg_mask_i], marea_i[fg_mask_i]
                )

            # WARNING: lines below prevents Multi-GPU DDP 'unused gradient' PyTorch errors, do not remove
            else:
                loss += (proto * 0).sum() + (pred_masks * 0).sum()  # inf sums may lead to nan loss

        return loss / fg_mask.sum()


class v8PoseLoss(v8DetectionLoss):
    """Criterion class for computing training losses."""

    def __init__(self, model):  # model must be de-paralleled
        """Initializes v8PoseLoss with model, sets keypoint variables and declares a keypoint loss instance."""
        super().__init__(model)
        self.kpt_shape = model.model[-1].kpt_shape
        self.bce_pose = nn.BCEWithLogitsLoss()
        is_pose = self.kpt_shape == [17, 3]
        nkpt = self.kpt_shape[0]  # number of keypoints
        sigmas = torch.from_numpy(OKS_SIGMA).to(self.device) if is_pose else torch.ones(nkpt, device=self.device) / nkpt
        self.keypoint_loss = KeypointLoss(sigmas=sigmas)

    def __call__(self, preds, batch):
        """Calculate the total loss and detach it."""
        loss = torch.zeros(5, device=self.device)  # box, cls, dfl, kpt_location, kpt_visibility
        feats, pred_kpts = preds if isinstance(preds[0], list) else preds[1]
        pred_distri, pred_scores = torch.cat([xi.view(feats[0].shape[0], self.no, -1) for xi in feats], 2).split(
            (self.reg_max * 4, self.nc), 1
        )

        # B, grids, ..
        pred_scores = pred_scores.permute(0, 2, 1).contiguous()
        pred_distri = pred_distri.permute(0, 2, 1).contiguous()
        pred_kpts = pred_kpts.permute(0, 2, 1).contiguous()

        dtype = pred_scores.dtype
        imgsz = torch.tensor(feats[0].shape[2:], device=self.device, dtype=dtype) * self.stride[0]  # image size (h,w)
        anchor_points, stride_tensor = make_anchors(feats, self.stride, 0.5)

        # Targets
        batch_size = pred_scores.shape[0]
        batch_idx = batch["batch_idx"].view(-1, 1)
        targets = torch.cat((batch_idx, batch["cls"].view(-1, 1), batch["bboxes"]), 1)
        targets = self.preprocess(targets.to(self.device), batch_size, scale_tensor=imgsz[[1, 0, 1, 0]])
        gt_labels, gt_bboxes = targets.split((1, 4), 2)  # cls, xyxy
        mask_gt = gt_bboxes.sum(2, keepdim=True).gt_(0)

        # Pboxes
        pred_bboxes = self.bbox_decode(anchor_points, pred_distri)  # xyxy, (b, h*w, 4)
        pred_kpts = self.kpts_decode(anchor_points, pred_kpts.view(batch_size, -1, *self.kpt_shape))  # (b, h*w, 17, 3)

        _, target_bboxes, target_scores, fg_mask, target_gt_idx = self.assigner(
            pred_scores.detach().sigmoid(),
            (pred_bboxes.detach() * stride_tensor).type(gt_bboxes.dtype),
            anchor_points * stride_tensor,
            gt_labels,
            gt_bboxes,
            mask_gt,
        )

        target_scores_sum = max(target_scores.sum(), 1)

        # Cls loss
        # loss[1] = self.varifocal_loss(pred_scores, target_scores, target_labels) / target_scores_sum  # VFL way
        loss[3] = self.bce(pred_scores, target_scores.to(dtype)).sum() / target_scores_sum  # BCE

        # Bbox loss
        if fg_mask.sum():
            target_bboxes /= stride_tensor
            loss[0], loss[4] = self.bbox_loss(
                pred_distri, pred_bboxes, anchor_points, target_bboxes, target_scores, target_scores_sum, fg_mask
            )
            keypoints = batch["keypoints"].to(self.device).float().clone()
            keypoints[..., 0] *= imgsz[1]
            keypoints[..., 1] *= imgsz[0]

            loss[1], loss[2] = self.calculate_keypoints_loss(
                fg_mask, target_gt_idx, keypoints, batch_idx, stride_tensor, target_bboxes, pred_kpts
            )

        loss[0] *= self.hyp.box  # box gain
        loss[1] *= self.hyp.pose  # pose gain
        loss[2] *= self.hyp.kobj  # kobj gain
        loss[3] *= self.hyp.cls  # cls gain
        loss[4] *= self.hyp.dfl  # dfl gain

        return loss.sum() * batch_size, loss.detach()  # loss(box, cls, dfl)

    @staticmethod
    def kpts_decode(anchor_points, pred_kpts):
        """Decodes predicted keypoints to image coordinates."""
        y = pred_kpts.clone()
        y[..., :2] *= 2.0
        y[..., 0] += anchor_points[:, [0]] - 0.5
        y[..., 1] += anchor_points[:, [1]] - 0.5
        return y

    def calculate_keypoints_loss(
        self, masks, target_gt_idx, keypoints, batch_idx, stride_tensor, target_bboxes, pred_kpts
    ):
        """
        Calculate the keypoints loss for the model.

        This function calculates the keypoints loss and keypoints object loss for a given batch. The keypoints loss is
        based on the difference between the predicted keypoints and ground truth keypoints. The keypoints object loss is
        a binary classification loss that classifies whether a keypoint is present or not.

        Args:
            masks (torch.Tensor): Binary mask tensor indicating object presence, shape (BS, N_anchors).
            target_gt_idx (torch.Tensor): Index tensor mapping anchors to ground truth objects, shape (BS, N_anchors).
            keypoints (torch.Tensor): Ground truth keypoints, shape (N_kpts_in_batch, N_kpts_per_object, kpts_dim).
            batch_idx (torch.Tensor): Batch index tensor for keypoints, shape (N_kpts_in_batch, 1).
            stride_tensor (torch.Tensor): Stride tensor for anchors, shape (N_anchors, 1).
            target_bboxes (torch.Tensor): Ground truth boxes in (x1, y1, x2, y2) format, shape (BS, N_anchors, 4).
            pred_kpts (torch.Tensor): Predicted keypoints, shape (BS, N_anchors, N_kpts_per_object, kpts_dim).

        Returns:
            (tuple): Returns a tuple containing:
                - kpts_loss (torch.Tensor): The keypoints loss.
                - kpts_obj_loss (torch.Tensor): The keypoints object loss.
        """
        batch_idx = batch_idx.flatten()
        batch_size = len(masks)

        # Find the maximum number of keypoints in a single image
        max_kpts = torch.unique(batch_idx, return_counts=True)[1].max()

        # Create a tensor to hold batched keypoints
        batched_keypoints = torch.zeros(
            (batch_size, max_kpts, keypoints.shape[1], keypoints.shape[2]), device=keypoints.device
        )

        # TODO: any idea how to vectorize this?
        # Fill batched_keypoints with keypoints based on batch_idx
        for i in range(batch_size):
            keypoints_i = keypoints[batch_idx == i]
            batched_keypoints[i, : keypoints_i.shape[0]] = keypoints_i

        # Expand dimensions of target_gt_idx to match the shape of batched_keypoints
        target_gt_idx_expanded = target_gt_idx.unsqueeze(-1).unsqueeze(-1)

        # Use target_gt_idx_expanded to select keypoints from batched_keypoints
        selected_keypoints = batched_keypoints.gather(
            1, target_gt_idx_expanded.expand(-1, -1, keypoints.shape[1], keypoints.shape[2])
        )

        # Divide coordinates by stride
        selected_keypoints /= stride_tensor.view(1, -1, 1, 1)

        kpts_loss = 0
        kpts_obj_loss = 0

        if masks.any():
            gt_kpt = selected_keypoints[masks]
            area = xyxy2xywh(target_bboxes[masks])[:, 2:].prod(1, keepdim=True)
            pred_kpt = pred_kpts[masks]
            kpt_mask = gt_kpt[..., 2] != 0 if gt_kpt.shape[-1] == 3 else torch.full_like(gt_kpt[..., 0], True)
            kpts_loss = self.keypoint_loss(pred_kpt, gt_kpt, kpt_mask, area)  # pose loss

            if pred_kpt.shape[-1] == 3:
                kpts_obj_loss = self.bce_pose(pred_kpt[..., 2], kpt_mask.float())  # keypoint obj loss

        return kpts_loss, kpts_obj_loss


class v8ClassificationLoss:
    """Criterion class for computing training losses."""

    def __call__(self, preds, batch):
        """Compute the classification loss between predictions and true labels."""
        loss = torch.nn.functional.cross_entropy(preds, batch["cls"], reduction="mean")
        loss_items = loss.detach()
        return loss, loss_items

<<<<<<< HEAD
class v8RegressionLoss:
    """Criterion class for computing regression training losses."""

    def __call__(self, preds, batch):
        """Compute the regression loss between predictions and true labels."""
        loss = torch.nn.functional.l1_loss(preds.view(preds.size()[0]), batch['value'].float(), reduction='mean')
        loss_items = loss.detach()
        return loss, loss_items
=======

class v8OBBLoss(v8DetectionLoss):
    def __init__(self, model):  # model must be de-paralleled
        super().__init__(model)
        self.assigner = RotatedTaskAlignedAssigner(topk=10, num_classes=self.nc, alpha=0.5, beta=6.0)
        self.bbox_loss = RotatedBboxLoss(self.reg_max - 1, use_dfl=self.use_dfl).to(self.device)

    def preprocess(self, targets, batch_size, scale_tensor):
        """Preprocesses the target counts and matches with the input batch size to output a tensor."""
        if targets.shape[0] == 0:
            out = torch.zeros(batch_size, 0, 6, device=self.device)
        else:
            i = targets[:, 0]  # image index
            _, counts = i.unique(return_counts=True)
            counts = counts.to(dtype=torch.int32)
            out = torch.zeros(batch_size, counts.max(), 6, device=self.device)
            for j in range(batch_size):
                matches = i == j
                n = matches.sum()
                if n:
                    bboxes = targets[matches, 2:]
                    bboxes[..., :4].mul_(scale_tensor)
                    out[j, :n] = torch.cat([targets[matches, 1:2], bboxes], dim=-1)
        return out

    def __call__(self, preds, batch):
        """Calculate and return the loss for the YOLO model."""
        loss = torch.zeros(3, device=self.device)  # box, cls, dfl
        feats, pred_angle = preds if isinstance(preds[0], list) else preds[1]
        batch_size = pred_angle.shape[0]  # batch size, number of masks, mask height, mask width
        pred_distri, pred_scores = torch.cat([xi.view(feats[0].shape[0], self.no, -1) for xi in feats], 2).split(
            (self.reg_max * 4, self.nc), 1
        )

        # b, grids, ..
        pred_scores = pred_scores.permute(0, 2, 1).contiguous()
        pred_distri = pred_distri.permute(0, 2, 1).contiguous()
        pred_angle = pred_angle.permute(0, 2, 1).contiguous()

        dtype = pred_scores.dtype
        imgsz = torch.tensor(feats[0].shape[2:], device=self.device, dtype=dtype) * self.stride[0]  # image size (h,w)
        anchor_points, stride_tensor = make_anchors(feats, self.stride, 0.5)

        # targets
        try:
            batch_idx = batch["batch_idx"].view(-1, 1)
            targets = torch.cat((batch_idx, batch["cls"].view(-1, 1), batch["bboxes"].view(-1, 5)), 1)
            rw, rh = targets[:, 4] * imgsz[0].item(), targets[:, 5] * imgsz[1].item()
            targets = targets[(rw >= 2) & (rh >= 2)]  # filter rboxes of tiny size to stabilize training
            targets = self.preprocess(targets.to(self.device), batch_size, scale_tensor=imgsz[[1, 0, 1, 0]])
            gt_labels, gt_bboxes = targets.split((1, 5), 2)  # cls, xywhr
            mask_gt = gt_bboxes.sum(2, keepdim=True).gt_(0)
        except RuntimeError as e:
            raise TypeError(
                "ERROR ❌ OBB dataset incorrectly formatted or not a OBB dataset.\n"
                "This error can occur when incorrectly training a 'OBB' model on a 'detect' dataset, "
                "i.e. 'yolo train model=yolov8n-obb.pt data=dota8.yaml'.\nVerify your dataset is a "
                "correctly formatted 'OBB' dataset using 'data=dota8.yaml' "
                "as an example.\nSee https://docs.ultralytics.com/datasets/obb/ for help."
            ) from e

        # Pboxes
        pred_bboxes = self.bbox_decode(anchor_points, pred_distri, pred_angle)  # xyxy, (b, h*w, 4)

        bboxes_for_assigner = pred_bboxes.clone().detach()
        # Only the first four elements need to be scaled
        bboxes_for_assigner[..., :4] *= stride_tensor
        _, target_bboxes, target_scores, fg_mask, _ = self.assigner(
            pred_scores.detach().sigmoid(),
            bboxes_for_assigner.type(gt_bboxes.dtype),
            anchor_points * stride_tensor,
            gt_labels,
            gt_bboxes,
            mask_gt,
        )

        target_scores_sum = max(target_scores.sum(), 1)

        # Cls loss
        # loss[1] = self.varifocal_loss(pred_scores, target_scores, target_labels) / target_scores_sum  # VFL way
        loss[1] = self.bce(pred_scores, target_scores.to(dtype)).sum() / target_scores_sum  # BCE

        # Bbox loss
        if fg_mask.sum():
            target_bboxes[..., :4] /= stride_tensor
            loss[0], loss[2] = self.bbox_loss(
                pred_distri, pred_bboxes, anchor_points, target_bboxes, target_scores, target_scores_sum, fg_mask
            )
        else:
            loss[0] += (pred_angle * 0).sum()

        loss[0] *= self.hyp.box  # box gain
        loss[1] *= self.hyp.cls  # cls gain
        loss[2] *= self.hyp.dfl  # dfl gain

        return loss.sum() * batch_size, loss.detach()  # loss(box, cls, dfl)

    def bbox_decode(self, anchor_points, pred_dist, pred_angle):
        """
        Decode predicted object bounding box coordinates from anchor points and distribution.

        Args:
            anchor_points (torch.Tensor): Anchor points, (h*w, 2).
            pred_dist (torch.Tensor): Predicted rotated distance, (bs, h*w, 4).
            pred_angle (torch.Tensor): Predicted angle, (bs, h*w, 1).
        Returns:
            (torch.Tensor): Predicted rotated bounding boxes with angles, (bs, h*w, 5).
        """
        if self.use_dfl:
            b, a, c = pred_dist.shape  # batch, anchors, channels
            pred_dist = pred_dist.view(b, a, 4, c // 4).softmax(3).matmul(self.proj.type(pred_dist.dtype))
        return torch.cat((dist2rbox(pred_dist, pred_angle, anchor_points), pred_angle), dim=-1)
>>>>>>> 123c024b
<|MERGE_RESOLUTION|>--- conflicted
+++ resolved
@@ -591,16 +591,6 @@
         loss_items = loss.detach()
         return loss, loss_items
 
-<<<<<<< HEAD
-class v8RegressionLoss:
-    """Criterion class for computing regression training losses."""
-
-    def __call__(self, preds, batch):
-        """Compute the regression loss between predictions and true labels."""
-        loss = torch.nn.functional.l1_loss(preds.view(preds.size()[0]), batch['value'].float(), reduction='mean')
-        loss_items = loss.detach()
-        return loss, loss_items
-=======
 
 class v8OBBLoss(v8DetectionLoss):
     def __init__(self, model):  # model must be de-paralleled
@@ -713,4 +703,12 @@
             b, a, c = pred_dist.shape  # batch, anchors, channels
             pred_dist = pred_dist.view(b, a, 4, c // 4).softmax(3).matmul(self.proj.type(pred_dist.dtype))
         return torch.cat((dist2rbox(pred_dist, pred_angle, anchor_points), pred_angle), dim=-1)
->>>>>>> 123c024b
+
+class v8RegressionLoss:
+    """Criterion class for computing regression training losses."""
+
+    def __call__(self, preds, batch):
+        """Compute the regression loss between predictions and true labels."""
+        loss = torch.nn.functional.l1_loss(preds.view(preds.size()[0]), batch['value'].float(), reduction='mean')
+        loss_items = loss.detach()
+        return loss, loss_items