--- conflicted
+++ resolved
@@ -1,9 +1,5 @@
 # Ultralytics 🚀 AGPL-3.0 License - https://ultralytics.com/license
-<<<<<<< HEAD
-"""Base callbacks."""
-=======
 """Base callbacks for Ultralytics training, validation, prediction, and export processes."""
->>>>>>> 242d332c
 
 from collections import defaultdict
 from copy import deepcopy
