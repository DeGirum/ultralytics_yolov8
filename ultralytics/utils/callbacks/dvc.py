# Ultralytics 🚀 AGPL-3.0 License - https://ultralytics.com/license
<<<<<<< HEAD
=======

from pathlib import Path
>>>>>>> 242d332c

from ultralytics.utils import LOGGER, SETTINGS, TESTS_RUNNING, checks

try:
    assert not TESTS_RUNNING  # do not log pytest
    assert SETTINGS["dvc"] is True  # verify integration is enabled
    import dvclive

    assert checks.check_version("dvclive", "2.11.0", verbose=True)

    import os
    import re

    # DVCLive logger instance
    live = None
    _processed_plots = {}

    # `on_fit_epoch_end` is called on final validation (probably need to be fixed) for now this is the way we
    # distinguish final evaluation of the best model vs last epoch validation
    _training_epoch = False

except (ImportError, AssertionError, TypeError):
    dvclive = None


def _log_images(path: Path, prefix: str = "") -> None:
    """
    Log images at specified path with an optional prefix using DVCLive.

    This function logs images found at the given path to DVCLive, organizing them by batch to enable slider
    functionality in the UI. It processes image filenames to extract batch information and restructures the path
    accordingly.

    Args:
        path (Path): Path to the image file to be logged.
        prefix (str): Optional prefix to add to the image name when logging.

    Examples:
        >>> from pathlib import Path
        >>> _log_images(Path("runs/train/exp/val_batch0_pred.jpg"), prefix="validation")
    """
    if live:
        name = path.name

        # Group images by batch to enable sliders in UI
        if m := re.search(r"_batch(\d+)", name):
            ni = m[1]
            new_stem = re.sub(r"_batch(\d+)", "_batch", path.stem)
            name = (Path(new_stem) / ni).with_suffix(path.suffix)

        live.log_image(os.path.join(prefix, name), path)


def _log_plots(plots: dict, prefix: str = "") -> None:
    """
    Log plot images for training progress if they have not been previously processed.

    Args:
        plots (dict): Dictionary containing plot information with timestamps.
        prefix (str, optional): Optional prefix to add to the logged image paths.
    """
    for name, params in plots.items():
        timestamp = params["timestamp"]
        if _processed_plots.get(name) != timestamp:
            _log_images(name, prefix)
            _processed_plots[name] = timestamp


def _log_confusion_matrix(validator) -> None:
    """
    Log confusion matrix for a validator using DVCLive.

    This function processes the confusion matrix from a validator object and logs it to DVCLive by converting
    the matrix into lists of target and prediction labels.

    Args:
        validator (BaseValidator): The validator object containing the confusion matrix and class names.
            Must have attributes: confusion_matrix.matrix, confusion_matrix.task, and names.

    Returns:
        None
    """
    targets = []
    preds = []
    matrix = validator.confusion_matrix.matrix
    names = list(validator.names.values())
    if validator.confusion_matrix.task == "detect":
        names += ["background"]

    for ti, pred in enumerate(matrix.T.astype(int)):
        for pi, num in enumerate(pred):
            targets.extend([names[ti]] * num)
            preds.extend([names[pi]] * num)

    live.log_sklearn_plot("confusion_matrix", targets, preds, name="cf.json", normalized=True)


def on_pretrain_routine_start(trainer) -> None:
    """Initializes DVCLive logger for training metadata during pre-training routine."""
    try:
        global live
        live = dvclive.Live(save_dvc_exp=True, cache_images=True)
        LOGGER.info("DVCLive is detected and auto logging is enabled (run 'yolo settings dvc=False' to disable).")
    except Exception as e:
        LOGGER.warning(f"DVCLive installed but not initialized correctly, not logging this run. {e}")


def on_pretrain_routine_end(trainer) -> None:
    """Logs plots related to the training process at the end of the pretraining routine."""
    _log_plots(trainer.plots, "train")


def on_train_start(trainer) -> None:
    """Logs the training parameters if DVCLive logging is active."""
    if live:
        live.log_params(trainer.args)


def on_train_epoch_start(trainer) -> None:
    """Sets the global variable _training_epoch value to True at the start of training each epoch."""
    global _training_epoch
    _training_epoch = True


def on_fit_epoch_end(trainer) -> None:
    """
    Log training metrics, model info, and advance to next step at the end of each fit epoch.

    This function is called at the end of each fit epoch during training. It logs various metrics including
    training loss items, validation metrics, and learning rates. On the first epoch, it also logs model
    information. Additionally, it logs training and validation plots and advances the DVCLive step counter.

    Args:
        trainer (BaseTrainer): The trainer object containing training state, metrics, and plots.

    Notes:
        This function only performs logging operations when DVCLive logging is active and during a training epoch.
        The global variable _training_epoch is used to track whether the current epoch is a training epoch.
    """
    global _training_epoch
    if live and _training_epoch:
        all_metrics = {**trainer.label_loss_items(trainer.tloss, prefix="train"), **trainer.metrics, **trainer.lr}
        for metric, value in all_metrics.items():
            live.log_metric(metric, value)

        if trainer.epoch == 0:
            from ultralytics.utils.torch_utils import model_info_for_loggers

            for metric, value in model_info_for_loggers(trainer).items():
                live.log_metric(metric, value, plot=False)

        _log_plots(trainer.plots, "train")
        _log_plots(trainer.validator.plots, "val")

        live.next_step()
        _training_epoch = False


def on_train_end(trainer) -> None:
    """
    Log best metrics, plots, and confusion matrix at the end of training.

    This function is called at the conclusion of the training process to log final metrics, visualizations, and
    model artifacts if DVCLive logging is active. It captures the best model performance metrics, training plots,
    validation plots, and confusion matrix for later analysis.

    Args:
        trainer (BaseTrainer): The trainer object containing training state, metrics, and validation results.

    Examples:
        >>> # Inside a custom training loop
        >>> from ultralytics.utils.callbacks.dvc import on_train_end
        >>> on_train_end(trainer)  # Log final metrics and artifacts
    """
    if live:
        # At the end log the best metrics. It runs validator on the best model internally.
        all_metrics = {**trainer.label_loss_items(trainer.tloss, prefix="train"), **trainer.metrics, **trainer.lr}
        for metric, value in all_metrics.items():
            live.log_metric(metric, value, plot=False)

        _log_plots(trainer.plots, "val")
        _log_plots(trainer.validator.plots, "val")
        _log_confusion_matrix(trainer.validator)

        if trainer.best.exists():
            live.log_artifact(trainer.best, copy=True, type="model")

        live.end()


callbacks = (
    {
        "on_pretrain_routine_start": on_pretrain_routine_start,
        "on_pretrain_routine_end": on_pretrain_routine_end,
        "on_train_start": on_train_start,
        "on_train_epoch_start": on_train_epoch_start,
        "on_fit_epoch_end": on_fit_epoch_end,
        "on_train_end": on_train_end,
    }
    if dvclive
    else {}
)<|MERGE_RESOLUTION|>--- conflicted
+++ resolved
@@ -1,9 +1,6 @@
 # Ultralytics 🚀 AGPL-3.0 License - https://ultralytics.com/license
-<<<<<<< HEAD
-=======
 
 from pathlib import Path
->>>>>>> 242d332c
 
 from ultralytics.utils import LOGGER, SETTINGS, TESTS_RUNNING, checks
 
