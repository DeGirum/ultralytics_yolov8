--- conflicted
+++ resolved
@@ -1,10 +1,6 @@
 # Ultralytics 🚀 AGPL-3.0 License - https://ultralytics.com/license
 
-<<<<<<< HEAD
-from ultralytics.utils import LOGGER, SETTINGS, TESTS_RUNNING, colorstr
-=======
 from ultralytics.utils import LOGGER, SETTINGS, TESTS_RUNNING, colorstr, torch_utils
->>>>>>> 242d332c
 
 try:
     assert not TESTS_RUNNING  # do not log pytest
@@ -82,11 +78,7 @@
         except Exception:
             # Fallback to TorchScript export steps (RTDETR)
             try:
-<<<<<<< HEAD
-                model = deepcopy(de_parallel(trainer.model))
-=======
                 model = deepcopy(torch_utils.de_parallel(trainer.model))
->>>>>>> 242d332c
                 model.eval()
                 model = model.fuse(verbose=False)
                 for m in model.modules():
@@ -97,17 +89,10 @@
                 WRITER.add_graph(torch.jit.trace(model, im, strict=False), [])
                 LOGGER.info(f"{PREFIX}model graph visualization added ✅")
             except Exception as e:
-<<<<<<< HEAD
-                LOGGER.warning(f"{PREFIX}WARNING ⚠️ TensorBoard graph visualization failure {e}")
-
-
-def on_pretrain_routine_start(trainer):
-=======
                 LOGGER.warning(f"{PREFIX}TensorBoard graph visualization failure {e}")
 
 
 def on_pretrain_routine_start(trainer) -> None:
->>>>>>> 242d332c
     """Initialize TensorBoard logging with SummaryWriter."""
     if SummaryWriter:
         try:
