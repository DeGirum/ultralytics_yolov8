--- conflicted
+++ resolved
@@ -1,6 +1,4 @@
 # Ultralytics 🚀 AGPL-3.0 License - https://ultralytics.com/license
-<<<<<<< HEAD
-=======
 
 from collections.abc import Callable
 from types import SimpleNamespace
@@ -8,7 +6,6 @@
 
 import cv2
 import numpy as np
->>>>>>> 242d332c
 
 from ultralytics.utils import LOGGER, RANK, SETTINGS, TESTS_RUNNING, ops
 from ultralytics.utils.metrics import ClassifyMetrics, DetMetrics, OBBMetrics, PoseMetrics, SegmentMetrics
@@ -53,12 +50,6 @@
 
     return "online"
 
-<<<<<<< HEAD
-def _get_comet_model_name():
-    """Returns the model name for Comet from the environment variable COMET_MODEL_NAME or defaults to 'Ultralytics'."""
-    return os.getenv("COMET_MODEL_NAME", "Ultralytics")
-=======
->>>>>>> 242d332c
 
 def _get_comet_model_name() -> str:
     """Returns the model name for Comet from the environment variable COMET_MODEL_NAME or defaults to 'Ultralytics'."""
@@ -406,9 +397,23 @@
             _comet_image_prediction_count += 1
 
 
-<<<<<<< HEAD
-def _log_plots(experiment, trainer):
-    """Logs evaluation plots and label plots for the experiment."""
+def _log_plots(experiment, trainer) -> None:
+    """
+    Log evaluation plots and label plots for the experiment.
+
+    This function logs various evaluation plots and confusion matrices to the experiment tracking system. It handles
+    different types of metrics (SegmentMetrics, PoseMetrics, DetMetrics, OBBMetrics) and logs the appropriate plots
+    for each type.
+
+    Args:
+        experiment (comet_ml.Experiment): The Comet ML experiment to log plots to.
+        trainer (ultralytics.engine.trainer.BaseTrainer): The trainer object containing validation metrics and save
+            directory information.
+
+    Examples:
+        >>> from ultralytics.utils.callbacks.comet import _log_plots
+        >>> _log_plots(experiment, trainer)
+    """
     plot_filenames = None
     if isinstance(trainer.validator.metrics, SegmentMetrics) and trainer.validator.metrics.task == "segment":
         plot_filenames = [
@@ -434,50 +439,6 @@
     if not isinstance(trainer.validator.metrics, ClassifyMetrics):
         label_plot_filenames = [trainer.save_dir / f"{labels}.jpg" for labels in LABEL_PLOT_NAMES]
         _log_images(experiment, label_plot_filenames, None)
-=======
-def _log_plots(experiment, trainer) -> None:
-    """
-    Log evaluation plots and label plots for the experiment.
-
-    This function logs various evaluation plots and confusion matrices to the experiment tracking system. It handles
-    different types of metrics (SegmentMetrics, PoseMetrics, DetMetrics, OBBMetrics) and logs the appropriate plots
-    for each type.
->>>>>>> 242d332c
-
-    Args:
-        experiment (comet_ml.Experiment): The Comet ML experiment to log plots to.
-        trainer (ultralytics.engine.trainer.BaseTrainer): The trainer object containing validation metrics and save
-            directory information.
-
-    Examples:
-        >>> from ultralytics.utils.callbacks.comet import _log_plots
-        >>> _log_plots(experiment, trainer)
-    """
-    plot_filenames = None
-    if isinstance(trainer.validator.metrics, SegmentMetrics) and trainer.validator.metrics.task == "segment":
-        plot_filenames = [
-            trainer.save_dir / f"{prefix}{plots}.png"
-            for plots in EVALUATION_PLOT_NAMES
-            for prefix in SEGMENT_METRICS_PLOT_PREFIX
-        ]
-    elif isinstance(trainer.validator.metrics, PoseMetrics):
-        plot_filenames = [
-            trainer.save_dir / f"{prefix}{plots}.png"
-            for plots in EVALUATION_PLOT_NAMES
-            for prefix in POSE_METRICS_PLOT_PREFIX
-        ]
-    elif isinstance(trainer.validator.metrics, (DetMetrics, OBBMetrics)):
-        plot_filenames = [trainer.save_dir / f"{plots}.png" for plots in EVALUATION_PLOT_NAMES]
-
-    if plot_filenames is not None:
-        _log_images(experiment, plot_filenames, None)
-
-    confusion_matrix_filenames = [trainer.save_dir / f"{plots}.png" for plots in CONFUSION_MATRIX_PLOT_NAMES]
-    _log_images(experiment, confusion_matrix_filenames, None)
-
-    if not isinstance(trainer.validator.metrics, ClassifyMetrics):
-        label_plot_filenames = [trainer.save_dir / f"{labels}.jpg" for labels in LABEL_PLOT_NAMES]
-        _log_images(experiment, label_plot_filenames, None)
 
 
 def _log_model(experiment, trainer) -> None:
@@ -509,8 +470,6 @@
 
     experiment.log_metrics(trainer.label_loss_items(trainer.tloss, prefix="train"), step=curr_step, epoch=curr_epoch)
 
-<<<<<<< HEAD
-=======
 
 def on_fit_epoch_end(trainer) -> None:
     """
@@ -523,7 +482,6 @@
     The function retrieves the current Comet ML experiment and logs various training metrics. If it's the first epoch,
     it also logs model information. On specified save intervals, it logs the model, confusion matrix (if enabled),
     and image predictions (if enabled).
->>>>>>> 242d332c
 
     Args:
         trainer (BaseTrainer): The YOLO trainer object containing training state, metrics, and configuration.
@@ -575,12 +533,7 @@
 
     _log_confusion_matrix(experiment, trainer, curr_step, curr_epoch)
     _log_image_predictions(experiment, trainer.validator, curr_step)
-<<<<<<< HEAD
-    _log_images(experiment, trainer.save_dir.glob("train_batch*.jpg"), curr_step)
-    _log_images(experiment, trainer.save_dir.glob("val_batch*.jpg"), curr_step)
-=======
     _log_image_batches(experiment, trainer, curr_step)
->>>>>>> 242d332c
     experiment.end()
 
     global _comet_image_prediction_count
