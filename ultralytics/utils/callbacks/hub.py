# Ultralytics 🚀 AGPL-3.0 License - https://ultralytics.com/license

import json
from time import time

from ultralytics.hub import HUB_WEB_ROOT, PREFIX, HUBTrainingSession, events
from ultralytics.utils import LOGGER, RANK, SETTINGS


def on_pretrain_routine_start(trainer):
    """Create a remote Ultralytics HUB session to log local model training."""
    if RANK in {-1, 0} and SETTINGS["hub"] is True and SETTINGS["api_key"] and trainer.hub_session is None:
        trainer.hub_session = HUBTrainingSession.create_session(trainer.args.model, trainer.args)


def on_pretrain_routine_end(trainer):
<<<<<<< HEAD
    """Logs info before starting timer for upload rate limit."""
=======
    """Initialize timers for upload rate limiting before training begins."""
>>>>>>> 242d332c
    if session := getattr(trainer, "hub_session", None):
        # Start timer for upload rate limit
        session.timers = {"metrics": time(), "ckpt": time()}  # start timer for session rate limiting


def on_fit_epoch_end(trainer):
<<<<<<< HEAD
    """Uploads training progress metrics at the end of each epoch."""
    if session := getattr(trainer, "hub_session", None):
        # Upload metrics after val end
=======
    """Upload training progress metrics to Ultralytics HUB at the end of each epoch."""
    if session := getattr(trainer, "hub_session", None):
        # Upload metrics after validation ends
>>>>>>> 242d332c
        all_plots = {
            **trainer.label_loss_items(trainer.tloss, prefix="train"),
            **trainer.metrics,
        }
        if trainer.epoch == 0:
            from ultralytics.utils.torch_utils import model_info_for_loggers

            all_plots = {**all_plots, **model_info_for_loggers(trainer)}

        session.metrics_queue[trainer.epoch] = json.dumps(all_plots)

        # If any metrics failed to upload previously, add them to the queue to attempt uploading again
        if session.metrics_upload_failed_queue:
            session.metrics_queue.update(session.metrics_upload_failed_queue)

        if time() - session.timers["metrics"] > session.rate_limits["metrics"]:
            session.upload_metrics()
            session.timers["metrics"] = time()  # reset timer
            session.metrics_queue = {}  # reset queue


def on_model_save(trainer):
<<<<<<< HEAD
    """Saves checkpoints to Ultralytics HUB with rate limiting."""
=======
    """Upload model checkpoints to Ultralytics HUB with rate limiting."""
>>>>>>> 242d332c
    if session := getattr(trainer, "hub_session", None):
        # Upload checkpoints with rate limiting
        is_best = trainer.best_fitness == trainer.fitness
        if time() - session.timers["ckpt"] > session.rate_limits["ckpt"]:
            LOGGER.info(f"{PREFIX}Uploading checkpoint {HUB_WEB_ROOT}/models/{session.model.id}")
            session.upload_model(trainer.epoch, trainer.last, is_best)
            session.timers["ckpt"] = time()  # reset timer


def on_train_end(trainer):
    """Upload final model and metrics to Ultralytics HUB at the end of training."""
    if session := getattr(trainer, "hub_session", None):
        # Upload final model and metrics with exponential standoff
        LOGGER.info(f"{PREFIX}Syncing final model...")
        session.upload_model(
            trainer.epoch,
            trainer.best,
            map=trainer.metrics.get("metrics/mAP50-95(B)", 0),
            final=True,
        )
        session.alive = False  # stop heartbeats
        LOGGER.info(f"{PREFIX}Done ✅\n{PREFIX}View model at {session.model_url} 🚀")


def on_train_start(trainer):
    """Run events on train start."""
    events(trainer.args)


def on_val_start(validator):
    """Run events on validation start."""
    events(validator.args)


def on_predict_start(predictor):
    """Run events on predict start."""
    events(predictor.args)


def on_export_start(exporter):
    """Run events on export start."""
    events(exporter.args)


callbacks = (
    {
        "on_pretrain_routine_start": on_pretrain_routine_start,
        "on_pretrain_routine_end": on_pretrain_routine_end,
        "on_fit_epoch_end": on_fit_epoch_end,
        "on_model_save": on_model_save,
        "on_train_end": on_train_end,
        "on_train_start": on_train_start,
        "on_val_start": on_val_start,
        "on_predict_start": on_predict_start,
        "on_export_start": on_export_start,
    }
    if SETTINGS["hub"] is True
    else {}
)  # verify hub is enabled before registering callbacks<|MERGE_RESOLUTION|>--- conflicted
+++ resolved
@@ -14,26 +14,16 @@
 
 
 def on_pretrain_routine_end(trainer):
-<<<<<<< HEAD
-    """Logs info before starting timer for upload rate limit."""
-=======
     """Initialize timers for upload rate limiting before training begins."""
->>>>>>> 242d332c
     if session := getattr(trainer, "hub_session", None):
         # Start timer for upload rate limit
         session.timers = {"metrics": time(), "ckpt": time()}  # start timer for session rate limiting
 
 
 def on_fit_epoch_end(trainer):
-<<<<<<< HEAD
-    """Uploads training progress metrics at the end of each epoch."""
-    if session := getattr(trainer, "hub_session", None):
-        # Upload metrics after val end
-=======
     """Upload training progress metrics to Ultralytics HUB at the end of each epoch."""
     if session := getattr(trainer, "hub_session", None):
         # Upload metrics after validation ends
->>>>>>> 242d332c
         all_plots = {
             **trainer.label_loss_items(trainer.tloss, prefix="train"),
             **trainer.metrics,
@@ -56,11 +46,7 @@
 
 
 def on_model_save(trainer):
-<<<<<<< HEAD
-    """Saves checkpoints to Ultralytics HUB with rate limiting."""
-=======
     """Upload model checkpoints to Ultralytics HUB with rate limiting."""
->>>>>>> 242d332c
     if session := getattr(trainer, "hub_session", None):
         # Upload checkpoints with rate limiting
         is_best = trainer.best_fitness == trainer.fitness
