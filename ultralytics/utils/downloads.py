--- conflicted
+++ resolved
@@ -136,11 +136,7 @@
 
     Args:
         file (str | Path): The path to the zipfile to be extracted.
-<<<<<<< HEAD
-        path (str, optional): The path to extract the zipfile to. Defaults to None.
-=======
         path (str | Path, optional): The path to extract the zipfile to. Defaults to None.
->>>>>>> 242d332c
         exclude (tuple, optional): A tuple of filename strings to be excluded. Defaults to ('.DS_Store', '__MACOSX').
         exist_ok (bool, optional): Whether to overwrite existing contents if they exist. Defaults to False.
         progress (bool, optional): Whether to display a progress bar. Defaults to True.
@@ -423,15 +419,8 @@
     Returns:
         (str): The path to the downloaded file.
 
-<<<<<<< HEAD
-    Example:
-        ```python
-        file_path = attempt_download_asset("yolo11n.pt", repo="ultralytics/assets", release="latest")
-        ```
-=======
     Examples:
         >>> file_path = attempt_download_asset("yolo11n.pt", repo="ultralytics/assets", release="latest")
->>>>>>> 242d332c
     """
     from ultralytics.utils import SETTINGS  # scoped for circular import
 
